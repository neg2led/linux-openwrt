# SPDX-License-Identifier: GPL-2.0-only
config CIFS
	tristate "SMB3 and CIFS support (advanced network filesystem)"
	depends on INET
	select NLS
	select CRYPTO
	select CRYPTO_MD4
	select CRYPTO_MD5
	select CRYPTO_SHA256
	select CRYPTO_SHA512
	select CRYPTO_CMAC
	select CRYPTO_HMAC
	select CRYPTO_LIB_ARC4
	select CRYPTO_AEAD2
	select CRYPTO_CCM
	select CRYPTO_GCM
	select CRYPTO_ECB
	select CRYPTO_AES
	select CRYPTO_LIB_DES
	select KEYS
	help
	  This is the client VFS module for the SMB3 family of NAS protocols,
	  (including support for the most recent, most secure dialect SMB3.1.1)
	  as well as for earlier dialects such as SMB2.1, SMB2 and the older
	  Common Internet File System (CIFS) protocol.  CIFS was the successor
	  to the original dialect, the Server Message Block (SMB) protocol, the
	  native file sharing mechanism for most early PC operating systems.

	  The SMB3 protocol is supported by most modern operating systems
	  and NAS appliances (e.g. Samba, Windows 10, Windows Server 2016,
	  MacOS) and even in the cloud (e.g. Microsoft Azure).
	  The older CIFS protocol was included in Windows NT4, 2000 and XP (and
	  later) as well by Samba (which provides excellent CIFS and SMB3
	  server support for Linux and many other operating systems). Use of
	  dialects older than SMB2.1 is often discouraged on public networks.
	  This module also provides limited support for OS/2 and Windows ME
	  and similar very old servers.

	  This module provides an advanced network file system client
	  for mounting to SMB3 (and CIFS) compliant servers.  It includes
	  support for DFS (hierarchical name space), secure per-user
	  session establishment via Kerberos or NTLM or NTLMv2, RDMA
	  (smbdirect), advanced security features, per-share encryption,
	  directory leases, safe distributed caching (oplock), optional packet
	  signing, Unicode and other internationalization improvements.

	  In general, the default dialects, SMB3 and later, enable better
	  performance, security and features, than would be possible with CIFS.
	  Note that when mounting to Samba, due to the CIFS POSIX extensions,
	  CIFS mounts can provide slightly better POSIX compatibility
	  than SMB3 mounts. SMB2/SMB3 mount options are also
	  slightly simpler (compared to CIFS) due to protocol improvements.

	  If you need to mount to Samba, Azure, Macs or Windows from this machine, say Y.

config CIFS_STATS2
	bool "Extended statistics"
	depends on CIFS
	help
	  Enabling this option will allow more detailed statistics on SMB
	  request timing to be displayed in /proc/fs/cifs/DebugData and also
	  allow optional logging of slow responses to dmesg (depending on the
	  value of /proc/fs/cifs/cifsFYI, see fs/cifs/README for more details).
	  These additional statistics may have a minor effect on performance
	  and memory utilization.

	  Unless you are a developer or are doing network performance analysis
	  or tuning, say N.

config CIFS_ALLOW_INSECURE_LEGACY
	bool "Support legacy servers which use less secure dialects"
	depends on CIFS
	default y
	help
	  Modern dialects, SMB2.1 and later (including SMB3 and 3.1.1), have
	  additional security features, including protection against
	  man-in-the-middle attacks and stronger crypto hashes, so the use
	  of legacy dialects (SMB1/CIFS and SMB2.0) is discouraged.

	  Disabling this option prevents users from using vers=1.0 or vers=2.0
	  on mounts with cifs.ko

	  If unsure, say Y.

config CIFS_WEAK_PW_HASH
	bool "Support legacy servers which use weaker LANMAN security"
	depends on CIFS && CIFS_ALLOW_INSECURE_LEGACY
	help
	  Modern CIFS servers including Samba and most Windows versions
	  (since 1997) support stronger NTLM (and even NTLMv2 and Kerberos)
	  security mechanisms. These hash the password more securely
	  than the mechanisms used in the older LANMAN version of the
	  SMB protocol but LANMAN based authentication is needed to
	  establish sessions with some old SMB servers.

	  Enabling this option allows the cifs module to mount to older
	  LANMAN based servers such as OS/2 and Windows 95, but such
	  mounts may be less secure than mounts using NTLM or more recent
	  security mechanisms if you are on a public network.  Unless you
	  have a need to access old SMB servers (and are on a private
	  network) you probably want to say N.  Even if this support
	  is enabled in the kernel build, LANMAN authentication will not be
	  used automatically. At runtime LANMAN mounts are disabled but
	  can be set to required (or optional) either in
	  /proc/fs/cifs (see fs/cifs/README for more detail) or via an
	  option on the mount command. This support is disabled by
	  default in order to reduce the possibility of a downgrade
	  attack.

	  If unsure, say N.

config CIFS_UPCALL
	bool "Kerberos/SPNEGO advanced session setup"
	depends on CIFS
	select DNS_RESOLVER
	help
	  Enables an upcall mechanism for CIFS which accesses userspace helper
	  utilities to provide SPNEGO packaged (RFC 4178) Kerberos tickets
	  which are needed to mount to certain secure servers (for which more
	  secure Kerberos authentication is required). If unsure, say Y.

config CIFS_XATTR
	bool "CIFS extended attributes"
	depends on CIFS
	help
	  Extended attributes are name:value pairs associated with inodes by
	  the kernel or by users (see the attr(5) manual page for details).
	  CIFS maps the name of extended attributes beginning with the user
	  namespace prefix to SMB/CIFS EAs.  EAs are stored on Windows
	  servers without the user namespace prefix, but their names are
	  seen by Linux cifs clients prefaced by the user namespace prefix.
	  The system namespace (used by some filesystems to store ACLs) is
	  not supported at this time.

	  If unsure, say Y.

config CIFS_POSIX
<<<<<<< HEAD
        bool "CIFS POSIX Extensions"
        depends on CIFS && CIFS_ALLOW_INSECURE_LEGACY && CIFS_XATTR
        help
          Enabling this option will cause the cifs client to attempt to
=======
	bool "CIFS POSIX Extensions"
	depends on CIFS && CIFS_ALLOW_INSECURE_LEGACY && CIFS_XATTR
	help
	  Enabling this option will cause the cifs client to attempt to
>>>>>>> f7688b48
	  negotiate a newer dialect with servers, such as Samba 3.0.5
	  or later, that optionally can handle more POSIX like (rather
	  than Windows like) file behavior.  It also enables
	  support for POSIX ACLs (getfacl and setfacl) to servers
	  (such as Samba 3.10 and later) which can negotiate
	  CIFS POSIX ACL support.  If unsure, say N.

config CIFS_DEBUG
	bool "Enable CIFS debugging routines"
	default y
	depends on CIFS
	help
	  Enabling this option adds helpful debugging messages to
	  the cifs code which increases the size of the cifs module.
	  If unsure, say Y.

config CIFS_DEBUG2
	bool "Enable additional CIFS debugging routines"
	depends on CIFS_DEBUG
	help
	  Enabling this option adds a few more debugging routines
	  to the cifs code which slightly increases the size of
	  the cifs module and can cause additional logging of debug
	  messages in some error paths, slowing performance. This
	  option can be turned off unless you are debugging
	  cifs problems.  If unsure, say N.

config CIFS_DEBUG_DUMP_KEYS
	bool "Dump encryption keys for offline decryption (Unsafe)"
	depends on CIFS_DEBUG
	help
	  Enabling this will dump the encryption and decryption keys
	  used to communicate on an encrypted share connection on the
	  console. This allows Wireshark to decrypt and dissect
	  encrypted network captures. Enable this carefully.
	  If unsure, say N.

config CIFS_DFS_UPCALL
	bool "DFS feature support"
	depends on CIFS
	select DNS_RESOLVER
	help
	  Distributed File System (DFS) support is used to access shares
	  transparently in an enterprise name space, even if the share
	  moves to a different server.  This feature also enables
	  an upcall mechanism for CIFS which contacts userspace helper
	  utilities to provide server name resolution (host names to
	  IP addresses) which is needed in order to reconnect to
	  servers if their addresses change or for implicit mounts of
	  DFS junction points. If unsure, say Y.

config CIFS_NFSD_EXPORT
	bool "Allow nfsd to export CIFS file system"
	depends on CIFS && BROKEN
	help
	  Allows NFS server to export a CIFS mounted share (nfsd over cifs)

config CIFS_SMB_DIRECT
	bool "SMB Direct support"
	depends on CIFS=m && INFINIBAND && INFINIBAND_ADDR_TRANS || CIFS=y && INFINIBAND=y && INFINIBAND_ADDR_TRANS=y
	help
	  Enables SMB Direct support for SMB 3.0, 3.02 and 3.1.1.
	  SMB Direct allows transferring SMB packets over RDMA. If unsure,
	  say N.

config CIFS_FSCACHE
	bool "Provide CIFS client caching support"
	depends on CIFS=m && FSCACHE || CIFS=y && FSCACHE=y
	help
	  Makes CIFS FS-Cache capable. Say Y here if you want your CIFS data
	  to be cached locally on disk through the general filesystem cache
	  manager. If unsure, say N.

config CIFS_ROOT
	bool "SMB root file system (Experimental)"
	depends on CIFS=y && IP_PNP
	help
	  Enables root file system support over SMB protocol.

	  Most people say N here.<|MERGE_RESOLUTION|>--- conflicted
+++ resolved
@@ -135,17 +135,10 @@
 	  If unsure, say Y.
 
 config CIFS_POSIX
-<<<<<<< HEAD
-        bool "CIFS POSIX Extensions"
-        depends on CIFS && CIFS_ALLOW_INSECURE_LEGACY && CIFS_XATTR
-        help
-          Enabling this option will cause the cifs client to attempt to
-=======
 	bool "CIFS POSIX Extensions"
 	depends on CIFS && CIFS_ALLOW_INSECURE_LEGACY && CIFS_XATTR
 	help
 	  Enabling this option will cause the cifs client to attempt to
->>>>>>> f7688b48
 	  negotiate a newer dialect with servers, such as Samba 3.0.5
 	  or later, that optionally can handle more POSIX like (rather
 	  than Windows like) file behavior.  It also enables
