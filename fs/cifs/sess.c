// SPDX-License-Identifier: LGPL-2.1
/*
 *
 *   SMB/CIFS session setup handling routines
 *
 *   Copyright (c) International Business Machines  Corp., 2006, 2009
 *   Author(s): Steve French (sfrench@us.ibm.com)
 *
 */

#include "cifspdu.h"
#include "cifsglob.h"
#include "cifsproto.h"
#include "cifs_unicode.h"
#include "cifs_debug.h"
#include "ntlmssp.h"
#include "nterr.h"
#include <linux/utsname.h>
#include <linux/slab.h>
#include <linux/version.h>
#include "cifsfs.h"
#include "cifs_spnego.h"
#include "smb2proto.h"
#include "fs_context.h"

static int
cifs_ses_add_channel(struct cifs_sb_info *cifs_sb, struct cifs_ses *ses,
		     struct cifs_server_iface *iface);

bool
is_server_using_iface(struct TCP_Server_Info *server,
		      struct cifs_server_iface *iface)
{
	struct sockaddr_in *i4 = (struct sockaddr_in *)&iface->sockaddr;
	struct sockaddr_in6 *i6 = (struct sockaddr_in6 *)&iface->sockaddr;
	struct sockaddr_in *s4 = (struct sockaddr_in *)&server->dstaddr;
	struct sockaddr_in6 *s6 = (struct sockaddr_in6 *)&server->dstaddr;

	if (server->dstaddr.ss_family != iface->sockaddr.ss_family)
		return false;
	if (server->dstaddr.ss_family == AF_INET) {
		if (s4->sin_addr.s_addr != i4->sin_addr.s_addr)
			return false;
	} else if (server->dstaddr.ss_family == AF_INET6) {
		if (memcmp(&s6->sin6_addr, &i6->sin6_addr,
			   sizeof(i6->sin6_addr)) != 0)
			return false;
	} else {
		/* unknown family.. */
		return false;
	}
	return true;
}

bool is_ses_using_iface(struct cifs_ses *ses, struct cifs_server_iface *iface)
{
	int i;

	spin_lock(&ses->chan_lock);
	for (i = 0; i < ses->chan_count; i++) {
		if (is_server_using_iface(ses->chans[i].server, iface)) {
			spin_unlock(&ses->chan_lock);
			return true;
		}
	}
	spin_unlock(&ses->chan_lock);
	return false;
}

/* channel helper functions. assumed that chan_lock is held by caller. */

unsigned int
cifs_ses_get_chan_index(struct cifs_ses *ses,
			struct TCP_Server_Info *server)
{
	unsigned int i;

	for (i = 0; i < ses->chan_count; i++) {
		if (ses->chans[i].server == server)
			return i;
	}

	/* If we didn't find the channel, it is likely a bug */
	WARN_ON(1);
	return 0;
}

void
cifs_chan_set_need_reconnect(struct cifs_ses *ses,
			     struct TCP_Server_Info *server)
{
	unsigned int chan_index = cifs_ses_get_chan_index(ses, server);

	set_bit(chan_index, &ses->chans_need_reconnect);
	cifs_dbg(FYI, "Set reconnect bitmask for chan %u; now 0x%lx\n",
		 chan_index, ses->chans_need_reconnect);
}

void
cifs_chan_clear_need_reconnect(struct cifs_ses *ses,
			       struct TCP_Server_Info *server)
{
	unsigned int chan_index = cifs_ses_get_chan_index(ses, server);

	clear_bit(chan_index, &ses->chans_need_reconnect);
	cifs_dbg(FYI, "Cleared reconnect bitmask for chan %u; now 0x%lx\n",
		 chan_index, ses->chans_need_reconnect);
}

bool
cifs_chan_needs_reconnect(struct cifs_ses *ses,
			  struct TCP_Server_Info *server)
{
	unsigned int chan_index = cifs_ses_get_chan_index(ses, server);

	return CIFS_CHAN_NEEDS_RECONNECT(ses, chan_index);
}

/* returns number of channels added */
int cifs_try_adding_channels(struct cifs_sb_info *cifs_sb, struct cifs_ses *ses)
{
	int old_chan_count, new_chan_count;
	int left;
	int i = 0;
	int rc = 0;
	int tries = 0;
	struct cifs_server_iface *ifaces = NULL;
	size_t iface_count;

	if (ses->server->dialect < SMB30_PROT_ID) {
		cifs_dbg(VFS, "multichannel is not supported on this protocol version, use 3.0 or above\n");
		return 0;
	}

	spin_lock(&ses->chan_lock);

	new_chan_count = old_chan_count = ses->chan_count;
	left = ses->chan_max - ses->chan_count;

	if (left <= 0) {
		spin_unlock(&ses->chan_lock);
		cifs_dbg(FYI,
			 "ses already at max_channels (%zu), nothing to open\n",
			 ses->chan_max);
<<<<<<< HEAD
		spin_unlock(&ses->chan_lock);
=======
>>>>>>> 754e0b0e
		return 0;
	}

	if (!(ses->server->capabilities & SMB2_GLOBAL_CAP_MULTI_CHANNEL)) {
		ses->chan_max = 1;
		spin_unlock(&ses->chan_lock);
		cifs_dbg(VFS, "server %s does not support multichannel\n", ses->server->hostname);
		return 0;
	}
	spin_unlock(&ses->chan_lock);

	/*
	 * Make a copy of the iface list at the time and use that
	 * instead so as to not hold the iface spinlock for opening
	 * channels
	 */
	spin_lock(&ses->iface_lock);
	iface_count = ses->iface_count;
	if (iface_count <= 0) {
		spin_unlock(&ses->iface_lock);
		cifs_dbg(VFS, "no iface list available to open channels\n");
		return 0;
	}
	ifaces = kmemdup(ses->iface_list, iface_count*sizeof(*ifaces),
			 GFP_ATOMIC);
	if (!ifaces) {
		spin_unlock(&ses->iface_lock);
		return 0;
	}
	spin_unlock(&ses->iface_lock);

	/*
	 * Keep connecting to same, fastest, iface for all channels as
	 * long as its RSS. Try next fastest one if not RSS or channel
	 * creation fails.
	 */
	while (left > 0) {
		struct cifs_server_iface *iface;

		tries++;
		if (tries > 3*ses->chan_max) {
			cifs_dbg(FYI, "too many channel open attempts (%d channels left to open)\n",
				 left);
			break;
		}

		iface = &ifaces[i];
		if (is_ses_using_iface(ses, iface) && !iface->rss_capable) {
			i = (i+1) % iface_count;
			continue;
		}

		rc = cifs_ses_add_channel(cifs_sb, ses, iface);
		if (rc) {
			cifs_dbg(FYI, "failed to open extra channel on iface#%d rc=%d\n",
				 i, rc);
			i = (i+1) % iface_count;
			continue;
		}

		cifs_dbg(FYI, "successfully opened new channel on iface#%d\n",
			 i);
		left--;
		new_chan_count++;
	}

	kfree(ifaces);
	return new_chan_count - old_chan_count;
}

/*
 * If server is a channel of ses, return the corresponding enclosing
 * cifs_chan otherwise return NULL.
 */
struct cifs_chan *
cifs_ses_find_chan(struct cifs_ses *ses, struct TCP_Server_Info *server)
{
	int i;

	spin_lock(&ses->chan_lock);
	for (i = 0; i < ses->chan_count; i++) {
		if (ses->chans[i].server == server) {
			spin_unlock(&ses->chan_lock);
			return &ses->chans[i];
		}
	}
	spin_unlock(&ses->chan_lock);
	return NULL;
}

static int
cifs_ses_add_channel(struct cifs_sb_info *cifs_sb, struct cifs_ses *ses,
		     struct cifs_server_iface *iface)
{
	struct TCP_Server_Info *chan_server;
	struct cifs_chan *chan;
	struct smb3_fs_context ctx = {NULL};
	static const char unc_fmt[] = "\\%s\\foo";
	char unc[sizeof(unc_fmt)+SERVER_NAME_LEN_WITH_NULL] = {0};
	struct sockaddr_in *ipv4 = (struct sockaddr_in *)&iface->sockaddr;
	struct sockaddr_in6 *ipv6 = (struct sockaddr_in6 *)&iface->sockaddr;
	int rc;
	unsigned int xid = get_xid();

	if (iface->sockaddr.ss_family == AF_INET)
		cifs_dbg(FYI, "adding channel to ses %p (speed:%zu bps rdma:%s ip:%pI4)\n",
			 ses, iface->speed, iface->rdma_capable ? "yes" : "no",
			 &ipv4->sin_addr);
	else
		cifs_dbg(FYI, "adding channel to ses %p (speed:%zu bps rdma:%s ip:%pI6)\n",
			 ses, iface->speed, iface->rdma_capable ? "yes" : "no",
			 &ipv6->sin6_addr);

	/*
	 * Setup a ctx with mostly the same info as the existing
	 * session and overwrite it with the requested iface data.
	 *
	 * We need to setup at least the fields used for negprot and
	 * sesssetup.
	 *
	 * We only need the ctx here, so we can reuse memory from
	 * the session and server without caring about memory
	 * management.
	 */

	/* Always make new connection for now (TODO?) */
	ctx.nosharesock = true;

	/* Auth */
	ctx.domainauto = ses->domainAuto;
	ctx.domainname = ses->domainName;
	ctx.server_hostname = ses->server->hostname;
	ctx.username = ses->user_name;
	ctx.password = ses->password;
	ctx.sectype = ses->sectype;
	ctx.sign = ses->sign;

	/* UNC and paths */
	/* XXX: Use ses->server->hostname? */
	sprintf(unc, unc_fmt, ses->ip_addr);
	ctx.UNC = unc;
	ctx.prepath = "";

	/* Reuse same version as master connection */
	ctx.vals = ses->server->vals;
	ctx.ops = ses->server->ops;

	ctx.noblocksnd = ses->server->noblocksnd;
	ctx.noautotune = ses->server->noautotune;
	ctx.sockopt_tcp_nodelay = ses->server->tcp_nodelay;
	ctx.echo_interval = ses->server->echo_interval / HZ;
	ctx.max_credits = ses->server->max_credits;

	/*
	 * This will be used for encoding/decoding user/domain/pw
	 * during sess setup auth.
	 */
	ctx.local_nls = cifs_sb->local_nls;

	/* Use RDMA if possible */
	ctx.rdma = iface->rdma_capable;
	memcpy(&ctx.dstaddr, &iface->sockaddr, sizeof(struct sockaddr_storage));

	/* reuse master con client guid */
	memcpy(&ctx.client_guid, ses->server->client_guid,
	       SMB2_CLIENT_GUID_SIZE);
	ctx.use_client_guid = true;

	chan_server = cifs_get_tcp_session(&ctx, ses->server);

<<<<<<< HEAD
	mutex_lock(&ses->session_mutex);
	spin_lock(&ses->chan_lock);
	chan = ses->binding_chan = &ses->chans[ses->chan_count];
=======
	spin_lock(&ses->chan_lock);
	chan = &ses->chans[ses->chan_count];
>>>>>>> 754e0b0e
	chan->server = chan_server;
	if (IS_ERR(chan->server)) {
		rc = PTR_ERR(chan->server);
		chan->server = NULL;
		spin_unlock(&ses->chan_lock);
		goto out;
	}
<<<<<<< HEAD
	spin_unlock(&ses->chan_lock);
=======
	ses->chan_count++;
	atomic_set(&ses->chan_seq, 0);

	/* Mark this channel as needing connect/setup */
	cifs_chan_set_need_reconnect(ses, chan->server);
>>>>>>> 754e0b0e

	spin_unlock(&ses->chan_lock);

	mutex_lock(&ses->session_mutex);
	/*
	 * We need to allocate the server crypto now as we will need
	 * to sign packets before we generate the channel signing key
	 * (we sign with the session key)
	 */
	rc = smb311_crypto_shash_allocate(chan->server);
	if (rc) {
		cifs_dbg(VFS, "%s: crypto alloc failed\n", __func__);
		mutex_unlock(&ses->session_mutex);
		goto out;
	}

	rc = cifs_negotiate_protocol(xid, ses, chan->server);
	if (!rc)
		rc = cifs_setup_session(xid, ses, chan->server, cifs_sb->local_nls);

	mutex_unlock(&ses->session_mutex);

<<<<<<< HEAD
	spin_lock(&ses->chan_lock);
	ses->chan_count++;
	atomic_set(&ses->chan_seq, 0);
	spin_unlock(&ses->chan_lock);

=======
>>>>>>> 754e0b0e
out:
	if (rc && chan->server) {
		spin_lock(&ses->chan_lock);
		/* we rely on all bits beyond chan_count to be clear */
		cifs_chan_clear_need_reconnect(ses, chan->server);
		ses->chan_count--;
		/*
		 * chan_count should never reach 0 as at least the primary
		 * channel is always allocated
		 */
		WARN_ON(ses->chan_count < 1);
		spin_unlock(&ses->chan_lock);
	}

	if (rc && chan->server)
		cifs_put_tcp_session(chan->server, 0);

	return rc;
}

<<<<<<< HEAD
/* Mark all session channels for reconnect */
void cifs_ses_mark_for_reconnect(struct cifs_ses *ses)
{
	int i;

	for (i = 0; i < ses->chan_count; i++) {
		spin_lock(&GlobalMid_Lock);
		if (ses->chans[i].server->tcpStatus != CifsExiting)
			ses->chans[i].server->tcpStatus = CifsNeedReconnect;
		spin_unlock(&GlobalMid_Lock);
	}
}

static __u32 cifs_ssetup_hdr(struct cifs_ses *ses, SESSION_SETUP_ANDX *pSMB)
=======
static __u32 cifs_ssetup_hdr(struct cifs_ses *ses,
			     struct TCP_Server_Info *server,
			     SESSION_SETUP_ANDX *pSMB)
>>>>>>> 754e0b0e
{
	__u32 capabilities = 0;

	/* init fields common to all four types of SessSetup */
	/* Note that offsets for first seven fields in req struct are same  */
	/*	in CIFS Specs so does not matter which of 3 forms of struct */
	/*	that we use in next few lines                               */
	/* Note that header is initialized to zero in header_assemble */
	pSMB->req.AndXCommand = 0xFF;
	pSMB->req.MaxBufferSize = cpu_to_le16(min_t(u32,
					CIFSMaxBufSize + MAX_CIFS_HDR_SIZE - 4,
					USHRT_MAX));
	pSMB->req.MaxMpxCount = cpu_to_le16(server->maxReq);
	pSMB->req.VcNumber = cpu_to_le16(1);

	/* Now no need to set SMBFLG_CASELESS or obsolete CANONICAL PATH */

	/* BB verify whether signing required on neg or just on auth frame
	   (and NTLM case) */

	capabilities = CAP_LARGE_FILES | CAP_NT_SMBS | CAP_LEVEL_II_OPLOCKS |
			CAP_LARGE_WRITE_X | CAP_LARGE_READ_X;

	if (server->sign)
		pSMB->req.hdr.Flags2 |= SMBFLG2_SECURITY_SIGNATURE;

	if (ses->capabilities & CAP_UNICODE) {
		pSMB->req.hdr.Flags2 |= SMBFLG2_UNICODE;
		capabilities |= CAP_UNICODE;
	}
	if (ses->capabilities & CAP_STATUS32) {
		pSMB->req.hdr.Flags2 |= SMBFLG2_ERR_STATUS;
		capabilities |= CAP_STATUS32;
	}
	if (ses->capabilities & CAP_DFS) {
		pSMB->req.hdr.Flags2 |= SMBFLG2_DFS;
		capabilities |= CAP_DFS;
	}
	if (ses->capabilities & CAP_UNIX)
		capabilities |= CAP_UNIX;

	return capabilities;
}

static void
unicode_oslm_strings(char **pbcc_area, const struct nls_table *nls_cp)
{
	char *bcc_ptr = *pbcc_area;
	int bytes_ret = 0;

	/* Copy OS version */
	bytes_ret = cifs_strtoUTF16((__le16 *)bcc_ptr, "Linux version ", 32,
				    nls_cp);
	bcc_ptr += 2 * bytes_ret;
	bytes_ret = cifs_strtoUTF16((__le16 *) bcc_ptr, init_utsname()->release,
				    32, nls_cp);
	bcc_ptr += 2 * bytes_ret;
	bcc_ptr += 2; /* trailing null */

	bytes_ret = cifs_strtoUTF16((__le16 *) bcc_ptr, CIFS_NETWORK_OPSYS,
				    32, nls_cp);
	bcc_ptr += 2 * bytes_ret;
	bcc_ptr += 2; /* trailing null */

	*pbcc_area = bcc_ptr;
}

static void unicode_domain_string(char **pbcc_area, struct cifs_ses *ses,
				   const struct nls_table *nls_cp)
{
	char *bcc_ptr = *pbcc_area;
	int bytes_ret = 0;

	/* copy domain */
	if (ses->domainName == NULL) {
		/* Sending null domain better than using a bogus domain name (as
		we did briefly in 2.6.18) since server will use its default */
		*bcc_ptr = 0;
		*(bcc_ptr+1) = 0;
		bytes_ret = 0;
	} else
		bytes_ret = cifs_strtoUTF16((__le16 *) bcc_ptr, ses->domainName,
					    CIFS_MAX_DOMAINNAME_LEN, nls_cp);
	bcc_ptr += 2 * bytes_ret;
	bcc_ptr += 2;  /* account for null terminator */

	*pbcc_area = bcc_ptr;
}


static void unicode_ssetup_strings(char **pbcc_area, struct cifs_ses *ses,
				   const struct nls_table *nls_cp)
{
	char *bcc_ptr = *pbcc_area;
	int bytes_ret = 0;

	/* BB FIXME add check that strings total less
	than 335 or will need to send them as arrays */

	/* unicode strings, must be word aligned before the call */
/*	if ((long) bcc_ptr % 2)	{
		*bcc_ptr = 0;
		bcc_ptr++;
	} */
	/* copy user */
	if (ses->user_name == NULL) {
		/* null user mount */
		*bcc_ptr = 0;
		*(bcc_ptr+1) = 0;
	} else {
		bytes_ret = cifs_strtoUTF16((__le16 *) bcc_ptr, ses->user_name,
					    CIFS_MAX_USERNAME_LEN, nls_cp);
	}
	bcc_ptr += 2 * bytes_ret;
	bcc_ptr += 2; /* account for null termination */

	unicode_domain_string(&bcc_ptr, ses, nls_cp);
	unicode_oslm_strings(&bcc_ptr, nls_cp);

	*pbcc_area = bcc_ptr;
}

static void ascii_ssetup_strings(char **pbcc_area, struct cifs_ses *ses,
				 const struct nls_table *nls_cp)
{
	char *bcc_ptr = *pbcc_area;
	int len;

	/* copy user */
	/* BB what about null user mounts - check that we do this BB */
	/* copy user */
	if (ses->user_name != NULL) {
		len = strscpy(bcc_ptr, ses->user_name, CIFS_MAX_USERNAME_LEN);
		if (WARN_ON_ONCE(len < 0))
			len = CIFS_MAX_USERNAME_LEN - 1;
		bcc_ptr += len;
	}
	/* else null user mount */
	*bcc_ptr = 0;
	bcc_ptr++; /* account for null termination */

	/* copy domain */
	if (ses->domainName != NULL) {
		len = strscpy(bcc_ptr, ses->domainName, CIFS_MAX_DOMAINNAME_LEN);
		if (WARN_ON_ONCE(len < 0))
			len = CIFS_MAX_DOMAINNAME_LEN - 1;
		bcc_ptr += len;
	} /* else we will send a null domain name
	     so the server will default to its own domain */
	*bcc_ptr = 0;
	bcc_ptr++;

	/* BB check for overflow here */

	strcpy(bcc_ptr, "Linux version ");
	bcc_ptr += strlen("Linux version ");
	strcpy(bcc_ptr, init_utsname()->release);
	bcc_ptr += strlen(init_utsname()->release) + 1;

	strcpy(bcc_ptr, CIFS_NETWORK_OPSYS);
	bcc_ptr += strlen(CIFS_NETWORK_OPSYS) + 1;

	*pbcc_area = bcc_ptr;
}

static void
decode_unicode_ssetup(char **pbcc_area, int bleft, struct cifs_ses *ses,
		      const struct nls_table *nls_cp)
{
	int len;
	char *data = *pbcc_area;

	cifs_dbg(FYI, "bleft %d\n", bleft);

	kfree(ses->serverOS);
	ses->serverOS = cifs_strndup_from_utf16(data, bleft, true, nls_cp);
	cifs_dbg(FYI, "serverOS=%s\n", ses->serverOS);
	len = (UniStrnlen((wchar_t *) data, bleft / 2) * 2) + 2;
	data += len;
	bleft -= len;
	if (bleft <= 0)
		return;

	kfree(ses->serverNOS);
	ses->serverNOS = cifs_strndup_from_utf16(data, bleft, true, nls_cp);
	cifs_dbg(FYI, "serverNOS=%s\n", ses->serverNOS);
	len = (UniStrnlen((wchar_t *) data, bleft / 2) * 2) + 2;
	data += len;
	bleft -= len;
	if (bleft <= 0)
		return;

	kfree(ses->serverDomain);
	ses->serverDomain = cifs_strndup_from_utf16(data, bleft, true, nls_cp);
	cifs_dbg(FYI, "serverDomain=%s\n", ses->serverDomain);

	return;
}

static void decode_ascii_ssetup(char **pbcc_area, __u16 bleft,
				struct cifs_ses *ses,
				const struct nls_table *nls_cp)
{
	int len;
	char *bcc_ptr = *pbcc_area;

	cifs_dbg(FYI, "decode sessetup ascii. bleft %d\n", bleft);

	len = strnlen(bcc_ptr, bleft);
	if (len >= bleft)
		return;

	kfree(ses->serverOS);

	ses->serverOS = kmalloc(len + 1, GFP_KERNEL);
	if (ses->serverOS) {
		memcpy(ses->serverOS, bcc_ptr, len);
		ses->serverOS[len] = 0;
		if (strncmp(ses->serverOS, "OS/2", 4) == 0)
			cifs_dbg(FYI, "OS/2 server\n");
	}

	bcc_ptr += len + 1;
	bleft -= len + 1;

	len = strnlen(bcc_ptr, bleft);
	if (len >= bleft)
		return;

	kfree(ses->serverNOS);

	ses->serverNOS = kmalloc(len + 1, GFP_KERNEL);
	if (ses->serverNOS) {
		memcpy(ses->serverNOS, bcc_ptr, len);
		ses->serverNOS[len] = 0;
	}

	bcc_ptr += len + 1;
	bleft -= len + 1;

	len = strnlen(bcc_ptr, bleft);
	if (len > bleft)
		return;

	/* No domain field in LANMAN case. Domain is
	   returned by old servers in the SMB negprot response */
	/* BB For newer servers which do not support Unicode,
	   but thus do return domain here we could add parsing
	   for it later, but it is not very important */
	cifs_dbg(FYI, "ascii: bytes left %d\n", bleft);
}

int decode_ntlmssp_challenge(char *bcc_ptr, int blob_len,
				    struct cifs_ses *ses)
{
	unsigned int tioffset; /* challenge message target info area */
	unsigned int tilen; /* challenge message target info area length  */
	CHALLENGE_MESSAGE *pblob = (CHALLENGE_MESSAGE *)bcc_ptr;
	__u32 server_flags;

	if (blob_len < sizeof(CHALLENGE_MESSAGE)) {
		cifs_dbg(VFS, "challenge blob len %d too small\n", blob_len);
		return -EINVAL;
	}

	if (memcmp(pblob->Signature, "NTLMSSP", 8)) {
		cifs_dbg(VFS, "blob signature incorrect %s\n",
			 pblob->Signature);
		return -EINVAL;
	}
	if (pblob->MessageType != NtLmChallenge) {
		cifs_dbg(VFS, "Incorrect message type %d\n",
			 pblob->MessageType);
		return -EINVAL;
	}

	server_flags = le32_to_cpu(pblob->NegotiateFlags);
	cifs_dbg(FYI, "%s: negotiate=0x%08x challenge=0x%08x\n", __func__,
		 ses->ntlmssp->client_flags, server_flags);

	if ((ses->ntlmssp->client_flags & (NTLMSSP_NEGOTIATE_SEAL | NTLMSSP_NEGOTIATE_SIGN)) &&
	    (!(server_flags & NTLMSSP_NEGOTIATE_56) && !(server_flags & NTLMSSP_NEGOTIATE_128))) {
		cifs_dbg(VFS, "%s: requested signing/encryption but server did not return either 56-bit or 128-bit session key size\n",
			 __func__);
		return -EINVAL;
	}
	if (!(server_flags & NTLMSSP_NEGOTIATE_NTLM) && !(server_flags & NTLMSSP_NEGOTIATE_EXTENDED_SEC)) {
		cifs_dbg(VFS, "%s: server does not seem to support either NTLMv1 or NTLMv2\n", __func__);
		return -EINVAL;
	}
	if (ses->server->sign && !(server_flags & NTLMSSP_NEGOTIATE_SIGN)) {
		cifs_dbg(VFS, "%s: forced packet signing but server does not seem to support it\n",
			 __func__);
		return -EOPNOTSUPP;
	}
	if ((ses->ntlmssp->client_flags & NTLMSSP_NEGOTIATE_KEY_XCH) &&
	    !(server_flags & NTLMSSP_NEGOTIATE_KEY_XCH))
		pr_warn_once("%s: authentication has been weakened as server does not support key exchange\n",
			     __func__);

	ses->ntlmssp->server_flags = server_flags;

	memcpy(ses->ntlmssp->cryptkey, pblob->Challenge, CIFS_CRYPTO_KEY_SIZE);
	/* In particular we can examine sign flags */
	/* BB spec says that if AvId field of MsvAvTimestamp is populated then
		we must set the MIC field of the AUTHENTICATE_MESSAGE */

	tioffset = le32_to_cpu(pblob->TargetInfoArray.BufferOffset);
	tilen = le16_to_cpu(pblob->TargetInfoArray.Length);
	if (tioffset > blob_len || tioffset + tilen > blob_len) {
		cifs_dbg(VFS, "tioffset + tilen too high %u + %u\n",
			 tioffset, tilen);
		return -EINVAL;
	}
	if (tilen) {
		ses->auth_key.response = kmemdup(bcc_ptr + tioffset, tilen,
						 GFP_KERNEL);
		if (!ses->auth_key.response) {
			cifs_dbg(VFS, "Challenge target info alloc failure\n");
			return -ENOMEM;
		}
		ses->auth_key.len = tilen;
	}

	return 0;
}

static int size_of_ntlmssp_blob(struct cifs_ses *ses, int base_size)
{
	int sz = base_size + ses->auth_key.len
		- CIFS_SESS_KEY_SIZE + CIFS_CPHTXT_SIZE + 2;

	if (ses->domainName)
		sz += sizeof(__le16) * strnlen(ses->domainName, CIFS_MAX_DOMAINNAME_LEN);
	else
		sz += sizeof(__le16);

	if (ses->user_name)
		sz += sizeof(__le16) * strnlen(ses->user_name, CIFS_MAX_USERNAME_LEN);
	else
		sz += sizeof(__le16);

<<<<<<< HEAD
	sz += sizeof(__le16) * strnlen(ses->workstation_name, CIFS_MAX_WORKSTATION_LEN);
=======
	if (ses->workstation_name)
		sz += sizeof(__le16) * strnlen(ses->workstation_name,
			CIFS_MAX_WORKSTATION_LEN);
	else
		sz += sizeof(__le16);
>>>>>>> 754e0b0e

	return sz;
}

static inline void cifs_security_buffer_from_str(SECURITY_BUFFER *pbuf,
						 char *str_value,
						 int str_length,
						 unsigned char *pstart,
						 unsigned char **pcur,
						 const struct nls_table *nls_cp)
{
	unsigned char *tmp = pstart;
	int len;

	if (!pbuf)
		return;

	if (!pcur)
		pcur = &tmp;

	if (!str_value) {
		pbuf->BufferOffset = cpu_to_le32(*pcur - pstart);
		pbuf->Length = 0;
		pbuf->MaximumLength = 0;
		*pcur += sizeof(__le16);
	} else {
		len = cifs_strtoUTF16((__le16 *)*pcur,
				      str_value,
				      str_length,
				      nls_cp);
		len *= sizeof(__le16);
		pbuf->BufferOffset = cpu_to_le32(*pcur - pstart);
		pbuf->Length = cpu_to_le16(len);
		pbuf->MaximumLength = cpu_to_le16(len);
		*pcur += len;
	}
}

/* BB Move to ntlmssp.c eventually */

int build_ntlmssp_negotiate_blob(unsigned char **pbuffer,
				 u16 *buflen,
				 struct cifs_ses *ses,
<<<<<<< HEAD
				 const struct nls_table *nls_cp)
{
	int rc = 0;
	struct TCP_Server_Info *server = cifs_ses_server(ses);
=======
				 struct TCP_Server_Info *server,
				 const struct nls_table *nls_cp)
{
	int rc = 0;
>>>>>>> 754e0b0e
	NEGOTIATE_MESSAGE *sec_blob;
	__u32 flags;
	unsigned char *tmp;
	int len;
<<<<<<< HEAD

	len = size_of_ntlmssp_blob(ses, sizeof(NEGOTIATE_MESSAGE));
	*pbuffer = kmalloc(len, GFP_KERNEL);
	if (!*pbuffer) {
		rc = -ENOMEM;
		cifs_dbg(VFS, "Error %d during NTLMSSP allocation\n", rc);
		*buflen = 0;
		goto setup_ntlm_neg_ret;
	}
	sec_blob = (NEGOTIATE_MESSAGE *)*pbuffer;

=======

	len = size_of_ntlmssp_blob(ses, sizeof(NEGOTIATE_MESSAGE));
	*pbuffer = kmalloc(len, GFP_KERNEL);
	if (!*pbuffer) {
		rc = -ENOMEM;
		cifs_dbg(VFS, "Error %d during NTLMSSP allocation\n", rc);
		*buflen = 0;
		goto setup_ntlm_neg_ret;
	}
	sec_blob = (NEGOTIATE_MESSAGE *)*pbuffer;

>>>>>>> 754e0b0e
	memset(*pbuffer, 0, sizeof(NEGOTIATE_MESSAGE));
	memcpy(sec_blob->Signature, NTLMSSP_SIGNATURE, 8);
	sec_blob->MessageType = NtLmNegotiate;

	/* BB is NTLMV2 session security format easier to use here? */
	flags = NTLMSSP_NEGOTIATE_56 |	NTLMSSP_REQUEST_TARGET |
		NTLMSSP_NEGOTIATE_128 | NTLMSSP_NEGOTIATE_UNICODE |
		NTLMSSP_NEGOTIATE_NTLM | NTLMSSP_NEGOTIATE_EXTENDED_SEC |
		NTLMSSP_NEGOTIATE_ALWAYS_SIGN | NTLMSSP_NEGOTIATE_SEAL |
		NTLMSSP_NEGOTIATE_SIGN;
	if (!server->session_estab || ses->ntlmssp->sesskey_per_smbsess)
		flags |= NTLMSSP_NEGOTIATE_KEY_XCH;

	tmp = *pbuffer + sizeof(NEGOTIATE_MESSAGE);
	ses->ntlmssp->client_flags = flags;
	sec_blob->NegotiateFlags = cpu_to_le32(flags);

	/* these fields should be null in negotiate phase MS-NLMP 3.1.5.1.1 */
	cifs_security_buffer_from_str(&sec_blob->DomainName,
				      NULL,
				      CIFS_MAX_DOMAINNAME_LEN,
				      *pbuffer, &tmp,
				      nls_cp);
<<<<<<< HEAD

	cifs_security_buffer_from_str(&sec_blob->WorkstationName,
				      NULL,
				      CIFS_MAX_WORKSTATION_LEN,
				      *pbuffer, &tmp,
				      nls_cp);

	*buflen = tmp - *pbuffer;
setup_ntlm_neg_ret:
=======

	cifs_security_buffer_from_str(&sec_blob->WorkstationName,
				      NULL,
				      CIFS_MAX_WORKSTATION_LEN,
				      *pbuffer, &tmp,
				      nls_cp);

	*buflen = tmp - *pbuffer;
setup_ntlm_neg_ret:
	return rc;
}

/*
 * Build ntlmssp blob with additional fields, such as version,
 * supported by modern servers. For safety limit to SMB3 or later
 * See notes in MS-NLMP Section 2.2.2.1 e.g.
 */
int build_ntlmssp_smb3_negotiate_blob(unsigned char **pbuffer,
				 u16 *buflen,
				 struct cifs_ses *ses,
				 struct TCP_Server_Info *server,
				 const struct nls_table *nls_cp)
{
	int rc = 0;
	struct negotiate_message *sec_blob;
	__u32 flags;
	unsigned char *tmp;
	int len;

	len = size_of_ntlmssp_blob(ses, sizeof(struct negotiate_message));
	*pbuffer = kmalloc(len, GFP_KERNEL);
	if (!*pbuffer) {
		rc = -ENOMEM;
		cifs_dbg(VFS, "Error %d during NTLMSSP allocation\n", rc);
		*buflen = 0;
		goto setup_ntlm_smb3_neg_ret;
	}
	sec_blob = (struct negotiate_message *)*pbuffer;

	memset(*pbuffer, 0, sizeof(struct negotiate_message));
	memcpy(sec_blob->Signature, NTLMSSP_SIGNATURE, 8);
	sec_blob->MessageType = NtLmNegotiate;

	/* BB is NTLMV2 session security format easier to use here? */
	flags = NTLMSSP_NEGOTIATE_56 |	NTLMSSP_REQUEST_TARGET |
		NTLMSSP_NEGOTIATE_128 | NTLMSSP_NEGOTIATE_UNICODE |
		NTLMSSP_NEGOTIATE_NTLM | NTLMSSP_NEGOTIATE_EXTENDED_SEC |
		NTLMSSP_NEGOTIATE_ALWAYS_SIGN | NTLMSSP_NEGOTIATE_SEAL |
		NTLMSSP_NEGOTIATE_SIGN | NTLMSSP_NEGOTIATE_VERSION;
	if (!server->session_estab || ses->ntlmssp->sesskey_per_smbsess)
		flags |= NTLMSSP_NEGOTIATE_KEY_XCH;

	sec_blob->Version.ProductMajorVersion = LINUX_VERSION_MAJOR;
	sec_blob->Version.ProductMinorVersion = LINUX_VERSION_PATCHLEVEL;
	sec_blob->Version.ProductBuild = cpu_to_le16(SMB3_PRODUCT_BUILD);
	sec_blob->Version.NTLMRevisionCurrent = NTLMSSP_REVISION_W2K3;

	tmp = *pbuffer + sizeof(struct negotiate_message);
	ses->ntlmssp->client_flags = flags;
	sec_blob->NegotiateFlags = cpu_to_le32(flags);

	/* these fields should be null in negotiate phase MS-NLMP 3.1.5.1.1 */
	cifs_security_buffer_from_str(&sec_blob->DomainName,
				      NULL,
				      CIFS_MAX_DOMAINNAME_LEN,
				      *pbuffer, &tmp,
				      nls_cp);

	cifs_security_buffer_from_str(&sec_blob->WorkstationName,
				      NULL,
				      CIFS_MAX_WORKSTATION_LEN,
				      *pbuffer, &tmp,
				      nls_cp);

	*buflen = tmp - *pbuffer;
setup_ntlm_smb3_neg_ret:
>>>>>>> 754e0b0e
	return rc;
}


int build_ntlmssp_auth_blob(unsigned char **pbuffer,
					u16 *buflen,
				   struct cifs_ses *ses,
				   struct TCP_Server_Info *server,
				   const struct nls_table *nls_cp)
{
	int rc;
	AUTHENTICATE_MESSAGE *sec_blob;
	__u32 flags;
	unsigned char *tmp;
	int len;

	rc = setup_ntlmv2_rsp(ses, nls_cp);
	if (rc) {
		cifs_dbg(VFS, "Error %d during NTLMSSP authentication\n", rc);
		*buflen = 0;
		goto setup_ntlmv2_ret;
	}

	len = size_of_ntlmssp_blob(ses, sizeof(AUTHENTICATE_MESSAGE));
	*pbuffer = kmalloc(len, GFP_KERNEL);
	if (!*pbuffer) {
		rc = -ENOMEM;
		cifs_dbg(VFS, "Error %d during NTLMSSP allocation\n", rc);
		*buflen = 0;
		goto setup_ntlmv2_ret;
	}
	sec_blob = (AUTHENTICATE_MESSAGE *)*pbuffer;

	memcpy(sec_blob->Signature, NTLMSSP_SIGNATURE, 8);
	sec_blob->MessageType = NtLmAuthenticate;

	flags = ses->ntlmssp->server_flags | NTLMSSP_REQUEST_TARGET |
		NTLMSSP_NEGOTIATE_TARGET_INFO | NTLMSSP_NEGOTIATE_WORKSTATION_SUPPLIED;

	tmp = *pbuffer + sizeof(AUTHENTICATE_MESSAGE);
	sec_blob->NegotiateFlags = cpu_to_le32(flags);

	sec_blob->LmChallengeResponse.BufferOffset =
				cpu_to_le32(sizeof(AUTHENTICATE_MESSAGE));
	sec_blob->LmChallengeResponse.Length = 0;
	sec_blob->LmChallengeResponse.MaximumLength = 0;

	sec_blob->NtChallengeResponse.BufferOffset =
				cpu_to_le32(tmp - *pbuffer);
	if (ses->user_name != NULL) {
		memcpy(tmp, ses->auth_key.response + CIFS_SESS_KEY_SIZE,
				ses->auth_key.len - CIFS_SESS_KEY_SIZE);
		tmp += ses->auth_key.len - CIFS_SESS_KEY_SIZE;

		sec_blob->NtChallengeResponse.Length =
				cpu_to_le16(ses->auth_key.len - CIFS_SESS_KEY_SIZE);
		sec_blob->NtChallengeResponse.MaximumLength =
				cpu_to_le16(ses->auth_key.len - CIFS_SESS_KEY_SIZE);
	} else {
		/*
		 * don't send an NT Response for anonymous access
		 */
		sec_blob->NtChallengeResponse.Length = 0;
		sec_blob->NtChallengeResponse.MaximumLength = 0;
	}

	cifs_security_buffer_from_str(&sec_blob->DomainName,
				      ses->domainName,
				      CIFS_MAX_DOMAINNAME_LEN,
				      *pbuffer, &tmp,
				      nls_cp);

	cifs_security_buffer_from_str(&sec_blob->UserName,
				      ses->user_name,
				      CIFS_MAX_USERNAME_LEN,
				      *pbuffer, &tmp,
				      nls_cp);

	cifs_security_buffer_from_str(&sec_blob->WorkstationName,
				      ses->workstation_name,
				      CIFS_MAX_WORKSTATION_LEN,
				      *pbuffer, &tmp,
				      nls_cp);

	if ((ses->ntlmssp->server_flags & NTLMSSP_NEGOTIATE_KEY_XCH) &&
	    (!ses->server->session_estab || ses->ntlmssp->sesskey_per_smbsess) &&
	    !calc_seckey(ses)) {
		memcpy(tmp, ses->ntlmssp->ciphertext, CIFS_CPHTXT_SIZE);
		sec_blob->SessionKey.BufferOffset = cpu_to_le32(tmp - *pbuffer);
		sec_blob->SessionKey.Length = cpu_to_le16(CIFS_CPHTXT_SIZE);
		sec_blob->SessionKey.MaximumLength =
				cpu_to_le16(CIFS_CPHTXT_SIZE);
		tmp += CIFS_CPHTXT_SIZE;
	} else {
		sec_blob->SessionKey.BufferOffset = cpu_to_le32(tmp - *pbuffer);
		sec_blob->SessionKey.Length = 0;
		sec_blob->SessionKey.MaximumLength = 0;
	}

	*buflen = tmp - *pbuffer;
setup_ntlmv2_ret:
	return rc;
}

enum securityEnum
cifs_select_sectype(struct TCP_Server_Info *server, enum securityEnum requested)
{
	switch (server->negflavor) {
	case CIFS_NEGFLAVOR_EXTENDED:
		switch (requested) {
		case Kerberos:
		case RawNTLMSSP:
			return requested;
		case Unspecified:
			if (server->sec_ntlmssp &&
			    (global_secflags & CIFSSEC_MAY_NTLMSSP))
				return RawNTLMSSP;
			if ((server->sec_kerberos || server->sec_mskerberos) &&
			    (global_secflags & CIFSSEC_MAY_KRB5))
				return Kerberos;
			fallthrough;
		default:
			return Unspecified;
		}
	case CIFS_NEGFLAVOR_UNENCAP:
		switch (requested) {
		case NTLMv2:
			return requested;
		case Unspecified:
			if (global_secflags & CIFSSEC_MAY_NTLMV2)
				return NTLMv2;
			break;
		default:
			break;
		}
		fallthrough;
	default:
		return Unspecified;
	}
}

struct sess_data {
	unsigned int xid;
	struct cifs_ses *ses;
	struct TCP_Server_Info *server;
	struct nls_table *nls_cp;
	void (*func)(struct sess_data *);
	int result;

	/* we will send the SMB in three pieces:
	 * a fixed length beginning part, an optional
	 * SPNEGO blob (which can be zero length), and a
	 * last part which will include the strings
	 * and rest of bcc area. This allows us to avoid
	 * a large buffer 17K allocation
	 */
	int buf0_type;
	struct kvec iov[3];
};

static int
sess_alloc_buffer(struct sess_data *sess_data, int wct)
{
	int rc;
	struct cifs_ses *ses = sess_data->ses;
	struct smb_hdr *smb_buf;

	rc = small_smb_init_no_tc(SMB_COM_SESSION_SETUP_ANDX, wct, ses,
				  (void **)&smb_buf);

	if (rc)
		return rc;

	sess_data->iov[0].iov_base = (char *)smb_buf;
	sess_data->iov[0].iov_len = be32_to_cpu(smb_buf->smb_buf_length) + 4;
	/*
	 * This variable will be used to clear the buffer
	 * allocated above in case of any error in the calling function.
	 */
	sess_data->buf0_type = CIFS_SMALL_BUFFER;

	/* 2000 big enough to fit max user, domain, NOS name etc. */
	sess_data->iov[2].iov_base = kmalloc(2000, GFP_KERNEL);
	if (!sess_data->iov[2].iov_base) {
		rc = -ENOMEM;
		goto out_free_smb_buf;
	}

	return 0;

out_free_smb_buf:
	cifs_small_buf_release(smb_buf);
	sess_data->iov[0].iov_base = NULL;
	sess_data->iov[0].iov_len = 0;
	sess_data->buf0_type = CIFS_NO_BUFFER;
	return rc;
}

static void
sess_free_buffer(struct sess_data *sess_data)
{

	free_rsp_buf(sess_data->buf0_type, sess_data->iov[0].iov_base);
	sess_data->buf0_type = CIFS_NO_BUFFER;
	kfree(sess_data->iov[2].iov_base);
}

static int
sess_establish_session(struct sess_data *sess_data)
{
	struct cifs_ses *ses = sess_data->ses;
	struct TCP_Server_Info *server = sess_data->server;

	mutex_lock(&server->srv_mutex);
	if (!server->session_estab) {
		if (server->sign) {
			server->session_key.response =
				kmemdup(ses->auth_key.response,
				ses->auth_key.len, GFP_KERNEL);
			if (!server->session_key.response) {
				mutex_unlock(&server->srv_mutex);
				return -ENOMEM;
			}
			server->session_key.len =
						ses->auth_key.len;
		}
		server->sequence_number = 0x2;
		server->session_estab = true;
	}
	mutex_unlock(&server->srv_mutex);

	cifs_dbg(FYI, "CIFS session established successfully\n");
	return 0;
}

static int
sess_sendreceive(struct sess_data *sess_data)
{
	int rc;
	struct smb_hdr *smb_buf = (struct smb_hdr *) sess_data->iov[0].iov_base;
	__u16 count;
	struct kvec rsp_iov = { NULL, 0 };

	count = sess_data->iov[1].iov_len + sess_data->iov[2].iov_len;
	be32_add_cpu(&smb_buf->smb_buf_length, count);
	put_bcc(count, smb_buf);

	rc = SendReceive2(sess_data->xid, sess_data->ses,
			  sess_data->iov, 3 /* num_iovecs */,
			  &sess_data->buf0_type,
			  CIFS_LOG_ERROR, &rsp_iov);
	cifs_small_buf_release(sess_data->iov[0].iov_base);
	memcpy(&sess_data->iov[0], &rsp_iov, sizeof(struct kvec));

	return rc;
}

static void
sess_auth_ntlmv2(struct sess_data *sess_data)
{
	int rc = 0;
	struct smb_hdr *smb_buf;
	SESSION_SETUP_ANDX *pSMB;
	char *bcc_ptr;
	struct cifs_ses *ses = sess_data->ses;
	struct TCP_Server_Info *server = sess_data->server;
	__u32 capabilities;
	__u16 bytes_remaining;

	/* old style NTLM sessionsetup */
	/* wct = 13 */
	rc = sess_alloc_buffer(sess_data, 13);
	if (rc)
		goto out;

	pSMB = (SESSION_SETUP_ANDX *)sess_data->iov[0].iov_base;
	bcc_ptr = sess_data->iov[2].iov_base;
	capabilities = cifs_ssetup_hdr(ses, server, pSMB);

	pSMB->req_no_secext.Capabilities = cpu_to_le32(capabilities);

	/* LM2 password would be here if we supported it */
	pSMB->req_no_secext.CaseInsensitivePasswordLength = 0;

	if (ses->user_name != NULL) {
		/* calculate nlmv2 response and session key */
		rc = setup_ntlmv2_rsp(ses, sess_data->nls_cp);
		if (rc) {
			cifs_dbg(VFS, "Error %d during NTLMv2 authentication\n", rc);
			goto out;
		}

		memcpy(bcc_ptr, ses->auth_key.response + CIFS_SESS_KEY_SIZE,
				ses->auth_key.len - CIFS_SESS_KEY_SIZE);
		bcc_ptr += ses->auth_key.len - CIFS_SESS_KEY_SIZE;

		/* set case sensitive password length after tilen may get
		 * assigned, tilen is 0 otherwise.
		 */
		pSMB->req_no_secext.CaseSensitivePasswordLength =
			cpu_to_le16(ses->auth_key.len - CIFS_SESS_KEY_SIZE);
	} else {
		pSMB->req_no_secext.CaseSensitivePasswordLength = 0;
	}

	if (ses->capabilities & CAP_UNICODE) {
		if (sess_data->iov[0].iov_len % 2) {
			*bcc_ptr = 0;
			bcc_ptr++;
		}
		unicode_ssetup_strings(&bcc_ptr, ses, sess_data->nls_cp);
	} else {
		ascii_ssetup_strings(&bcc_ptr, ses, sess_data->nls_cp);
	}


	sess_data->iov[2].iov_len = (long) bcc_ptr -
			(long) sess_data->iov[2].iov_base;

	rc = sess_sendreceive(sess_data);
	if (rc)
		goto out;

	pSMB = (SESSION_SETUP_ANDX *)sess_data->iov[0].iov_base;
	smb_buf = (struct smb_hdr *)sess_data->iov[0].iov_base;

	if (smb_buf->WordCount != 3) {
		rc = -EIO;
		cifs_dbg(VFS, "bad word count %d\n", smb_buf->WordCount);
		goto out;
	}

	if (le16_to_cpu(pSMB->resp.Action) & GUEST_LOGIN)
		cifs_dbg(FYI, "Guest login\n"); /* BB mark SesInfo struct? */

	ses->Suid = smb_buf->Uid;   /* UID left in wire format (le) */
	cifs_dbg(FYI, "UID = %llu\n", ses->Suid);

	bytes_remaining = get_bcc(smb_buf);
	bcc_ptr = pByteArea(smb_buf);

	/* BB check if Unicode and decode strings */
	if (bytes_remaining == 0) {
		/* no string area to decode, do nothing */
	} else if (smb_buf->Flags2 & SMBFLG2_UNICODE) {
		/* unicode string area must be word-aligned */
		if (((unsigned long) bcc_ptr - (unsigned long) smb_buf) % 2) {
			++bcc_ptr;
			--bytes_remaining;
		}
		decode_unicode_ssetup(&bcc_ptr, bytes_remaining, ses,
				      sess_data->nls_cp);
	} else {
		decode_ascii_ssetup(&bcc_ptr, bytes_remaining, ses,
				    sess_data->nls_cp);
	}

	rc = sess_establish_session(sess_data);
out:
	sess_data->result = rc;
	sess_data->func = NULL;
	sess_free_buffer(sess_data);
	kfree(ses->auth_key.response);
	ses->auth_key.response = NULL;
}

#ifdef CONFIG_CIFS_UPCALL
static void
sess_auth_kerberos(struct sess_data *sess_data)
{
	int rc = 0;
	struct smb_hdr *smb_buf;
	SESSION_SETUP_ANDX *pSMB;
	char *bcc_ptr;
	struct cifs_ses *ses = sess_data->ses;
	struct TCP_Server_Info *server = sess_data->server;
	__u32 capabilities;
	__u16 bytes_remaining;
	struct key *spnego_key = NULL;
	struct cifs_spnego_msg *msg;
	u16 blob_len;

	/* extended security */
	/* wct = 12 */
	rc = sess_alloc_buffer(sess_data, 12);
	if (rc)
		goto out;

	pSMB = (SESSION_SETUP_ANDX *)sess_data->iov[0].iov_base;
	bcc_ptr = sess_data->iov[2].iov_base;
	capabilities = cifs_ssetup_hdr(ses, server, pSMB);

	spnego_key = cifs_get_spnego_key(ses, server);
	if (IS_ERR(spnego_key)) {
		rc = PTR_ERR(spnego_key);
		spnego_key = NULL;
		goto out;
	}

	msg = spnego_key->payload.data[0];
	/*
	 * check version field to make sure that cifs.upcall is
	 * sending us a response in an expected form
	 */
	if (msg->version != CIFS_SPNEGO_UPCALL_VERSION) {
		cifs_dbg(VFS, "incorrect version of cifs.upcall (expected %d but got %d)\n",
			 CIFS_SPNEGO_UPCALL_VERSION, msg->version);
		rc = -EKEYREJECTED;
		goto out_put_spnego_key;
	}

	ses->auth_key.response = kmemdup(msg->data, msg->sesskey_len,
					 GFP_KERNEL);
	if (!ses->auth_key.response) {
		cifs_dbg(VFS, "Kerberos can't allocate (%u bytes) memory\n",
			 msg->sesskey_len);
		rc = -ENOMEM;
		goto out_put_spnego_key;
	}
	ses->auth_key.len = msg->sesskey_len;

	pSMB->req.hdr.Flags2 |= SMBFLG2_EXT_SEC;
	capabilities |= CAP_EXTENDED_SECURITY;
	pSMB->req.Capabilities = cpu_to_le32(capabilities);
	sess_data->iov[1].iov_base = msg->data + msg->sesskey_len;
	sess_data->iov[1].iov_len = msg->secblob_len;
	pSMB->req.SecurityBlobLength = cpu_to_le16(sess_data->iov[1].iov_len);

	if (ses->capabilities & CAP_UNICODE) {
		/* unicode strings must be word aligned */
		if ((sess_data->iov[0].iov_len
			+ sess_data->iov[1].iov_len) % 2) {
			*bcc_ptr = 0;
			bcc_ptr++;
		}
		unicode_oslm_strings(&bcc_ptr, sess_data->nls_cp);
		unicode_domain_string(&bcc_ptr, ses, sess_data->nls_cp);
	} else {
		/* BB: is this right? */
		ascii_ssetup_strings(&bcc_ptr, ses, sess_data->nls_cp);
	}

	sess_data->iov[2].iov_len = (long) bcc_ptr -
			(long) sess_data->iov[2].iov_base;

	rc = sess_sendreceive(sess_data);
	if (rc)
		goto out_put_spnego_key;

	pSMB = (SESSION_SETUP_ANDX *)sess_data->iov[0].iov_base;
	smb_buf = (struct smb_hdr *)sess_data->iov[0].iov_base;

	if (smb_buf->WordCount != 4) {
		rc = -EIO;
		cifs_dbg(VFS, "bad word count %d\n", smb_buf->WordCount);
		goto out_put_spnego_key;
	}

	if (le16_to_cpu(pSMB->resp.Action) & GUEST_LOGIN)
		cifs_dbg(FYI, "Guest login\n"); /* BB mark SesInfo struct? */

	ses->Suid = smb_buf->Uid;   /* UID left in wire format (le) */
	cifs_dbg(FYI, "UID = %llu\n", ses->Suid);

	bytes_remaining = get_bcc(smb_buf);
	bcc_ptr = pByteArea(smb_buf);

	blob_len = le16_to_cpu(pSMB->resp.SecurityBlobLength);
	if (blob_len > bytes_remaining) {
		cifs_dbg(VFS, "bad security blob length %d\n",
				blob_len);
		rc = -EINVAL;
		goto out_put_spnego_key;
	}
	bcc_ptr += blob_len;
	bytes_remaining -= blob_len;

	/* BB check if Unicode and decode strings */
	if (bytes_remaining == 0) {
		/* no string area to decode, do nothing */
	} else if (smb_buf->Flags2 & SMBFLG2_UNICODE) {
		/* unicode string area must be word-aligned */
		if (((unsigned long) bcc_ptr - (unsigned long) smb_buf) % 2) {
			++bcc_ptr;
			--bytes_remaining;
		}
		decode_unicode_ssetup(&bcc_ptr, bytes_remaining, ses,
				      sess_data->nls_cp);
	} else {
		decode_ascii_ssetup(&bcc_ptr, bytes_remaining, ses,
				    sess_data->nls_cp);
	}

	rc = sess_establish_session(sess_data);
out_put_spnego_key:
	key_invalidate(spnego_key);
	key_put(spnego_key);
out:
	sess_data->result = rc;
	sess_data->func = NULL;
	sess_free_buffer(sess_data);
	kfree(ses->auth_key.response);
	ses->auth_key.response = NULL;
}

#endif /* ! CONFIG_CIFS_UPCALL */

/*
 * The required kvec buffers have to be allocated before calling this
 * function.
 */
static int
_sess_auth_rawntlmssp_assemble_req(struct sess_data *sess_data)
{
	SESSION_SETUP_ANDX *pSMB;
	struct cifs_ses *ses = sess_data->ses;
	struct TCP_Server_Info *server = sess_data->server;
	__u32 capabilities;
	char *bcc_ptr;

	pSMB = (SESSION_SETUP_ANDX *)sess_data->iov[0].iov_base;

	capabilities = cifs_ssetup_hdr(ses, server, pSMB);
	if ((pSMB->req.hdr.Flags2 & SMBFLG2_UNICODE) == 0) {
		cifs_dbg(VFS, "NTLMSSP requires Unicode support\n");
		return -ENOSYS;
	}

	pSMB->req.hdr.Flags2 |= SMBFLG2_EXT_SEC;
	capabilities |= CAP_EXTENDED_SECURITY;
	pSMB->req.Capabilities |= cpu_to_le32(capabilities);

	bcc_ptr = sess_data->iov[2].iov_base;
	/* unicode strings must be word aligned */
	if ((sess_data->iov[0].iov_len + sess_data->iov[1].iov_len) % 2) {
		*bcc_ptr = 0;
		bcc_ptr++;
	}
	unicode_oslm_strings(&bcc_ptr, sess_data->nls_cp);

	sess_data->iov[2].iov_len = (long) bcc_ptr -
					(long) sess_data->iov[2].iov_base;

	return 0;
}

static void
sess_auth_rawntlmssp_authenticate(struct sess_data *sess_data);

static void
sess_auth_rawntlmssp_negotiate(struct sess_data *sess_data)
{
	int rc;
	struct smb_hdr *smb_buf;
	SESSION_SETUP_ANDX *pSMB;
	struct cifs_ses *ses = sess_data->ses;
	struct TCP_Server_Info *server = sess_data->server;
	__u16 bytes_remaining;
	char *bcc_ptr;
	unsigned char *ntlmsspblob = NULL;
	u16 blob_len;

	cifs_dbg(FYI, "rawntlmssp session setup negotiate phase\n");

	/*
	 * if memory allocation is successful, caller of this function
	 * frees it.
	 */
	ses->ntlmssp = kmalloc(sizeof(struct ntlmssp_auth), GFP_KERNEL);
	if (!ses->ntlmssp) {
		rc = -ENOMEM;
		goto out;
	}
	ses->ntlmssp->sesskey_per_smbsess = false;

	/* wct = 12 */
	rc = sess_alloc_buffer(sess_data, 12);
	if (rc)
		goto out;

	pSMB = (SESSION_SETUP_ANDX *)sess_data->iov[0].iov_base;

	/* Build security blob before we assemble the request */
	rc = build_ntlmssp_negotiate_blob(&ntlmsspblob,
<<<<<<< HEAD
				     &blob_len, ses,
				     sess_data->nls_cp);
	if (rc)
		goto out;
=======
				     &blob_len, ses, server,
				     sess_data->nls_cp);
	if (rc)
		goto out_free_ntlmsspblob;
>>>>>>> 754e0b0e

	sess_data->iov[1].iov_len = blob_len;
	sess_data->iov[1].iov_base = ntlmsspblob;
	pSMB->req.SecurityBlobLength = cpu_to_le16(blob_len);

	rc = _sess_auth_rawntlmssp_assemble_req(sess_data);
	if (rc)
		goto out_free_ntlmsspblob;

	rc = sess_sendreceive(sess_data);

	pSMB = (SESSION_SETUP_ANDX *)sess_data->iov[0].iov_base;
	smb_buf = (struct smb_hdr *)sess_data->iov[0].iov_base;

	/* If true, rc here is expected and not an error */
	if (sess_data->buf0_type != CIFS_NO_BUFFER &&
	    smb_buf->Status.CifsError ==
			cpu_to_le32(NT_STATUS_MORE_PROCESSING_REQUIRED))
		rc = 0;

	if (rc)
		goto out_free_ntlmsspblob;

	cifs_dbg(FYI, "rawntlmssp session setup challenge phase\n");

	if (smb_buf->WordCount != 4) {
		rc = -EIO;
		cifs_dbg(VFS, "bad word count %d\n", smb_buf->WordCount);
		goto out_free_ntlmsspblob;
	}

	ses->Suid = smb_buf->Uid;   /* UID left in wire format (le) */
	cifs_dbg(FYI, "UID = %llu\n", ses->Suid);

	bytes_remaining = get_bcc(smb_buf);
	bcc_ptr = pByteArea(smb_buf);

	blob_len = le16_to_cpu(pSMB->resp.SecurityBlobLength);
	if (blob_len > bytes_remaining) {
		cifs_dbg(VFS, "bad security blob length %d\n",
				blob_len);
		rc = -EINVAL;
		goto out_free_ntlmsspblob;
	}

	rc = decode_ntlmssp_challenge(bcc_ptr, blob_len, ses);

out_free_ntlmsspblob:
	kfree(ntlmsspblob);
out:
	sess_free_buffer(sess_data);

	if (!rc) {
		sess_data->func = sess_auth_rawntlmssp_authenticate;
		return;
	}

	/* Else error. Cleanup */
	kfree(ses->auth_key.response);
	ses->auth_key.response = NULL;
	kfree(ses->ntlmssp);
	ses->ntlmssp = NULL;

	sess_data->func = NULL;
	sess_data->result = rc;
}

static void
sess_auth_rawntlmssp_authenticate(struct sess_data *sess_data)
{
	int rc;
	struct smb_hdr *smb_buf;
	SESSION_SETUP_ANDX *pSMB;
	struct cifs_ses *ses = sess_data->ses;
	struct TCP_Server_Info *server = sess_data->server;
	__u16 bytes_remaining;
	char *bcc_ptr;
	unsigned char *ntlmsspblob = NULL;
	u16 blob_len;

	cifs_dbg(FYI, "rawntlmssp session setup authenticate phase\n");

	/* wct = 12 */
	rc = sess_alloc_buffer(sess_data, 12);
	if (rc)
		goto out;

	/* Build security blob before we assemble the request */
	pSMB = (SESSION_SETUP_ANDX *)sess_data->iov[0].iov_base;
	smb_buf = (struct smb_hdr *)pSMB;
	rc = build_ntlmssp_auth_blob(&ntlmsspblob,
					&blob_len, ses, server,
					sess_data->nls_cp);
	if (rc)
		goto out_free_ntlmsspblob;
	sess_data->iov[1].iov_len = blob_len;
	sess_data->iov[1].iov_base = ntlmsspblob;
	pSMB->req.SecurityBlobLength = cpu_to_le16(blob_len);
	/*
	 * Make sure that we tell the server that we are using
	 * the uid that it just gave us back on the response
	 * (challenge)
	 */
	smb_buf->Uid = ses->Suid;

	rc = _sess_auth_rawntlmssp_assemble_req(sess_data);
	if (rc)
		goto out_free_ntlmsspblob;

	rc = sess_sendreceive(sess_data);
	if (rc)
		goto out_free_ntlmsspblob;

	pSMB = (SESSION_SETUP_ANDX *)sess_data->iov[0].iov_base;
	smb_buf = (struct smb_hdr *)sess_data->iov[0].iov_base;
	if (smb_buf->WordCount != 4) {
		rc = -EIO;
		cifs_dbg(VFS, "bad word count %d\n", smb_buf->WordCount);
		goto out_free_ntlmsspblob;
	}

	if (le16_to_cpu(pSMB->resp.Action) & GUEST_LOGIN)
		cifs_dbg(FYI, "Guest login\n"); /* BB mark SesInfo struct? */

	if (ses->Suid != smb_buf->Uid) {
		ses->Suid = smb_buf->Uid;
		cifs_dbg(FYI, "UID changed! new UID = %llu\n", ses->Suid);
	}

	bytes_remaining = get_bcc(smb_buf);
	bcc_ptr = pByteArea(smb_buf);
	blob_len = le16_to_cpu(pSMB->resp.SecurityBlobLength);
	if (blob_len > bytes_remaining) {
		cifs_dbg(VFS, "bad security blob length %d\n",
				blob_len);
		rc = -EINVAL;
		goto out_free_ntlmsspblob;
	}
	bcc_ptr += blob_len;
	bytes_remaining -= blob_len;


	/* BB check if Unicode and decode strings */
	if (bytes_remaining == 0) {
		/* no string area to decode, do nothing */
	} else if (smb_buf->Flags2 & SMBFLG2_UNICODE) {
		/* unicode string area must be word-aligned */
		if (((unsigned long) bcc_ptr - (unsigned long) smb_buf) % 2) {
			++bcc_ptr;
			--bytes_remaining;
		}
		decode_unicode_ssetup(&bcc_ptr, bytes_remaining, ses,
				      sess_data->nls_cp);
	} else {
		decode_ascii_ssetup(&bcc_ptr, bytes_remaining, ses,
				    sess_data->nls_cp);
	}

out_free_ntlmsspblob:
	kfree(ntlmsspblob);
out:
	sess_free_buffer(sess_data);

	if (!rc)
		rc = sess_establish_session(sess_data);

	/* Cleanup */
	kfree(ses->auth_key.response);
	ses->auth_key.response = NULL;
	kfree(ses->ntlmssp);
	ses->ntlmssp = NULL;

	sess_data->func = NULL;
	sess_data->result = rc;
}

static int select_sec(struct sess_data *sess_data)
{
	int type;
	struct cifs_ses *ses = sess_data->ses;
	struct TCP_Server_Info *server = sess_data->server;

	type = cifs_select_sectype(server, ses->sectype);
	cifs_dbg(FYI, "sess setup type %d\n", type);
	if (type == Unspecified) {
		cifs_dbg(VFS, "Unable to select appropriate authentication method!\n");
		return -EINVAL;
	}

	switch (type) {
	case NTLMv2:
		sess_data->func = sess_auth_ntlmv2;
		break;
	case Kerberos:
#ifdef CONFIG_CIFS_UPCALL
		sess_data->func = sess_auth_kerberos;
		break;
#else
		cifs_dbg(VFS, "Kerberos negotiated but upcall support disabled!\n");
		return -ENOSYS;
#endif /* CONFIG_CIFS_UPCALL */
	case RawNTLMSSP:
		sess_data->func = sess_auth_rawntlmssp_negotiate;
		break;
	default:
		cifs_dbg(VFS, "secType %d not supported!\n", type);
		return -ENOSYS;
	}

	return 0;
}

int CIFS_SessSetup(const unsigned int xid, struct cifs_ses *ses,
		   struct TCP_Server_Info *server,
		   const struct nls_table *nls_cp)
{
	int rc = 0;
	struct sess_data *sess_data;

	if (ses == NULL) {
		WARN(1, "%s: ses == NULL!", __func__);
		return -EINVAL;
	}

	sess_data = kzalloc(sizeof(struct sess_data), GFP_KERNEL);
	if (!sess_data)
		return -ENOMEM;

	sess_data->xid = xid;
	sess_data->ses = ses;
	sess_data->server = server;
	sess_data->buf0_type = CIFS_NO_BUFFER;
	sess_data->nls_cp = (struct nls_table *) nls_cp;

	rc = select_sec(sess_data);
	if (rc)
		goto out;

	while (sess_data->func)
		sess_data->func(sess_data);

	/* Store result before we free sess_data */
	rc = sess_data->result;

out:
	kfree(sess_data);
	return rc;
}<|MERGE_RESOLUTION|>--- conflicted
+++ resolved
@@ -142,10 +142,6 @@
 		cifs_dbg(FYI,
 			 "ses already at max_channels (%zu), nothing to open\n",
 			 ses->chan_max);
-<<<<<<< HEAD
-		spin_unlock(&ses->chan_lock);
-=======
->>>>>>> 754e0b0e
 		return 0;
 	}
 
@@ -316,14 +312,8 @@
 
 	chan_server = cifs_get_tcp_session(&ctx, ses->server);
 
-<<<<<<< HEAD
-	mutex_lock(&ses->session_mutex);
-	spin_lock(&ses->chan_lock);
-	chan = ses->binding_chan = &ses->chans[ses->chan_count];
-=======
 	spin_lock(&ses->chan_lock);
 	chan = &ses->chans[ses->chan_count];
->>>>>>> 754e0b0e
 	chan->server = chan_server;
 	if (IS_ERR(chan->server)) {
 		rc = PTR_ERR(chan->server);
@@ -331,15 +321,11 @@
 		spin_unlock(&ses->chan_lock);
 		goto out;
 	}
-<<<<<<< HEAD
-	spin_unlock(&ses->chan_lock);
-=======
 	ses->chan_count++;
 	atomic_set(&ses->chan_seq, 0);
 
 	/* Mark this channel as needing connect/setup */
 	cifs_chan_set_need_reconnect(ses, chan->server);
->>>>>>> 754e0b0e
 
 	spin_unlock(&ses->chan_lock);
 
@@ -362,14 +348,6 @@
 
 	mutex_unlock(&ses->session_mutex);
 
-<<<<<<< HEAD
-	spin_lock(&ses->chan_lock);
-	ses->chan_count++;
-	atomic_set(&ses->chan_seq, 0);
-	spin_unlock(&ses->chan_lock);
-
-=======
->>>>>>> 754e0b0e
 out:
 	if (rc && chan->server) {
 		spin_lock(&ses->chan_lock);
@@ -390,26 +368,9 @@
 	return rc;
 }
 
-<<<<<<< HEAD
-/* Mark all session channels for reconnect */
-void cifs_ses_mark_for_reconnect(struct cifs_ses *ses)
-{
-	int i;
-
-	for (i = 0; i < ses->chan_count; i++) {
-		spin_lock(&GlobalMid_Lock);
-		if (ses->chans[i].server->tcpStatus != CifsExiting)
-			ses->chans[i].server->tcpStatus = CifsNeedReconnect;
-		spin_unlock(&GlobalMid_Lock);
-	}
-}
-
-static __u32 cifs_ssetup_hdr(struct cifs_ses *ses, SESSION_SETUP_ANDX *pSMB)
-=======
 static __u32 cifs_ssetup_hdr(struct cifs_ses *ses,
 			     struct TCP_Server_Info *server,
 			     SESSION_SETUP_ANDX *pSMB)
->>>>>>> 754e0b0e
 {
 	__u32 capabilities = 0;
 
@@ -752,15 +713,11 @@
 	else
 		sz += sizeof(__le16);
 
-<<<<<<< HEAD
-	sz += sizeof(__le16) * strnlen(ses->workstation_name, CIFS_MAX_WORKSTATION_LEN);
-=======
 	if (ses->workstation_name)
 		sz += sizeof(__le16) * strnlen(ses->workstation_name,
 			CIFS_MAX_WORKSTATION_LEN);
 	else
 		sz += sizeof(__le16);
->>>>>>> 754e0b0e
 
 	return sz;
 }
@@ -804,22 +761,14 @@
 int build_ntlmssp_negotiate_blob(unsigned char **pbuffer,
 				 u16 *buflen,
 				 struct cifs_ses *ses,
-<<<<<<< HEAD
-				 const struct nls_table *nls_cp)
-{
-	int rc = 0;
-	struct TCP_Server_Info *server = cifs_ses_server(ses);
-=======
 				 struct TCP_Server_Info *server,
 				 const struct nls_table *nls_cp)
 {
 	int rc = 0;
->>>>>>> 754e0b0e
 	NEGOTIATE_MESSAGE *sec_blob;
 	__u32 flags;
 	unsigned char *tmp;
 	int len;
-<<<<<<< HEAD
 
 	len = size_of_ntlmssp_blob(ses, sizeof(NEGOTIATE_MESSAGE));
 	*pbuffer = kmalloc(len, GFP_KERNEL);
@@ -831,19 +780,6 @@
 	}
 	sec_blob = (NEGOTIATE_MESSAGE *)*pbuffer;
 
-=======
-
-	len = size_of_ntlmssp_blob(ses, sizeof(NEGOTIATE_MESSAGE));
-	*pbuffer = kmalloc(len, GFP_KERNEL);
-	if (!*pbuffer) {
-		rc = -ENOMEM;
-		cifs_dbg(VFS, "Error %d during NTLMSSP allocation\n", rc);
-		*buflen = 0;
-		goto setup_ntlm_neg_ret;
-	}
-	sec_blob = (NEGOTIATE_MESSAGE *)*pbuffer;
-
->>>>>>> 754e0b0e
 	memset(*pbuffer, 0, sizeof(NEGOTIATE_MESSAGE));
 	memcpy(sec_blob->Signature, NTLMSSP_SIGNATURE, 8);
 	sec_blob->MessageType = NtLmNegotiate;
@@ -867,17 +803,6 @@
 				      CIFS_MAX_DOMAINNAME_LEN,
 				      *pbuffer, &tmp,
 				      nls_cp);
-<<<<<<< HEAD
-
-	cifs_security_buffer_from_str(&sec_blob->WorkstationName,
-				      NULL,
-				      CIFS_MAX_WORKSTATION_LEN,
-				      *pbuffer, &tmp,
-				      nls_cp);
-
-	*buflen = tmp - *pbuffer;
-setup_ntlm_neg_ret:
-=======
 
 	cifs_security_buffer_from_str(&sec_blob->WorkstationName,
 				      NULL,
@@ -954,7 +879,6 @@
 
 	*buflen = tmp - *pbuffer;
 setup_ntlm_smb3_neg_ret:
->>>>>>> 754e0b0e
 	return rc;
 }
 
@@ -1539,17 +1463,10 @@
 
 	/* Build security blob before we assemble the request */
 	rc = build_ntlmssp_negotiate_blob(&ntlmsspblob,
-<<<<<<< HEAD
-				     &blob_len, ses,
-				     sess_data->nls_cp);
-	if (rc)
-		goto out;
-=======
 				     &blob_len, ses, server,
 				     sess_data->nls_cp);
 	if (rc)
 		goto out_free_ntlmsspblob;
->>>>>>> 754e0b0e
 
 	sess_data->iov[1].iov_len = blob_len;
 	sess_data->iov[1].iov_base = ntlmsspblob;
