// SPDX-License-Identifier: GPL-2.0
#include <linux/ceph/ceph_debug.h>

#include <linux/backing-dev.h>
#include <linux/fs.h>
#include <linux/mm.h>
#include <linux/pagemap.h>
#include <linux/writeback.h>	/* generic_writepages */
#include <linux/slab.h>
#include <linux/pagevec.h>
#include <linux/task_io_accounting_ops.h>
#include <linux/signal.h>
#include <linux/iversion.h>
#include <linux/ktime.h>
#include <linux/netfs.h>

#include "super.h"
#include "mds_client.h"
#include "cache.h"
#include "metric.h"
#include <linux/ceph/osd_client.h>
#include <linux/ceph/striper.h>

/*
 * Ceph address space ops.
 *
 * There are a few funny things going on here.
 *
 * The page->private field is used to reference a struct
 * ceph_snap_context for _every_ dirty page.  This indicates which
 * snapshot the page was logically dirtied in, and thus which snap
 * context needs to be associated with the osd write during writeback.
 *
 * Similarly, struct ceph_inode_info maintains a set of counters to
 * count dirty pages on the inode.  In the absence of snapshots,
 * i_wrbuffer_ref == i_wrbuffer_ref_head == the dirty page count.
 *
 * When a snapshot is taken (that is, when the client receives
 * notification that a snapshot was taken), each inode with caps and
 * with dirty pages (dirty pages implies there is a cap) gets a new
 * ceph_cap_snap in the i_cap_snaps list (which is sorted in ascending
 * order, new snaps go to the tail).  The i_wrbuffer_ref_head count is
 * moved to capsnap->dirty. (Unless a sync write is currently in
 * progress.  In that case, the capsnap is said to be "pending", new
 * writes cannot start, and the capsnap isn't "finalized" until the
 * write completes (or fails) and a final size/mtime for the inode for
 * that snap can be settled upon.)  i_wrbuffer_ref_head is reset to 0.
 *
 * On writeback, we must submit writes to the osd IN SNAP ORDER.  So,
 * we look for the first capsnap in i_cap_snaps and write out pages in
 * that snap context _only_.  Then we move on to the next capsnap,
 * eventually reaching the "live" or "head" context (i.e., pages that
 * are not yet snapped) and are writing the most recently dirtied
 * pages.
 *
 * Invalidate and so forth must take care to ensure the dirty page
 * accounting is preserved.
 */

#define CONGESTION_ON_THRESH(congestion_kb) (congestion_kb >> (PAGE_SHIFT-10))
#define CONGESTION_OFF_THRESH(congestion_kb)				\
	(CONGESTION_ON_THRESH(congestion_kb) -				\
	 (CONGESTION_ON_THRESH(congestion_kb) >> 2))

static int ceph_netfs_check_write_begin(struct file *file, loff_t pos, unsigned int len,
					struct page *page, void **_fsdata);

static inline struct ceph_snap_context *page_snap_context(struct page *page)
{
	if (PagePrivate(page))
		return (void *)page->private;
	return NULL;
}

/*
 * Dirty a page.  Optimistically adjust accounting, on the assumption
 * that we won't race with invalidate.  If we do, readjust.
 */
static int ceph_set_page_dirty(struct page *page)
{
	struct address_space *mapping = page->mapping;
	struct inode *inode;
	struct ceph_inode_info *ci;
	struct ceph_snap_context *snapc;

	if (PageDirty(page)) {
		dout("%p set_page_dirty %p idx %lu -- already dirty\n",
		     mapping->host, page, page->index);
		BUG_ON(!PagePrivate(page));
		return 0;
	}

	inode = mapping->host;
	ci = ceph_inode(inode);

	/* dirty the head */
	spin_lock(&ci->i_ceph_lock);
	BUG_ON(ci->i_wr_ref == 0); // caller should hold Fw reference
	if (__ceph_have_pending_cap_snap(ci)) {
		struct ceph_cap_snap *capsnap =
				list_last_entry(&ci->i_cap_snaps,
						struct ceph_cap_snap,
						ci_item);
		snapc = ceph_get_snap_context(capsnap->context);
		capsnap->dirty_pages++;
	} else {
		BUG_ON(!ci->i_head_snapc);
		snapc = ceph_get_snap_context(ci->i_head_snapc);
		++ci->i_wrbuffer_ref_head;
	}
	if (ci->i_wrbuffer_ref == 0)
		ihold(inode);
	++ci->i_wrbuffer_ref;
	dout("%p set_page_dirty %p idx %lu head %d/%d -> %d/%d "
	     "snapc %p seq %lld (%d snaps)\n",
	     mapping->host, page, page->index,
	     ci->i_wrbuffer_ref-1, ci->i_wrbuffer_ref_head-1,
	     ci->i_wrbuffer_ref, ci->i_wrbuffer_ref_head,
	     snapc, snapc->seq, snapc->num_snaps);
	spin_unlock(&ci->i_ceph_lock);

	/*
	 * Reference snap context in page->private.  Also set
	 * PagePrivate so that we get invalidatepage callback.
	 */
	BUG_ON(PagePrivate(page));
<<<<<<< HEAD
	page->private = (unsigned long)snapc;
	SetPagePrivate(page);
=======
	attach_page_private(page, snapc);
>>>>>>> 25423f4b

	return __set_page_dirty_nobuffers(page);
}

/*
 * If we are truncating the full page (i.e. offset == 0), adjust the
 * dirty page counters appropriately.  Only called if there is private
 * data on the page.
 */
static void ceph_invalidatepage(struct page *page, unsigned int offset,
				unsigned int length)
{
	struct inode *inode;
	struct ceph_inode_info *ci;
	struct ceph_snap_context *snapc;

	wait_on_page_fscache(page);

	inode = page->mapping->host;
	ci = ceph_inode(inode);

	if (offset != 0 || length != thp_size(page)) {
		dout("%p invalidatepage %p idx %lu partial dirty page %u~%u\n",
		     inode, page, page->index, offset, length);
		return;
	}

	WARN_ON(!PageLocked(page));
	if (!PagePrivate(page))
		return;

	dout("%p invalidatepage %p idx %lu full dirty page\n",
	     inode, page, page->index);

	snapc = detach_page_private(page);
	ceph_put_wrbuffer_cap_refs(ci, 1, snapc);
	ceph_put_snap_context(snapc);
}

static int ceph_releasepage(struct page *page, gfp_t gfp)
{
	dout("%p releasepage %p idx %lu (%sdirty)\n", page->mapping->host,
	     page, page->index, PageDirty(page) ? "" : "not ");

	if (PageFsCache(page)) {
		if (!(gfp & __GFP_DIRECT_RECLAIM) || !(gfp & __GFP_FS))
			return 0;
		wait_on_page_fscache(page);
	}
	return !PagePrivate(page);
}

static void ceph_netfs_expand_readahead(struct netfs_read_request *rreq)
{
	struct inode *inode = rreq->mapping->host;
	struct ceph_inode_info *ci = ceph_inode(inode);
	struct ceph_file_layout *lo = &ci->i_layout;
	u32 blockoff;
	u64 blockno;

	/* Expand the start downward */
	blockno = div_u64_rem(rreq->start, lo->stripe_unit, &blockoff);
	rreq->start = blockno * lo->stripe_unit;
	rreq->len += blockoff;

	/* Now, round up the length to the next block */
	rreq->len = roundup(rreq->len, lo->stripe_unit);
}

static bool ceph_netfs_clamp_length(struct netfs_read_subrequest *subreq)
{
	struct inode *inode = subreq->rreq->mapping->host;
	struct ceph_fs_client *fsc = ceph_inode_to_client(inode);
	struct ceph_inode_info *ci = ceph_inode(inode);
	u64 objno, objoff;
	u32 xlen;

	/* Truncate the extent at the end of the current block */
	ceph_calc_file_object_mapping(&ci->i_layout, subreq->start, subreq->len,
				      &objno, &objoff, &xlen);
	subreq->len = min(xlen, fsc->mount_options->rsize);
	return true;
}

static void finish_netfs_read(struct ceph_osd_request *req)
{
	struct ceph_fs_client *fsc = ceph_inode_to_client(req->r_inode);
	struct ceph_osd_data *osd_data = osd_req_op_extent_osd_data(req, 0);
	struct netfs_read_subrequest *subreq = req->r_priv;
	int num_pages;
	int err = req->r_result;

	ceph_update_read_metrics(&fsc->mdsc->metric, req->r_start_latency,
				 req->r_end_latency, err);

	dout("%s: result %d subreq->len=%zu i_size=%lld\n", __func__, req->r_result,
	     subreq->len, i_size_read(req->r_inode));

	/* no object means success but no data */
	if (err == -ENOENT)
		err = 0;
	else if (err == -EBLOCKLISTED)
		fsc->blocklisted = true;

	if (err >= 0 && err < subreq->len)
		__set_bit(NETFS_SREQ_CLEAR_TAIL, &subreq->flags);

	netfs_subreq_terminated(subreq, err, true);

	num_pages = calc_pages_for(osd_data->alignment, osd_data->length);
	ceph_put_page_vector(osd_data->pages, num_pages, false);
	iput(req->r_inode);
}

static void ceph_netfs_issue_op(struct netfs_read_subrequest *subreq)
{
	struct netfs_read_request *rreq = subreq->rreq;
	struct inode *inode = rreq->mapping->host;
	struct ceph_inode_info *ci = ceph_inode(inode);
	struct ceph_fs_client *fsc = ceph_inode_to_client(inode);
	struct ceph_osd_request *req;
	struct ceph_vino vino = ceph_vino(inode);
	struct iov_iter iter;
	struct page **pages;
	size_t page_off;
	int err = 0;
	u64 len = subreq->len;

	req = ceph_osdc_new_request(&fsc->client->osdc, &ci->i_layout, vino, subreq->start, &len,
			0, 1, CEPH_OSD_OP_READ,
			CEPH_OSD_FLAG_READ | fsc->client->osdc.client->options->read_from_replica,
			NULL, ci->i_truncate_seq, ci->i_truncate_size, false);
	if (IS_ERR(req)) {
		err = PTR_ERR(req);
		req = NULL;
		goto out;
	}

	dout("%s: pos=%llu orig_len=%zu len=%llu\n", __func__, subreq->start, subreq->len, len);
	iov_iter_xarray(&iter, READ, &rreq->mapping->i_pages, subreq->start, len);
	err = iov_iter_get_pages_alloc(&iter, &pages, len, &page_off);
	if (err < 0) {
		dout("%s: iov_ter_get_pages_alloc returned %d\n", __func__, err);
		goto out;
	}

	/* should always give us a page-aligned read */
	WARN_ON_ONCE(page_off);
	len = err;

	osd_req_op_extent_osd_data_pages(req, 0, pages, len, 0, false, false);
	req->r_callback = finish_netfs_read;
	req->r_priv = subreq;
	req->r_inode = inode;
	ihold(inode);

	err = ceph_osdc_start_request(req->r_osdc, req, false);
	if (err)
		iput(inode);
out:
	ceph_osdc_put_request(req);
	if (err)
		netfs_subreq_terminated(subreq, err, false);
	dout("%s: result %d\n", __func__, err);
}

static void ceph_init_rreq(struct netfs_read_request *rreq, struct file *file)
{
}

static void ceph_readahead_cleanup(struct address_space *mapping, void *priv)
{
	struct inode *inode = mapping->host;
	struct ceph_inode_info *ci = ceph_inode(inode);
	int got = (uintptr_t)priv;

	if (got)
		ceph_put_cap_refs(ci, got);
}

const struct netfs_read_request_ops ceph_netfs_read_ops = {
	.init_rreq		= ceph_init_rreq,
	.is_cache_enabled	= ceph_is_cache_enabled,
	.begin_cache_operation	= ceph_begin_cache_operation,
	.issue_op		= ceph_netfs_issue_op,
	.expand_readahead	= ceph_netfs_expand_readahead,
	.clamp_length		= ceph_netfs_clamp_length,
	.check_write_begin	= ceph_netfs_check_write_begin,
	.cleanup		= ceph_readahead_cleanup,
};

/* read a single page, without unlocking it. */
static int ceph_readpage(struct file *file, struct page *page)
{
	struct inode *inode = file_inode(file);
	struct ceph_inode_info *ci = ceph_inode(inode);
	struct ceph_vino vino = ceph_vino(inode);
	u64 off = page_offset(page);
	u64 len = thp_size(page);

	if (ci->i_inline_version != CEPH_INLINE_NONE) {
		/*
		 * Uptodate inline data should have been added
		 * into page cache while getting Fcr caps.
		 */
		if (off == 0) {
			unlock_page(page);
			return -EINVAL;
		}
		zero_user_segment(page, 0, thp_size(page));
		SetPageUptodate(page);
		unlock_page(page);
		return 0;
	}

	dout("readpage ino %llx.%llx file %p off %llu len %llu page %p index %lu\n",
	     vino.ino, vino.snap, file, off, len, page, page->index);

	return netfs_readpage(file, page, &ceph_netfs_read_ops, NULL);
}

static void ceph_readahead(struct readahead_control *ractl)
{
	struct inode *inode = file_inode(ractl->file);
	struct ceph_file_info *fi = ractl->file->private_data;
	struct ceph_rw_context *rw_ctx;
	int got = 0;
	int ret = 0;

	if (ceph_inode(inode)->i_inline_version != CEPH_INLINE_NONE)
		return;

	rw_ctx = ceph_find_rw_context(fi);
	if (!rw_ctx) {
		/*
		 * readahead callers do not necessarily hold Fcb caps
		 * (e.g. fadvise, madvise).
		 */
		int want = CEPH_CAP_FILE_CACHE;

		ret = ceph_try_get_caps(inode, CEPH_CAP_FILE_RD, want, true, &got);
		if (ret < 0)
			dout("start_read %p, error getting cap\n", inode);
		else if (!(got & want))
			dout("start_read %p, no cache cap\n", inode);

		if (ret <= 0)
			return;
	}
	netfs_readahead(ractl, &ceph_netfs_read_ops, (void *)(uintptr_t)got);
}

struct ceph_writeback_ctl
{
	loff_t i_size;
	u64 truncate_size;
	u32 truncate_seq;
	bool size_stable;
	bool head_snapc;
};

/*
 * Get ref for the oldest snapc for an inode with dirty data... that is, the
 * only snap context we are allowed to write back.
 */
static struct ceph_snap_context *
get_oldest_context(struct inode *inode, struct ceph_writeback_ctl *ctl,
		   struct ceph_snap_context *page_snapc)
{
	struct ceph_inode_info *ci = ceph_inode(inode);
	struct ceph_snap_context *snapc = NULL;
	struct ceph_cap_snap *capsnap = NULL;

	spin_lock(&ci->i_ceph_lock);
	list_for_each_entry(capsnap, &ci->i_cap_snaps, ci_item) {
		dout(" cap_snap %p snapc %p has %d dirty pages\n", capsnap,
		     capsnap->context, capsnap->dirty_pages);
		if (!capsnap->dirty_pages)
			continue;

		/* get i_size, truncate_{seq,size} for page_snapc? */
		if (snapc && capsnap->context != page_snapc)
			continue;

		if (ctl) {
			if (capsnap->writing) {
				ctl->i_size = i_size_read(inode);
				ctl->size_stable = false;
			} else {
				ctl->i_size = capsnap->size;
				ctl->size_stable = true;
			}
			ctl->truncate_size = capsnap->truncate_size;
			ctl->truncate_seq = capsnap->truncate_seq;
			ctl->head_snapc = false;
		}

		if (snapc)
			break;

		snapc = ceph_get_snap_context(capsnap->context);
		if (!page_snapc ||
		    page_snapc == snapc ||
		    page_snapc->seq > snapc->seq)
			break;
	}
	if (!snapc && ci->i_wrbuffer_ref_head) {
		snapc = ceph_get_snap_context(ci->i_head_snapc);
		dout(" head snapc %p has %d dirty pages\n",
		     snapc, ci->i_wrbuffer_ref_head);
		if (ctl) {
			ctl->i_size = i_size_read(inode);
			ctl->truncate_size = ci->i_truncate_size;
			ctl->truncate_seq = ci->i_truncate_seq;
			ctl->size_stable = false;
			ctl->head_snapc = true;
		}
	}
	spin_unlock(&ci->i_ceph_lock);
	return snapc;
}

static u64 get_writepages_data_length(struct inode *inode,
				      struct page *page, u64 start)
{
	struct ceph_inode_info *ci = ceph_inode(inode);
	struct ceph_snap_context *snapc = page_snap_context(page);
	struct ceph_cap_snap *capsnap = NULL;
	u64 end = i_size_read(inode);

	if (snapc != ci->i_head_snapc) {
		bool found = false;
		spin_lock(&ci->i_ceph_lock);
		list_for_each_entry(capsnap, &ci->i_cap_snaps, ci_item) {
			if (capsnap->context == snapc) {
				if (!capsnap->writing)
					end = capsnap->size;
				found = true;
				break;
			}
		}
		spin_unlock(&ci->i_ceph_lock);
		WARN_ON(!found);
	}
	if (end > page_offset(page) + thp_size(page))
		end = page_offset(page) + thp_size(page);
	return end > start ? end - start : 0;
}

/*
 * Write a single page, but leave the page locked.
 *
 * If we get a write error, mark the mapping for error, but still adjust the
 * dirty page accounting (i.e., page is no longer dirty).
 */
static int writepage_nounlock(struct page *page, struct writeback_control *wbc)
{
	struct inode *inode = page->mapping->host;
	struct ceph_inode_info *ci = ceph_inode(inode);
	struct ceph_fs_client *fsc = ceph_inode_to_client(inode);
	struct ceph_snap_context *snapc, *oldest;
	loff_t page_off = page_offset(page);
	int err;
	loff_t len = thp_size(page);
	struct ceph_writeback_ctl ceph_wbc;
	struct ceph_osd_client *osdc = &fsc->client->osdc;
	struct ceph_osd_request *req;

	dout("writepage %p idx %lu\n", page, page->index);

	/* verify this is a writeable snap context */
	snapc = page_snap_context(page);
	if (!snapc) {
		dout("writepage %p page %p not dirty?\n", inode, page);
		return 0;
	}
	oldest = get_oldest_context(inode, &ceph_wbc, snapc);
	if (snapc->seq > oldest->seq) {
		dout("writepage %p page %p snapc %p not writeable - noop\n",
		     inode, page, snapc);
		/* we should only noop if called by kswapd */
		WARN_ON(!(current->flags & PF_MEMALLOC));
		ceph_put_snap_context(oldest);
		redirty_page_for_writepage(wbc, page);
		return 0;
	}
	ceph_put_snap_context(oldest);

	/* is this a partial page at end of file? */
	if (page_off >= ceph_wbc.i_size) {
		dout("%p page eof %llu\n", page, ceph_wbc.i_size);
		page->mapping->a_ops->invalidatepage(page, 0, thp_size(page));
		return 0;
	}

	if (ceph_wbc.i_size < page_off + len)
		len = ceph_wbc.i_size - page_off;

	dout("writepage %p page %p index %lu on %llu~%llu snapc %p seq %lld\n",
	     inode, page, page->index, page_off, len, snapc, snapc->seq);

	if (atomic_long_inc_return(&fsc->writeback_count) >
	    CONGESTION_ON_THRESH(fsc->mount_options->congestion_kb))
		set_bdi_congested(inode_to_bdi(inode), BLK_RW_ASYNC);

	set_page_writeback(page);
	req = ceph_osdc_new_request(osdc, &ci->i_layout, ceph_vino(inode), page_off, &len, 0, 1,
				    CEPH_OSD_OP_WRITE, CEPH_OSD_FLAG_WRITE, snapc,
				    ceph_wbc.truncate_seq, ceph_wbc.truncate_size,
				    true);
	if (IS_ERR(req)) {
		redirty_page_for_writepage(wbc, page);
		end_page_writeback(page);
		return PTR_ERR(req);
	}

	/* it may be a short write due to an object boundary */
	WARN_ON_ONCE(len > thp_size(page));
	osd_req_op_extent_osd_data_pages(req, 0, &page, len, 0, false, false);
	dout("writepage %llu~%llu (%llu bytes)\n", page_off, len, len);

	req->r_mtime = inode->i_mtime;
	err = ceph_osdc_start_request(osdc, req, true);
	if (!err)
		err = ceph_osdc_wait_request(osdc, req);

	ceph_update_write_metrics(&fsc->mdsc->metric, req->r_start_latency,
				  req->r_end_latency, err);

	ceph_osdc_put_request(req);
	if (err == 0)
		err = len;

	if (err < 0) {
		struct writeback_control tmp_wbc;
		if (!wbc)
			wbc = &tmp_wbc;
		if (err == -ERESTARTSYS) {
			/* killed by SIGKILL */
			dout("writepage interrupted page %p\n", page);
			redirty_page_for_writepage(wbc, page);
			end_page_writeback(page);
			return err;
		}
		if (err == -EBLOCKLISTED)
			fsc->blocklisted = true;
		dout("writepage setting page/mapping error %d %p\n",
		     err, page);
		mapping_set_error(&inode->i_data, err);
		wbc->pages_skipped++;
	} else {
		dout("writepage cleaned page %p\n", page);
		err = 0;  /* vfs expects us to return 0 */
	}
	oldest = detach_page_private(page);
	WARN_ON_ONCE(oldest != snapc);
	end_page_writeback(page);
	ceph_put_wrbuffer_cap_refs(ci, 1, snapc);
	ceph_put_snap_context(snapc);  /* page's reference */

	if (atomic_long_dec_return(&fsc->writeback_count) <
	    CONGESTION_OFF_THRESH(fsc->mount_options->congestion_kb))
		clear_bdi_congested(inode_to_bdi(inode), BLK_RW_ASYNC);

	return err;
}

static int ceph_writepage(struct page *page, struct writeback_control *wbc)
{
	int err;
	struct inode *inode = page->mapping->host;
	BUG_ON(!inode);
	ihold(inode);
	err = writepage_nounlock(page, wbc);
	if (err == -ERESTARTSYS) {
		/* direct memory reclaimer was killed by SIGKILL. return 0
		 * to prevent caller from setting mapping/page error */
		err = 0;
	}
	unlock_page(page);
	iput(inode);
	return err;
}

/*
 * async writeback completion handler.
 *
 * If we get an error, set the mapping error bit, but not the individual
 * page error bits.
 */
static void writepages_finish(struct ceph_osd_request *req)
{
	struct inode *inode = req->r_inode;
	struct ceph_inode_info *ci = ceph_inode(inode);
	struct ceph_osd_data *osd_data;
	struct page *page;
	int num_pages, total_pages = 0;
	int i, j;
	int rc = req->r_result;
	struct ceph_snap_context *snapc = req->r_snapc;
	struct address_space *mapping = inode->i_mapping;
	struct ceph_fs_client *fsc = ceph_inode_to_client(inode);
	bool remove_page;

	dout("writepages_finish %p rc %d\n", inode, rc);
	if (rc < 0) {
		mapping_set_error(mapping, rc);
		ceph_set_error_write(ci);
		if (rc == -EBLOCKLISTED)
			fsc->blocklisted = true;
	} else {
		ceph_clear_error_write(ci);
	}

	ceph_update_write_metrics(&fsc->mdsc->metric, req->r_start_latency,
				  req->r_end_latency, rc);

	/*
	 * We lost the cache cap, need to truncate the page before
	 * it is unlocked, otherwise we'd truncate it later in the
	 * page truncation thread, possibly losing some data that
	 * raced its way in
	 */
	remove_page = !(ceph_caps_issued(ci) &
			(CEPH_CAP_FILE_CACHE|CEPH_CAP_FILE_LAZYIO));

	/* clean all pages */
	for (i = 0; i < req->r_num_ops; i++) {
		if (req->r_ops[i].op != CEPH_OSD_OP_WRITE)
			break;

		osd_data = osd_req_op_extent_osd_data(req, i);
		BUG_ON(osd_data->type != CEPH_OSD_DATA_TYPE_PAGES);
		num_pages = calc_pages_for((u64)osd_data->alignment,
					   (u64)osd_data->length);
		total_pages += num_pages;
		for (j = 0; j < num_pages; j++) {
			page = osd_data->pages[j];
			BUG_ON(!page);
			WARN_ON(!PageUptodate(page));

			if (atomic_long_dec_return(&fsc->writeback_count) <
			     CONGESTION_OFF_THRESH(
					fsc->mount_options->congestion_kb))
				clear_bdi_congested(inode_to_bdi(inode),
						    BLK_RW_ASYNC);

			ceph_put_snap_context(detach_page_private(page));
			end_page_writeback(page);
			dout("unlocking %p\n", page);

			if (remove_page)
				generic_error_remove_page(inode->i_mapping,
							  page);

			unlock_page(page);
		}
		dout("writepages_finish %p wrote %llu bytes cleaned %d pages\n",
		     inode, osd_data->length, rc >= 0 ? num_pages : 0);

		release_pages(osd_data->pages, num_pages);
	}

	ceph_put_wrbuffer_cap_refs(ci, total_pages, snapc);

	osd_data = osd_req_op_extent_osd_data(req, 0);
	if (osd_data->pages_from_pool)
		mempool_free(osd_data->pages, ceph_wb_pagevec_pool);
	else
		kfree(osd_data->pages);
	ceph_osdc_put_request(req);
}

/*
 * initiate async writeback
 */
static int ceph_writepages_start(struct address_space *mapping,
				 struct writeback_control *wbc)
{
	struct inode *inode = mapping->host;
	struct ceph_inode_info *ci = ceph_inode(inode);
	struct ceph_fs_client *fsc = ceph_inode_to_client(inode);
	struct ceph_vino vino = ceph_vino(inode);
	pgoff_t index, start_index, end = -1;
	struct ceph_snap_context *snapc = NULL, *last_snapc = NULL, *pgsnapc;
	struct pagevec pvec;
	int rc = 0;
	unsigned int wsize = i_blocksize(inode);
	struct ceph_osd_request *req = NULL;
	struct ceph_writeback_ctl ceph_wbc;
	bool should_loop, range_whole = false;
	bool done = false;

	dout("writepages_start %p (mode=%s)\n", inode,
	     wbc->sync_mode == WB_SYNC_NONE ? "NONE" :
	     (wbc->sync_mode == WB_SYNC_ALL ? "ALL" : "HOLD"));

	if (READ_ONCE(fsc->mount_state) >= CEPH_MOUNT_SHUTDOWN) {
		if (ci->i_wrbuffer_ref > 0) {
			pr_warn_ratelimited(
				"writepage_start %p %lld forced umount\n",
				inode, ceph_ino(inode));
		}
		mapping_set_error(mapping, -EIO);
		return -EIO; /* we're in a forced umount, don't write! */
	}
	if (fsc->mount_options->wsize < wsize)
		wsize = fsc->mount_options->wsize;

	pagevec_init(&pvec);

	start_index = wbc->range_cyclic ? mapping->writeback_index : 0;
	index = start_index;

retry:
	/* find oldest snap context with dirty data */
	snapc = get_oldest_context(inode, &ceph_wbc, NULL);
	if (!snapc) {
		/* hmm, why does writepages get called when there
		   is no dirty data? */
		dout(" no snap context with dirty data?\n");
		goto out;
	}
	dout(" oldest snapc is %p seq %lld (%d snaps)\n",
	     snapc, snapc->seq, snapc->num_snaps);

	should_loop = false;
	if (ceph_wbc.head_snapc && snapc != last_snapc) {
		/* where to start/end? */
		if (wbc->range_cyclic) {
			index = start_index;
			end = -1;
			if (index > 0)
				should_loop = true;
			dout(" cyclic, start at %lu\n", index);
		} else {
			index = wbc->range_start >> PAGE_SHIFT;
			end = wbc->range_end >> PAGE_SHIFT;
			if (wbc->range_start == 0 && wbc->range_end == LLONG_MAX)
				range_whole = true;
			dout(" not cyclic, %lu to %lu\n", index, end);
		}
	} else if (!ceph_wbc.head_snapc) {
		/* Do not respect wbc->range_{start,end}. Dirty pages
		 * in that range can be associated with newer snapc.
		 * They are not writeable until we write all dirty pages
		 * associated with 'snapc' get written */
		if (index > 0)
			should_loop = true;
		dout(" non-head snapc, range whole\n");
	}

	ceph_put_snap_context(last_snapc);
	last_snapc = snapc;

	while (!done && index <= end) {
		int num_ops = 0, op_idx;
		unsigned i, pvec_pages, max_pages, locked_pages = 0;
		struct page **pages = NULL, **data_pages;
		struct page *page;
		pgoff_t strip_unit_end = 0;
		u64 offset = 0, len = 0;
		bool from_pool = false;

		max_pages = wsize >> PAGE_SHIFT;

get_more_pages:
		pvec_pages = pagevec_lookup_range_tag(&pvec, mapping, &index,
						end, PAGECACHE_TAG_DIRTY);
		dout("pagevec_lookup_range_tag got %d\n", pvec_pages);
		if (!pvec_pages && !locked_pages)
			break;
		for (i = 0; i < pvec_pages && locked_pages < max_pages; i++) {
			page = pvec.pages[i];
			dout("? %p idx %lu\n", page, page->index);
			if (locked_pages == 0)
				lock_page(page);  /* first page */
			else if (!trylock_page(page))
				break;

			/* only dirty pages, or our accounting breaks */
			if (unlikely(!PageDirty(page)) ||
			    unlikely(page->mapping != mapping)) {
				dout("!dirty or !mapping %p\n", page);
				unlock_page(page);
				continue;
			}
			/* only if matching snap context */
			pgsnapc = page_snap_context(page);
			if (pgsnapc != snapc) {
				dout("page snapc %p %lld != oldest %p %lld\n",
				     pgsnapc, pgsnapc->seq, snapc, snapc->seq);
				if (!should_loop &&
				    !ceph_wbc.head_snapc &&
				    wbc->sync_mode != WB_SYNC_NONE)
					should_loop = true;
				unlock_page(page);
				continue;
			}
			if (page_offset(page) >= ceph_wbc.i_size) {
				dout("%p page eof %llu\n",
				     page, ceph_wbc.i_size);
				if ((ceph_wbc.size_stable ||
				    page_offset(page) >= i_size_read(inode)) &&
				    clear_page_dirty_for_io(page))
					mapping->a_ops->invalidatepage(page,
								0, thp_size(page));
				unlock_page(page);
				continue;
			}
			if (strip_unit_end && (page->index > strip_unit_end)) {
				dout("end of strip unit %p\n", page);
				unlock_page(page);
				break;
			}
			if (PageWriteback(page)) {
				if (wbc->sync_mode == WB_SYNC_NONE) {
					dout("%p under writeback\n", page);
					unlock_page(page);
					continue;
				}
				dout("waiting on writeback %p\n", page);
				wait_on_page_writeback(page);
			}

			if (!clear_page_dirty_for_io(page)) {
				dout("%p !clear_page_dirty_for_io\n", page);
				unlock_page(page);
				continue;
			}

			/*
			 * We have something to write.  If this is
			 * the first locked page this time through,
			 * calculate max possinle write size and
			 * allocate a page array
			 */
			if (locked_pages == 0) {
				u64 objnum;
				u64 objoff;
				u32 xlen;

				/* prepare async write request */
				offset = (u64)page_offset(page);
				ceph_calc_file_object_mapping(&ci->i_layout,
							      offset, wsize,
							      &objnum, &objoff,
							      &xlen);
				len = xlen;

				num_ops = 1;
				strip_unit_end = page->index +
					((len - 1) >> PAGE_SHIFT);

				BUG_ON(pages);
				max_pages = calc_pages_for(0, (u64)len);
				pages = kmalloc_array(max_pages,
						      sizeof(*pages),
						      GFP_NOFS);
				if (!pages) {
					from_pool = true;
					pages = mempool_alloc(ceph_wb_pagevec_pool, GFP_NOFS);
					BUG_ON(!pages);
				}

				len = 0;
			} else if (page->index !=
				   (offset + len) >> PAGE_SHIFT) {
				if (num_ops >= (from_pool ?  CEPH_OSD_SLAB_OPS :
							     CEPH_OSD_MAX_OPS)) {
					redirty_page_for_writepage(wbc, page);
					unlock_page(page);
					break;
				}

				num_ops++;
				offset = (u64)page_offset(page);
				len = 0;
			}

			/* note position of first page in pvec */
			dout("%p will write page %p idx %lu\n",
			     inode, page, page->index);

			if (atomic_long_inc_return(&fsc->writeback_count) >
			    CONGESTION_ON_THRESH(
				    fsc->mount_options->congestion_kb)) {
				set_bdi_congested(inode_to_bdi(inode),
						  BLK_RW_ASYNC);
			}


			pages[locked_pages++] = page;
			pvec.pages[i] = NULL;

			len += thp_size(page);
		}

		/* did we get anything? */
		if (!locked_pages)
			goto release_pvec_pages;
		if (i) {
			unsigned j, n = 0;
			/* shift unused page to beginning of pvec */
			for (j = 0; j < pvec_pages; j++) {
				if (!pvec.pages[j])
					continue;
				if (n < j)
					pvec.pages[n] = pvec.pages[j];
				n++;
			}
			pvec.nr = n;

			if (pvec_pages && i == pvec_pages &&
			    locked_pages < max_pages) {
				dout("reached end pvec, trying for more\n");
				pagevec_release(&pvec);
				goto get_more_pages;
			}
		}

new_request:
		offset = page_offset(pages[0]);
		len = wsize;

		req = ceph_osdc_new_request(&fsc->client->osdc,
					&ci->i_layout, vino,
					offset, &len, 0, num_ops,
					CEPH_OSD_OP_WRITE, CEPH_OSD_FLAG_WRITE,
					snapc, ceph_wbc.truncate_seq,
					ceph_wbc.truncate_size, false);
		if (IS_ERR(req)) {
			req = ceph_osdc_new_request(&fsc->client->osdc,
						&ci->i_layout, vino,
						offset, &len, 0,
						min(num_ops,
						    CEPH_OSD_SLAB_OPS),
						CEPH_OSD_OP_WRITE,
						CEPH_OSD_FLAG_WRITE,
						snapc, ceph_wbc.truncate_seq,
						ceph_wbc.truncate_size, true);
			BUG_ON(IS_ERR(req));
		}
		BUG_ON(len < page_offset(pages[locked_pages - 1]) +
			     thp_size(page) - offset);

		req->r_callback = writepages_finish;
		req->r_inode = inode;

		/* Format the osd request message and submit the write */
		len = 0;
		data_pages = pages;
		op_idx = 0;
		for (i = 0; i < locked_pages; i++) {
			u64 cur_offset = page_offset(pages[i]);
			if (offset + len != cur_offset) {
				if (op_idx + 1 == req->r_num_ops)
					break;
				osd_req_op_extent_dup_last(req, op_idx,
							   cur_offset - offset);
				dout("writepages got pages at %llu~%llu\n",
				     offset, len);
				osd_req_op_extent_osd_data_pages(req, op_idx,
							data_pages, len, 0,
							from_pool, false);
				osd_req_op_extent_update(req, op_idx, len);

				len = 0;
				offset = cur_offset; 
				data_pages = pages + i;
				op_idx++;
			}

			set_page_writeback(pages[i]);
			len += thp_size(page);
		}

		if (ceph_wbc.size_stable) {
			len = min(len, ceph_wbc.i_size - offset);
		} else if (i == locked_pages) {
			/* writepages_finish() clears writeback pages
			 * according to the data length, so make sure
			 * data length covers all locked pages */
			u64 min_len = len + 1 - thp_size(page);
			len = get_writepages_data_length(inode, pages[i - 1],
							 offset);
			len = max(len, min_len);
		}
		dout("writepages got pages at %llu~%llu\n", offset, len);

		osd_req_op_extent_osd_data_pages(req, op_idx, data_pages, len,
						 0, from_pool, false);
		osd_req_op_extent_update(req, op_idx, len);

		BUG_ON(op_idx + 1 != req->r_num_ops);

		from_pool = false;
		if (i < locked_pages) {
			BUG_ON(num_ops <= req->r_num_ops);
			num_ops -= req->r_num_ops;
			locked_pages -= i;

			/* allocate new pages array for next request */
			data_pages = pages;
			pages = kmalloc_array(locked_pages, sizeof(*pages),
					      GFP_NOFS);
			if (!pages) {
				from_pool = true;
				pages = mempool_alloc(ceph_wb_pagevec_pool, GFP_NOFS);
				BUG_ON(!pages);
			}
			memcpy(pages, data_pages + i,
			       locked_pages * sizeof(*pages));
			memset(data_pages + i, 0,
			       locked_pages * sizeof(*pages));
		} else {
			BUG_ON(num_ops != req->r_num_ops);
			index = pages[i - 1]->index + 1;
			/* request message now owns the pages array */
			pages = NULL;
		}

		req->r_mtime = inode->i_mtime;
		rc = ceph_osdc_start_request(&fsc->client->osdc, req, true);
		BUG_ON(rc);
		req = NULL;

		wbc->nr_to_write -= i;
		if (pages)
			goto new_request;

		/*
		 * We stop writing back only if we are not doing
		 * integrity sync. In case of integrity sync we have to
		 * keep going until we have written all the pages
		 * we tagged for writeback prior to entering this loop.
		 */
		if (wbc->nr_to_write <= 0 && wbc->sync_mode == WB_SYNC_NONE)
			done = true;

release_pvec_pages:
		dout("pagevec_release on %d pages (%p)\n", (int)pvec.nr,
		     pvec.nr ? pvec.pages[0] : NULL);
		pagevec_release(&pvec);
	}

	if (should_loop && !done) {
		/* more to do; loop back to beginning of file */
		dout("writepages looping back to beginning of file\n");
		end = start_index - 1; /* OK even when start_index == 0 */

		/* to write dirty pages associated with next snapc,
		 * we need to wait until current writes complete */
		if (wbc->sync_mode != WB_SYNC_NONE &&
		    start_index == 0 && /* all dirty pages were checked */
		    !ceph_wbc.head_snapc) {
			struct page *page;
			unsigned i, nr;
			index = 0;
			while ((index <= end) &&
			       (nr = pagevec_lookup_tag(&pvec, mapping, &index,
						PAGECACHE_TAG_WRITEBACK))) {
				for (i = 0; i < nr; i++) {
					page = pvec.pages[i];
					if (page_snap_context(page) != snapc)
						continue;
					wait_on_page_writeback(page);
				}
				pagevec_release(&pvec);
				cond_resched();
			}
		}

		start_index = 0;
		index = 0;
		goto retry;
	}

	if (wbc->range_cyclic || (range_whole && wbc->nr_to_write > 0))
		mapping->writeback_index = index;

out:
	ceph_osdc_put_request(req);
	ceph_put_snap_context(last_snapc);
	dout("writepages dend - startone, rc = %d\n", rc);
	return rc;
}



/*
 * See if a given @snapc is either writeable, or already written.
 */
static int context_is_writeable_or_written(struct inode *inode,
					   struct ceph_snap_context *snapc)
{
	struct ceph_snap_context *oldest = get_oldest_context(inode, NULL, NULL);
	int ret = !oldest || snapc->seq <= oldest->seq;

	ceph_put_snap_context(oldest);
	return ret;
}

/**
 * ceph_find_incompatible - find an incompatible context and return it
 * @page: page being dirtied
 *
 * We are only allowed to write into/dirty a page if the page is
 * clean, or already dirty within the same snap context. Returns a
 * conflicting context if there is one, NULL if there isn't, or a
 * negative error code on other errors.
 *
 * Must be called with page lock held.
 */
static struct ceph_snap_context *
ceph_find_incompatible(struct page *page)
{
	struct inode *inode = page->mapping->host;
	struct ceph_fs_client *fsc = ceph_inode_to_client(inode);
	struct ceph_inode_info *ci = ceph_inode(inode);

	if (READ_ONCE(fsc->mount_state) >= CEPH_MOUNT_SHUTDOWN) {
		dout(" page %p forced umount\n", page);
		return ERR_PTR(-EIO);
	}

	for (;;) {
		struct ceph_snap_context *snapc, *oldest;

		wait_on_page_writeback(page);

		snapc = page_snap_context(page);
		if (!snapc || snapc == ci->i_head_snapc)
			break;

		/*
		 * this page is already dirty in another (older) snap
		 * context!  is it writeable now?
		 */
		oldest = get_oldest_context(inode, NULL, NULL);
		if (snapc->seq > oldest->seq) {
			/* not writeable -- return it for the caller to deal with */
			ceph_put_snap_context(oldest);
			dout(" page %p snapc %p not current or oldest\n", page, snapc);
			return ceph_get_snap_context(snapc);
		}
		ceph_put_snap_context(oldest);

		/* yay, writeable, do it now (without dropping page lock) */
		dout(" page %p snapc %p not current, but oldest\n", page, snapc);
		if (clear_page_dirty_for_io(page)) {
			int r = writepage_nounlock(page, NULL);
			if (r < 0)
				return ERR_PTR(r);
		}
	}
	return NULL;
}

<<<<<<< HEAD
/**
 * prep_noread_page - prep a page for writing without reading first
 * @page: page being prepared
 * @pos: starting position for the write
 * @len: length of write
 *
 * In some cases, write_begin doesn't need to read at all:
 * - full page write
 * - file is currently zero-length
 * - write that lies in a page that is completely beyond EOF
 * - write that covers the the page from start to EOF or beyond it
 *
 * If any of these criteria are met, then zero out the unwritten parts
 * of the page and return true. Otherwise, return false.
 */
static bool skip_page_read(struct page *page, loff_t pos, size_t len)
{
	struct inode *inode = page->mapping->host;
	loff_t i_size = i_size_read(inode);
	size_t offset = offset_in_page(pos);

	/* Full page write */
	if (offset == 0 && len >= PAGE_SIZE)
		return true;

	/* pos beyond last page in the file */
	if (pos - offset >= i_size)
		goto zero_out;

	/* write that covers the whole page from start to EOF or beyond it */
	if (offset == 0 && (pos + len) >= i_size)
		goto zero_out;

	return false;
zero_out:
	zero_user_segments(page, 0, offset, offset + len, PAGE_SIZE);
	return true;
=======
static int ceph_netfs_check_write_begin(struct file *file, loff_t pos, unsigned int len,
					struct page *page, void **_fsdata)
{
	struct inode *inode = file_inode(file);
	struct ceph_inode_info *ci = ceph_inode(inode);
	struct ceph_snap_context *snapc;

	snapc = ceph_find_incompatible(page);
	if (snapc) {
		int r;

		unlock_page(page);
		put_page(page);
		if (IS_ERR(snapc))
			return PTR_ERR(snapc);

		ceph_queue_writeback(inode);
		r = wait_event_killable(ci->i_cap_wq,
					context_is_writeable_or_written(inode, snapc));
		ceph_put_snap_context(snapc);
		return r == 0 ? -EAGAIN : r;
	}
	return 0;
>>>>>>> 25423f4b
}

/*
 * We are only allowed to write into/dirty the page if the page is
 * clean, or already dirty within the same snap context.
 */
static int ceph_write_begin(struct file *file, struct address_space *mapping,
			    loff_t pos, unsigned len, unsigned flags,
			    struct page **pagep, void **fsdata)
{
	struct inode *inode = file_inode(file);
	struct ceph_inode_info *ci = ceph_inode(inode);
	struct page *page = NULL;
	pgoff_t index = pos >> PAGE_SHIFT;
<<<<<<< HEAD
	int r = 0;

	dout("write_begin file %p inode %p page %p %d~%d\n", file, inode, page, (int)pos, (int)len);
=======
	int r;
>>>>>>> 25423f4b

	/*
	 * Uninlining should have already been done and everything updated, EXCEPT
	 * for inline_version sent to the MDS.
	 */
	if (ci->i_inline_version != CEPH_INLINE_NONE) {
		page = grab_cache_page_write_begin(mapping, index, flags);
		if (!page)
			return -ENOMEM;

<<<<<<< HEAD
		/* No need to read in some cases */
		if (skip_page_read(page, pos, len))
			break;

		/*
		 * We need to read it. If we get back -EINPROGRESS, then the page was
		 * handed off to fscache and it will be unlocked when the read completes.
		 * Refind the page in that case so we can reacquire the page lock. Otherwise
		 * we got a hard error or the read was completed synchronously.
		 */
		r = ceph_do_readpage(file, page);
		if (r != -EINPROGRESS)
			break;
=======
		/*
		 * The inline_version on a new inode is set to 1. If that's the
		 * case, then the page is brand new and isn't yet Uptodate.
		 */
		r = 0;
		if (index == 0 && ci->i_inline_version != 1) {
			if (!PageUptodate(page)) {
				WARN_ONCE(1, "ceph: write_begin called on still-inlined inode (inline_version %llu)!\n",
					  ci->i_inline_version);
				r = -EINVAL;
			}
			goto out;
		}
		zero_user_segment(page, 0, thp_size(page));
		SetPageUptodate(page);
		goto out;
>>>>>>> 25423f4b
	}

	r = netfs_write_begin(file, inode->i_mapping, pos, len, 0, &page, NULL,
			      &ceph_netfs_read_ops, NULL);
out:
	if (r == 0)
		wait_on_page_fscache(page);
	if (r < 0) {
		if (page)
			put_page(page);
	} else {
		WARN_ON_ONCE(!PageLocked(page));
		*pagep = page;
	}
	return r;
}

/*
 * we don't do anything in here that simple_write_end doesn't do
 * except adjust dirty page accounting
 */
static int ceph_write_end(struct file *file, struct address_space *mapping,
			  loff_t pos, unsigned len, unsigned copied,
			  struct page *page, void *fsdata)
{
	struct inode *inode = file_inode(file);
	bool check_cap = false;

	dout("write_end file %p inode %p page %p %d~%d (%d)\n", file,
	     inode, page, (int)pos, (int)copied, (int)len);

	/* zero the stale part of the page if we did a short copy */
	if (!PageUptodate(page)) {
		if (copied < len) {
			copied = 0;
			goto out;
		}
		SetPageUptodate(page);
	}

	/* did file size increase? */
	if (pos+copied > i_size_read(inode))
		check_cap = ceph_inode_set_size(inode, pos+copied);

	set_page_dirty(page);

out:
	unlock_page(page);
	put_page(page);

	if (check_cap)
		ceph_check_caps(ceph_inode(inode), CHECK_CAPS_AUTHONLY, NULL);

	return copied;
}

/*
 * we set .direct_IO to indicate direct io is supported, but since we
 * intercept O_DIRECT reads and writes early, this function should
 * never get called.
 */
static ssize_t ceph_direct_io(struct kiocb *iocb, struct iov_iter *iter)
{
	WARN_ON(1);
	return -EINVAL;
}

const struct address_space_operations ceph_aops = {
	.readpage = ceph_readpage,
	.readahead = ceph_readahead,
	.writepage = ceph_writepage,
	.writepages = ceph_writepages_start,
	.write_begin = ceph_write_begin,
	.write_end = ceph_write_end,
	.set_page_dirty = ceph_set_page_dirty,
	.invalidatepage = ceph_invalidatepage,
	.releasepage = ceph_releasepage,
	.direct_IO = ceph_direct_io,
};

static void ceph_block_sigs(sigset_t *oldset)
{
	sigset_t mask;
	siginitsetinv(&mask, sigmask(SIGKILL));
	sigprocmask(SIG_BLOCK, &mask, oldset);
}

static void ceph_restore_sigs(sigset_t *oldset)
{
	sigprocmask(SIG_SETMASK, oldset, NULL);
}

/*
 * vm ops
 */
static vm_fault_t ceph_filemap_fault(struct vm_fault *vmf)
{
	struct vm_area_struct *vma = vmf->vma;
	struct inode *inode = file_inode(vma->vm_file);
	struct ceph_inode_info *ci = ceph_inode(inode);
	struct ceph_file_info *fi = vma->vm_file->private_data;
	loff_t off = (loff_t)vmf->pgoff << PAGE_SHIFT;
	int want, got, err;
	sigset_t oldset;
	vm_fault_t ret = VM_FAULT_SIGBUS;

	ceph_block_sigs(&oldset);

	dout("filemap_fault %p %llx.%llx %llu trying to get caps\n",
	     inode, ceph_vinop(inode), off);
	if (fi->fmode & CEPH_FILE_MODE_LAZY)
		want = CEPH_CAP_FILE_CACHE | CEPH_CAP_FILE_LAZYIO;
	else
		want = CEPH_CAP_FILE_CACHE;

	got = 0;
	err = ceph_get_caps(vma->vm_file, CEPH_CAP_FILE_RD, want, -1, &got);
	if (err < 0)
		goto out_restore;

	dout("filemap_fault %p %llu got cap refs on %s\n",
	     inode, off, ceph_cap_string(got));

	if ((got & (CEPH_CAP_FILE_CACHE | CEPH_CAP_FILE_LAZYIO)) ||
	    ci->i_inline_version == CEPH_INLINE_NONE) {
		CEPH_DEFINE_RW_CONTEXT(rw_ctx, got);
		ceph_add_rw_context(fi, &rw_ctx);
		ret = filemap_fault(vmf);
		ceph_del_rw_context(fi, &rw_ctx);
		dout("filemap_fault %p %llu drop cap refs %s ret %x\n",
		     inode, off, ceph_cap_string(got), ret);
	} else
		err = -EAGAIN;

	ceph_put_cap_refs(ci, got);

	if (err != -EAGAIN)
		goto out_restore;

	/* read inline data */
	if (off >= PAGE_SIZE) {
		/* does not support inline data > PAGE_SIZE */
		ret = VM_FAULT_SIGBUS;
	} else {
		struct address_space *mapping = inode->i_mapping;
		struct page *page = find_or_create_page(mapping, 0,
						mapping_gfp_constraint(mapping,
						~__GFP_FS));
		if (!page) {
			ret = VM_FAULT_OOM;
			goto out_inline;
		}
		err = __ceph_do_getattr(inode, page,
					 CEPH_STAT_CAP_INLINE_DATA, true);
		if (err < 0 || off >= i_size_read(inode)) {
			unlock_page(page);
			put_page(page);
			ret = vmf_error(err);
			goto out_inline;
		}
		if (err < PAGE_SIZE)
			zero_user_segment(page, err, PAGE_SIZE);
		else
			flush_dcache_page(page);
		SetPageUptodate(page);
		vmf->page = page;
		ret = VM_FAULT_MAJOR | VM_FAULT_LOCKED;
out_inline:
		dout("filemap_fault %p %llu read inline data ret %x\n",
		     inode, off, ret);
	}
out_restore:
	ceph_restore_sigs(&oldset);
	if (err < 0)
		ret = vmf_error(err);

	return ret;
}

static vm_fault_t ceph_page_mkwrite(struct vm_fault *vmf)
{
	struct vm_area_struct *vma = vmf->vma;
	struct inode *inode = file_inode(vma->vm_file);
	struct ceph_inode_info *ci = ceph_inode(inode);
	struct ceph_file_info *fi = vma->vm_file->private_data;
	struct ceph_cap_flush *prealloc_cf;
	struct page *page = vmf->page;
	loff_t off = page_offset(page);
	loff_t size = i_size_read(inode);
	size_t len;
	int want, got, err;
	sigset_t oldset;
	vm_fault_t ret = VM_FAULT_SIGBUS;

	prealloc_cf = ceph_alloc_cap_flush();
	if (!prealloc_cf)
		return VM_FAULT_OOM;

	sb_start_pagefault(inode->i_sb);
	ceph_block_sigs(&oldset);

	if (ci->i_inline_version != CEPH_INLINE_NONE) {
		struct page *locked_page = NULL;
		if (off == 0) {
			lock_page(page);
			locked_page = page;
		}
		err = ceph_uninline_data(vma->vm_file, locked_page);
		if (locked_page)
			unlock_page(locked_page);
		if (err < 0)
			goto out_free;
	}

	if (off + thp_size(page) <= size)
		len = thp_size(page);
	else
		len = offset_in_thp(page, size);

	dout("page_mkwrite %p %llx.%llx %llu~%zd getting caps i_size %llu\n",
	     inode, ceph_vinop(inode), off, len, size);
	if (fi->fmode & CEPH_FILE_MODE_LAZY)
		want = CEPH_CAP_FILE_BUFFER | CEPH_CAP_FILE_LAZYIO;
	else
		want = CEPH_CAP_FILE_BUFFER;

	got = 0;
	err = ceph_get_caps(vma->vm_file, CEPH_CAP_FILE_WR, want, off + len, &got);
	if (err < 0)
		goto out_free;

	dout("page_mkwrite %p %llu~%zd got cap refs on %s\n",
	     inode, off, len, ceph_cap_string(got));

	/* Update time before taking page lock */
	file_update_time(vma->vm_file);
	inode_inc_iversion_raw(inode);

	do {
		struct ceph_snap_context *snapc;

		lock_page(page);

		if (page_mkwrite_check_truncate(page, inode) < 0) {
			unlock_page(page);
			ret = VM_FAULT_NOPAGE;
			break;
		}

		snapc = ceph_find_incompatible(page);
		if (!snapc) {
			/* success.  we'll keep the page locked. */
			set_page_dirty(page);
			ret = VM_FAULT_LOCKED;
			break;
		}

		unlock_page(page);

		if (IS_ERR(snapc)) {
			ret = VM_FAULT_SIGBUS;
			break;
		}

		ceph_queue_writeback(inode);
		err = wait_event_killable(ci->i_cap_wq,
				context_is_writeable_or_written(inode, snapc));
		ceph_put_snap_context(snapc);
	} while (err == 0);

	if (ret == VM_FAULT_LOCKED ||
	    ci->i_inline_version != CEPH_INLINE_NONE) {
		int dirty;
		spin_lock(&ci->i_ceph_lock);
		ci->i_inline_version = CEPH_INLINE_NONE;
		dirty = __ceph_mark_dirty_caps(ci, CEPH_CAP_FILE_WR,
					       &prealloc_cf);
		spin_unlock(&ci->i_ceph_lock);
		if (dirty)
			__mark_inode_dirty(inode, dirty);
	}

	dout("page_mkwrite %p %llu~%zd dropping cap refs on %s ret %x\n",
	     inode, off, len, ceph_cap_string(got), ret);
	ceph_put_cap_refs_async(ci, got);
out_free:
	ceph_restore_sigs(&oldset);
	sb_end_pagefault(inode->i_sb);
	ceph_free_cap_flush(prealloc_cf);
	if (err < 0)
		ret = vmf_error(err);
	return ret;
}

void ceph_fill_inline_data(struct inode *inode, struct page *locked_page,
			   char	*data, size_t len)
{
	struct address_space *mapping = inode->i_mapping;
	struct page *page;

	if (locked_page) {
		page = locked_page;
	} else {
		if (i_size_read(inode) == 0)
			return;
		page = find_or_create_page(mapping, 0,
					   mapping_gfp_constraint(mapping,
					   ~__GFP_FS));
		if (!page)
			return;
		if (PageUptodate(page)) {
			unlock_page(page);
			put_page(page);
			return;
		}
	}

	dout("fill_inline_data %p %llx.%llx len %zu locked_page %p\n",
	     inode, ceph_vinop(inode), len, locked_page);

	if (len > 0) {
		void *kaddr = kmap_atomic(page);
		memcpy(kaddr, data, len);
		kunmap_atomic(kaddr);
	}

	if (page != locked_page) {
		if (len < PAGE_SIZE)
			zero_user_segment(page, len, PAGE_SIZE);
		else
			flush_dcache_page(page);

		SetPageUptodate(page);
		unlock_page(page);
		put_page(page);
	}
}

int ceph_uninline_data(struct file *filp, struct page *locked_page)
{
	struct inode *inode = file_inode(filp);
	struct ceph_inode_info *ci = ceph_inode(inode);
	struct ceph_fs_client *fsc = ceph_inode_to_client(inode);
	struct ceph_osd_request *req;
	struct page *page = NULL;
	u64 len, inline_version;
	int err = 0;
	bool from_pagecache = false;

	spin_lock(&ci->i_ceph_lock);
	inline_version = ci->i_inline_version;
	spin_unlock(&ci->i_ceph_lock);

	dout("uninline_data %p %llx.%llx inline_version %llu\n",
	     inode, ceph_vinop(inode), inline_version);

	if (inline_version == 1 || /* initial version, no data */
	    inline_version == CEPH_INLINE_NONE)
		goto out;

	if (locked_page) {
		page = locked_page;
		WARN_ON(!PageUptodate(page));
	} else if (ceph_caps_issued(ci) &
		   (CEPH_CAP_FILE_CACHE|CEPH_CAP_FILE_LAZYIO)) {
		page = find_get_page(inode->i_mapping, 0);
		if (page) {
			if (PageUptodate(page)) {
				from_pagecache = true;
				lock_page(page);
			} else {
				put_page(page);
				page = NULL;
			}
		}
	}

	if (page) {
		len = i_size_read(inode);
		if (len > PAGE_SIZE)
			len = PAGE_SIZE;
	} else {
		page = __page_cache_alloc(GFP_NOFS);
		if (!page) {
			err = -ENOMEM;
			goto out;
		}
		err = __ceph_do_getattr(inode, page,
					CEPH_STAT_CAP_INLINE_DATA, true);
		if (err < 0) {
			/* no inline data */
			if (err == -ENODATA)
				err = 0;
			goto out;
		}
		len = err;
	}

	req = ceph_osdc_new_request(&fsc->client->osdc, &ci->i_layout,
				    ceph_vino(inode), 0, &len, 0, 1,
				    CEPH_OSD_OP_CREATE, CEPH_OSD_FLAG_WRITE,
				    NULL, 0, 0, false);
	if (IS_ERR(req)) {
		err = PTR_ERR(req);
		goto out;
	}

	req->r_mtime = inode->i_mtime;
	err = ceph_osdc_start_request(&fsc->client->osdc, req, false);
	if (!err)
		err = ceph_osdc_wait_request(&fsc->client->osdc, req);
	ceph_osdc_put_request(req);
	if (err < 0)
		goto out;

	req = ceph_osdc_new_request(&fsc->client->osdc, &ci->i_layout,
				    ceph_vino(inode), 0, &len, 1, 3,
				    CEPH_OSD_OP_WRITE, CEPH_OSD_FLAG_WRITE,
				    NULL, ci->i_truncate_seq,
				    ci->i_truncate_size, false);
	if (IS_ERR(req)) {
		err = PTR_ERR(req);
		goto out;
	}

	osd_req_op_extent_osd_data_pages(req, 1, &page, len, 0, false, false);

	{
		__le64 xattr_buf = cpu_to_le64(inline_version);
		err = osd_req_op_xattr_init(req, 0, CEPH_OSD_OP_CMPXATTR,
					    "inline_version", &xattr_buf,
					    sizeof(xattr_buf),
					    CEPH_OSD_CMPXATTR_OP_GT,
					    CEPH_OSD_CMPXATTR_MODE_U64);
		if (err)
			goto out_put;
	}

	{
		char xattr_buf[32];
		int xattr_len = snprintf(xattr_buf, sizeof(xattr_buf),
					 "%llu", inline_version);
		err = osd_req_op_xattr_init(req, 2, CEPH_OSD_OP_SETXATTR,
					    "inline_version",
					    xattr_buf, xattr_len, 0, 0);
		if (err)
			goto out_put;
	}

	req->r_mtime = inode->i_mtime;
	err = ceph_osdc_start_request(&fsc->client->osdc, req, false);
	if (!err)
		err = ceph_osdc_wait_request(&fsc->client->osdc, req);

	ceph_update_write_metrics(&fsc->mdsc->metric, req->r_start_latency,
				  req->r_end_latency, err);

out_put:
	ceph_osdc_put_request(req);
	if (err == -ECANCELED)
		err = 0;
out:
	if (page && page != locked_page) {
		if (from_pagecache) {
			unlock_page(page);
			put_page(page);
		} else
			__free_pages(page, 0);
	}

	dout("uninline_data %p %llx.%llx inline_version %llu = %d\n",
	     inode, ceph_vinop(inode), inline_version, err);
	return err;
}

static const struct vm_operations_struct ceph_vmops = {
	.fault		= ceph_filemap_fault,
	.page_mkwrite	= ceph_page_mkwrite,
};

int ceph_mmap(struct file *file, struct vm_area_struct *vma)
{
	struct address_space *mapping = file->f_mapping;

	if (!mapping->a_ops->readpage)
		return -ENOEXEC;
	file_accessed(file);
	vma->vm_ops = &ceph_vmops;
	return 0;
}

enum {
	POOL_READ	= 1,
	POOL_WRITE	= 2,
};

static int __ceph_pool_perm_get(struct ceph_inode_info *ci,
				s64 pool, struct ceph_string *pool_ns)
{
	struct ceph_fs_client *fsc = ceph_inode_to_client(&ci->vfs_inode);
	struct ceph_mds_client *mdsc = fsc->mdsc;
	struct ceph_osd_request *rd_req = NULL, *wr_req = NULL;
	struct rb_node **p, *parent;
	struct ceph_pool_perm *perm;
	struct page **pages;
	size_t pool_ns_len;
	int err = 0, err2 = 0, have = 0;

	down_read(&mdsc->pool_perm_rwsem);
	p = &mdsc->pool_perm_tree.rb_node;
	while (*p) {
		perm = rb_entry(*p, struct ceph_pool_perm, node);
		if (pool < perm->pool)
			p = &(*p)->rb_left;
		else if (pool > perm->pool)
			p = &(*p)->rb_right;
		else {
			int ret = ceph_compare_string(pool_ns,
						perm->pool_ns,
						perm->pool_ns_len);
			if (ret < 0)
				p = &(*p)->rb_left;
			else if (ret > 0)
				p = &(*p)->rb_right;
			else {
				have = perm->perm;
				break;
			}
		}
	}
	up_read(&mdsc->pool_perm_rwsem);
	if (*p)
		goto out;

	if (pool_ns)
		dout("__ceph_pool_perm_get pool %lld ns %.*s no perm cached\n",
		     pool, (int)pool_ns->len, pool_ns->str);
	else
		dout("__ceph_pool_perm_get pool %lld no perm cached\n", pool);

	down_write(&mdsc->pool_perm_rwsem);
	p = &mdsc->pool_perm_tree.rb_node;
	parent = NULL;
	while (*p) {
		parent = *p;
		perm = rb_entry(parent, struct ceph_pool_perm, node);
		if (pool < perm->pool)
			p = &(*p)->rb_left;
		else if (pool > perm->pool)
			p = &(*p)->rb_right;
		else {
			int ret = ceph_compare_string(pool_ns,
						perm->pool_ns,
						perm->pool_ns_len);
			if (ret < 0)
				p = &(*p)->rb_left;
			else if (ret > 0)
				p = &(*p)->rb_right;
			else {
				have = perm->perm;
				break;
			}
		}
	}
	if (*p) {
		up_write(&mdsc->pool_perm_rwsem);
		goto out;
	}

	rd_req = ceph_osdc_alloc_request(&fsc->client->osdc, NULL,
					 1, false, GFP_NOFS);
	if (!rd_req) {
		err = -ENOMEM;
		goto out_unlock;
	}

	rd_req->r_flags = CEPH_OSD_FLAG_READ;
	osd_req_op_init(rd_req, 0, CEPH_OSD_OP_STAT, 0);
	rd_req->r_base_oloc.pool = pool;
	if (pool_ns)
		rd_req->r_base_oloc.pool_ns = ceph_get_string(pool_ns);
	ceph_oid_printf(&rd_req->r_base_oid, "%llx.00000000", ci->i_vino.ino);

	err = ceph_osdc_alloc_messages(rd_req, GFP_NOFS);
	if (err)
		goto out_unlock;

	wr_req = ceph_osdc_alloc_request(&fsc->client->osdc, NULL,
					 1, false, GFP_NOFS);
	if (!wr_req) {
		err = -ENOMEM;
		goto out_unlock;
	}

	wr_req->r_flags = CEPH_OSD_FLAG_WRITE;
	osd_req_op_init(wr_req, 0, CEPH_OSD_OP_CREATE, CEPH_OSD_OP_FLAG_EXCL);
	ceph_oloc_copy(&wr_req->r_base_oloc, &rd_req->r_base_oloc);
	ceph_oid_copy(&wr_req->r_base_oid, &rd_req->r_base_oid);

	err = ceph_osdc_alloc_messages(wr_req, GFP_NOFS);
	if (err)
		goto out_unlock;

	/* one page should be large enough for STAT data */
	pages = ceph_alloc_page_vector(1, GFP_KERNEL);
	if (IS_ERR(pages)) {
		err = PTR_ERR(pages);
		goto out_unlock;
	}

	osd_req_op_raw_data_in_pages(rd_req, 0, pages, PAGE_SIZE,
				     0, false, true);
	err = ceph_osdc_start_request(&fsc->client->osdc, rd_req, false);

	wr_req->r_mtime = ci->vfs_inode.i_mtime;
	err2 = ceph_osdc_start_request(&fsc->client->osdc, wr_req, false);

	if (!err)
		err = ceph_osdc_wait_request(&fsc->client->osdc, rd_req);
	if (!err2)
		err2 = ceph_osdc_wait_request(&fsc->client->osdc, wr_req);

	if (err >= 0 || err == -ENOENT)
		have |= POOL_READ;
	else if (err != -EPERM) {
		if (err == -EBLOCKLISTED)
			fsc->blocklisted = true;
		goto out_unlock;
	}

	if (err2 == 0 || err2 == -EEXIST)
		have |= POOL_WRITE;
	else if (err2 != -EPERM) {
		if (err2 == -EBLOCKLISTED)
			fsc->blocklisted = true;
		err = err2;
		goto out_unlock;
	}

	pool_ns_len = pool_ns ? pool_ns->len : 0;
	perm = kmalloc(sizeof(*perm) + pool_ns_len + 1, GFP_NOFS);
	if (!perm) {
		err = -ENOMEM;
		goto out_unlock;
	}

	perm->pool = pool;
	perm->perm = have;
	perm->pool_ns_len = pool_ns_len;
	if (pool_ns_len > 0)
		memcpy(perm->pool_ns, pool_ns->str, pool_ns_len);
	perm->pool_ns[pool_ns_len] = 0;

	rb_link_node(&perm->node, parent, p);
	rb_insert_color(&perm->node, &mdsc->pool_perm_tree);
	err = 0;
out_unlock:
	up_write(&mdsc->pool_perm_rwsem);

	ceph_osdc_put_request(rd_req);
	ceph_osdc_put_request(wr_req);
out:
	if (!err)
		err = have;
	if (pool_ns)
		dout("__ceph_pool_perm_get pool %lld ns %.*s result = %d\n",
		     pool, (int)pool_ns->len, pool_ns->str, err);
	else
		dout("__ceph_pool_perm_get pool %lld result = %d\n", pool, err);
	return err;
}

int ceph_pool_perm_check(struct inode *inode, int need)
{
	struct ceph_inode_info *ci = ceph_inode(inode);
	struct ceph_string *pool_ns;
	s64 pool;
	int ret, flags;

	/* Only need to do this for regular files */
	if (!S_ISREG(inode->i_mode))
		return 0;

	if (ci->i_vino.snap != CEPH_NOSNAP) {
		/*
		 * Pool permission check needs to write to the first object.
		 * But for snapshot, head of the first object may have alread
		 * been deleted. Skip check to avoid creating orphan object.
		 */
		return 0;
	}

	if (ceph_test_mount_opt(ceph_inode_to_client(inode),
				NOPOOLPERM))
		return 0;

	spin_lock(&ci->i_ceph_lock);
	flags = ci->i_ceph_flags;
	pool = ci->i_layout.pool_id;
	spin_unlock(&ci->i_ceph_lock);
check:
	if (flags & CEPH_I_POOL_PERM) {
		if ((need & CEPH_CAP_FILE_RD) && !(flags & CEPH_I_POOL_RD)) {
			dout("ceph_pool_perm_check pool %lld no read perm\n",
			     pool);
			return -EPERM;
		}
		if ((need & CEPH_CAP_FILE_WR) && !(flags & CEPH_I_POOL_WR)) {
			dout("ceph_pool_perm_check pool %lld no write perm\n",
			     pool);
			return -EPERM;
		}
		return 0;
	}

	pool_ns = ceph_try_get_string(ci->i_layout.pool_ns);
	ret = __ceph_pool_perm_get(ci, pool, pool_ns);
	ceph_put_string(pool_ns);
	if (ret < 0)
		return ret;

	flags = CEPH_I_POOL_PERM;
	if (ret & POOL_READ)
		flags |= CEPH_I_POOL_RD;
	if (ret & POOL_WRITE)
		flags |= CEPH_I_POOL_WR;

	spin_lock(&ci->i_ceph_lock);
	if (pool == ci->i_layout.pool_id &&
	    pool_ns == rcu_dereference_raw(ci->i_layout.pool_ns)) {
		ci->i_ceph_flags |= flags;
        } else {
		pool = ci->i_layout.pool_id;
		flags = ci->i_ceph_flags;
	}
	spin_unlock(&ci->i_ceph_lock);
	goto check;
}

void ceph_pool_perm_destroy(struct ceph_mds_client *mdsc)
{
	struct ceph_pool_perm *perm;
	struct rb_node *n;

	while (!RB_EMPTY_ROOT(&mdsc->pool_perm_tree)) {
		n = rb_first(&mdsc->pool_perm_tree);
		perm = rb_entry(n, struct ceph_pool_perm, node);
		rb_erase(n, &mdsc->pool_perm_tree);
		kfree(perm);
	}
}<|MERGE_RESOLUTION|>--- conflicted
+++ resolved
@@ -124,12 +124,7 @@
 	 * PagePrivate so that we get invalidatepage callback.
 	 */
 	BUG_ON(PagePrivate(page));
-<<<<<<< HEAD
-	page->private = (unsigned long)snapc;
-	SetPagePrivate(page);
-=======
 	attach_page_private(page, snapc);
->>>>>>> 25423f4b
 
 	return __set_page_dirty_nobuffers(page);
 }
@@ -1189,45 +1184,6 @@
 	return NULL;
 }
 
-<<<<<<< HEAD
-/**
- * prep_noread_page - prep a page for writing without reading first
- * @page: page being prepared
- * @pos: starting position for the write
- * @len: length of write
- *
- * In some cases, write_begin doesn't need to read at all:
- * - full page write
- * - file is currently zero-length
- * - write that lies in a page that is completely beyond EOF
- * - write that covers the the page from start to EOF or beyond it
- *
- * If any of these criteria are met, then zero out the unwritten parts
- * of the page and return true. Otherwise, return false.
- */
-static bool skip_page_read(struct page *page, loff_t pos, size_t len)
-{
-	struct inode *inode = page->mapping->host;
-	loff_t i_size = i_size_read(inode);
-	size_t offset = offset_in_page(pos);
-
-	/* Full page write */
-	if (offset == 0 && len >= PAGE_SIZE)
-		return true;
-
-	/* pos beyond last page in the file */
-	if (pos - offset >= i_size)
-		goto zero_out;
-
-	/* write that covers the whole page from start to EOF or beyond it */
-	if (offset == 0 && (pos + len) >= i_size)
-		goto zero_out;
-
-	return false;
-zero_out:
-	zero_user_segments(page, 0, offset, offset + len, PAGE_SIZE);
-	return true;
-=======
 static int ceph_netfs_check_write_begin(struct file *file, loff_t pos, unsigned int len,
 					struct page *page, void **_fsdata)
 {
@@ -1251,7 +1207,6 @@
 		return r == 0 ? -EAGAIN : r;
 	}
 	return 0;
->>>>>>> 25423f4b
 }
 
 /*
@@ -1266,13 +1221,7 @@
 	struct ceph_inode_info *ci = ceph_inode(inode);
 	struct page *page = NULL;
 	pgoff_t index = pos >> PAGE_SHIFT;
-<<<<<<< HEAD
-	int r = 0;
-
-	dout("write_begin file %p inode %p page %p %d~%d\n", file, inode, page, (int)pos, (int)len);
-=======
 	int r;
->>>>>>> 25423f4b
 
 	/*
 	 * Uninlining should have already been done and everything updated, EXCEPT
@@ -1283,21 +1232,6 @@
 		if (!page)
 			return -ENOMEM;
 
-<<<<<<< HEAD
-		/* No need to read in some cases */
-		if (skip_page_read(page, pos, len))
-			break;
-
-		/*
-		 * We need to read it. If we get back -EINPROGRESS, then the page was
-		 * handed off to fscache and it will be unlocked when the read completes.
-		 * Refind the page in that case so we can reacquire the page lock. Otherwise
-		 * we got a hard error or the read was completed synchronously.
-		 */
-		r = ceph_do_readpage(file, page);
-		if (r != -EINPROGRESS)
-			break;
-=======
 		/*
 		 * The inline_version on a new inode is set to 1. If that's the
 		 * case, then the page is brand new and isn't yet Uptodate.
@@ -1314,7 +1248,6 @@
 		zero_user_segment(page, 0, thp_size(page));
 		SetPageUptodate(page);
 		goto out;
->>>>>>> 25423f4b
 	}
 
 	r = netfs_write_begin(file, inode->i_mapping, pos, len, 0, &page, NULL,
