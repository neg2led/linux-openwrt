// SPDX-License-Identifier: GPL-2.0-only
/*
 * linux/fs/nfs/direct.c
 *
 * Copyright (C) 2003 by Chuck Lever <cel@netapp.com>
 *
 * High-performance uncached I/O for the Linux NFS client
 *
 * There are important applications whose performance or correctness
 * depends on uncached access to file data.  Database clusters
 * (multiple copies of the same instance running on separate hosts)
 * implement their own cache coherency protocol that subsumes file
 * system cache protocols.  Applications that process datasets
 * considerably larger than the client's memory do not always benefit
 * from a local cache.  A streaming video server, for instance, has no
 * need to cache the contents of a file.
 *
 * When an application requests uncached I/O, all read and write requests
 * are made directly to the server; data stored or fetched via these
 * requests is not cached in the Linux page cache.  The client does not
 * correct unaligned requests from applications.  All requested bytes are
 * held on permanent storage before a direct write system call returns to
 * an application.
 *
 * Solaris implements an uncached I/O facility called directio() that
 * is used for backups and sequential I/O to very large files.  Solaris
 * also supports uncaching whole NFS partitions with "-o forcedirectio,"
 * an undocumented mount option.
 *
 * Designed by Jeff Kimmel, Chuck Lever, and Trond Myklebust, with
 * help from Andrew Morton.
 *
 * 18 Dec 2001	Initial implementation for 2.4  --cel
 * 08 Jul 2002	Version for 2.4.19, with bug fixes --trondmy
 * 08 Jun 2003	Port to 2.5 APIs  --cel
 * 31 Mar 2004	Handle direct I/O without VFS support  --cel
 * 15 Sep 2004	Parallel async reads  --cel
 * 04 May 2005	support O_DIRECT with aio  --cel
 *
 */

#include <linux/errno.h>
#include <linux/sched.h>
#include <linux/kernel.h>
#include <linux/file.h>
#include <linux/pagemap.h>
#include <linux/kref.h>
#include <linux/slab.h>
#include <linux/task_io_accounting_ops.h>
#include <linux/module.h>

#include <linux/nfs_fs.h>
#include <linux/nfs_page.h>
#include <linux/sunrpc/clnt.h>

#include <linux/uaccess.h>
#include <linux/atomic.h>

#include "internal.h"
#include "iostat.h"
#include "pnfs.h"

#define NFSDBG_FACILITY		NFSDBG_VFS

static struct kmem_cache *nfs_direct_cachep;

struct nfs_direct_req {
	struct kref		kref;		/* release manager */

	/* I/O parameters */
	struct nfs_open_context	*ctx;		/* file open context info */
	struct nfs_lock_context *l_ctx;		/* Lock context info */
	struct kiocb *		iocb;		/* controlling i/o request */
	struct inode *		inode;		/* target file of i/o */

	/* completion state */
	atomic_t		io_count;	/* i/os we're waiting for */
	spinlock_t		lock;		/* protect completion state */

	loff_t			io_start;	/* Start offset for I/O */
	ssize_t			count,		/* bytes actually processed */
				max_count,	/* max expected count */
				bytes_left,	/* bytes left to be sent */
				error;		/* any reported error */
	struct completion	completion;	/* wait for i/o completion */

	/* commit state */
	struct nfs_mds_commit_info mds_cinfo;	/* Storage for cinfo */
	struct pnfs_ds_commit_info ds_cinfo;	/* Storage for cinfo */
	struct work_struct	work;
	int			flags;
	/* for write */
#define NFS_ODIRECT_DO_COMMIT		(1)	/* an unstable reply was received */
#define NFS_ODIRECT_RESCHED_WRITES	(2)	/* write verification failed */
	/* for read */
#define NFS_ODIRECT_SHOULD_DIRTY	(3)	/* dirty user-space page after read */
	struct nfs_writeverf	verf;		/* unstable write verifier */
};

static const struct nfs_pgio_completion_ops nfs_direct_write_completion_ops;
static const struct nfs_commit_completion_ops nfs_direct_commit_completion_ops;
static void nfs_direct_write_complete(struct nfs_direct_req *dreq);
static void nfs_direct_write_schedule_work(struct work_struct *work);

static inline void get_dreq(struct nfs_direct_req *dreq)
{
	atomic_inc(&dreq->io_count);
}

static inline int put_dreq(struct nfs_direct_req *dreq)
{
	return atomic_dec_and_test(&dreq->io_count);
}

static void
nfs_direct_handle_truncated(struct nfs_direct_req *dreq,
			    const struct nfs_pgio_header *hdr,
			    ssize_t dreq_len)
{
<<<<<<< HEAD
	struct nfs_direct_mirror *mirror = &dreq->mirrors[hdr->pgio_mirror_idx];

=======
>>>>>>> f7688b48
	if (!(test_bit(NFS_IOHDR_ERROR, &hdr->flags) ||
	      test_bit(NFS_IOHDR_EOF, &hdr->flags)))
		return;
	if (dreq->max_count >= dreq_len) {
		dreq->max_count = dreq_len;
		if (dreq->count > dreq_len)
			dreq->count = dreq_len;

		if (test_bit(NFS_IOHDR_ERROR, &hdr->flags))
			dreq->error = hdr->error;
		else /* Clear outstanding error if this is EOF */
			dreq->error = 0;
	}
<<<<<<< HEAD
	if (mirror->count > dreq_len)
		mirror->count = dreq_len;
}

static void
nfs_direct_count_bytes(struct nfs_direct_req *dreq,
		       const struct nfs_pgio_header *hdr)
{
	struct nfs_direct_mirror *mirror = &dreq->mirrors[hdr->pgio_mirror_idx];
	loff_t hdr_end = hdr->io_start + hdr->good_bytes;
	ssize_t dreq_len = 0;

	if (hdr_end > dreq->io_start)
		dreq_len = hdr_end - dreq->io_start;

	nfs_direct_handle_truncated(dreq, hdr, dreq_len);

	if (dreq_len > dreq->max_count)
		dreq_len = dreq->max_count;

	if (mirror->count < dreq_len)
		mirror->count = dreq_len;
=======
}

static void
nfs_direct_count_bytes(struct nfs_direct_req *dreq,
		       const struct nfs_pgio_header *hdr)
{
	loff_t hdr_end = hdr->io_start + hdr->good_bytes;
	ssize_t dreq_len = 0;

	if (hdr_end > dreq->io_start)
		dreq_len = hdr_end - dreq->io_start;

	nfs_direct_handle_truncated(dreq, hdr, dreq_len);

	if (dreq_len > dreq->max_count)
		dreq_len = dreq->max_count;

>>>>>>> f7688b48
	if (dreq->count < dreq_len)
		dreq->count = dreq_len;
}

/*
 * nfs_direct_select_verf - select the right verifier
 * @dreq - direct request possibly spanning multiple servers
 * @ds_clp - nfs_client of data server or NULL if MDS / non-pnfs
 * @commit_idx - commit bucket index for the DS
 *
 * returns the correct verifier to use given the role of the server
 */
static struct nfs_writeverf *
nfs_direct_select_verf(struct nfs_direct_req *dreq,
		       struct nfs_client *ds_clp,
		       int commit_idx)
{
	struct nfs_writeverf *verfp = &dreq->verf;

#ifdef CONFIG_NFS_V4_1
	/*
	 * pNFS is in use, use the DS verf except commit_through_mds is set
	 * for layout segment where nbuckets is zero.
	 */
	if (ds_clp && dreq->ds_cinfo.nbuckets > 0) {
		if (commit_idx >= 0 && commit_idx < dreq->ds_cinfo.nbuckets)
			verfp = &dreq->ds_cinfo.buckets[commit_idx].direct_verf;
		else
			WARN_ON_ONCE(1);
	}
#endif
	return verfp;
}


/*
 * nfs_direct_set_hdr_verf - set the write/commit verifier
 * @dreq - direct request possibly spanning multiple servers
 * @hdr - pageio header to validate against previously seen verfs
 *
 * Set the server's (MDS or DS) "seen" verifier
 */
static void nfs_direct_set_hdr_verf(struct nfs_direct_req *dreq,
				    struct nfs_pgio_header *hdr)
{
	struct nfs_writeverf *verfp;

	verfp = nfs_direct_select_verf(dreq, hdr->ds_clp, hdr->ds_commit_idx);
	WARN_ON_ONCE(verfp->committed >= 0);
	memcpy(verfp, &hdr->verf, sizeof(struct nfs_writeverf));
	WARN_ON_ONCE(verfp->committed < 0);
}

static int nfs_direct_cmp_verf(const struct nfs_writeverf *v1,
		const struct nfs_writeverf *v2)
{
	return nfs_write_verifier_cmp(&v1->verifier, &v2->verifier);
}

/*
 * nfs_direct_cmp_hdr_verf - compare verifier for pgio header
 * @dreq - direct request possibly spanning multiple servers
 * @hdr - pageio header to validate against previously seen verf
 *
 * set the server's "seen" verf if not initialized.
 * returns result of comparison between @hdr->verf and the "seen"
 * verf of the server used by @hdr (DS or MDS)
 */
static int nfs_direct_set_or_cmp_hdr_verf(struct nfs_direct_req *dreq,
					  struct nfs_pgio_header *hdr)
{
	struct nfs_writeverf *verfp;

	verfp = nfs_direct_select_verf(dreq, hdr->ds_clp, hdr->ds_commit_idx);
	if (verfp->committed < 0) {
		nfs_direct_set_hdr_verf(dreq, hdr);
		return 0;
	}
	return nfs_direct_cmp_verf(verfp, &hdr->verf);
}

/*
 * nfs_direct_cmp_commit_data_verf - compare verifier for commit data
 * @dreq - direct request possibly spanning multiple servers
 * @data - commit data to validate against previously seen verf
 *
 * returns result of comparison between @data->verf and the verf of
 * the server used by @data (DS or MDS)
 */
static int nfs_direct_cmp_commit_data_verf(struct nfs_direct_req *dreq,
					   struct nfs_commit_data *data)
{
	struct nfs_writeverf *verfp;

	verfp = nfs_direct_select_verf(dreq, data->ds_clp,
					 data->ds_commit_index);

	/* verifier not set so always fail */
	if (verfp->committed < 0)
		return 1;

	return nfs_direct_cmp_verf(verfp, &data->verf);
}

/**
 * nfs_direct_IO - NFS address space operation for direct I/O
 * @iocb: target I/O control block
 * @iter: I/O buffer
 *
 * The presence of this routine in the address space ops vector means
 * the NFS client supports direct I/O. However, for most direct IO, we
 * shunt off direct read and write requests before the VFS gets them,
 * so this method is only ever called for swap.
 */
ssize_t nfs_direct_IO(struct kiocb *iocb, struct iov_iter *iter)
{
	struct inode *inode = iocb->ki_filp->f_mapping->host;

	/* we only support swap file calling nfs_direct_IO */
	if (!IS_SWAPFILE(inode))
		return 0;

	VM_BUG_ON(iov_iter_count(iter) != PAGE_SIZE);

	if (iov_iter_rw(iter) == READ)
		return nfs_file_direct_read(iocb, iter);
	return nfs_file_direct_write(iocb, iter);
}

static void nfs_direct_release_pages(struct page **pages, unsigned int npages)
{
	unsigned int i;
	for (i = 0; i < npages; i++)
		put_page(pages[i]);
}

void nfs_init_cinfo_from_dreq(struct nfs_commit_info *cinfo,
			      struct nfs_direct_req *dreq)
{
	cinfo->inode = dreq->inode;
	cinfo->mds = &dreq->mds_cinfo;
	cinfo->ds = &dreq->ds_cinfo;
	cinfo->dreq = dreq;
	cinfo->completion_ops = &nfs_direct_commit_completion_ops;
}

static inline struct nfs_direct_req *nfs_direct_req_alloc(void)
{
	struct nfs_direct_req *dreq;

	dreq = kmem_cache_zalloc(nfs_direct_cachep, GFP_KERNEL);
	if (!dreq)
		return NULL;

	kref_init(&dreq->kref);
	kref_get(&dreq->kref);
	init_completion(&dreq->completion);
	INIT_LIST_HEAD(&dreq->mds_cinfo.list);
	dreq->verf.committed = NFS_INVALID_STABLE_HOW;	/* not set yet */
	INIT_WORK(&dreq->work, nfs_direct_write_schedule_work);
	spin_lock_init(&dreq->lock);

	return dreq;
}

static void nfs_direct_req_free(struct kref *kref)
{
	struct nfs_direct_req *dreq = container_of(kref, struct nfs_direct_req, kref);

	nfs_free_pnfs_ds_cinfo(&dreq->ds_cinfo);
	if (dreq->l_ctx != NULL)
		nfs_put_lock_context(dreq->l_ctx);
	if (dreq->ctx != NULL)
		put_nfs_open_context(dreq->ctx);
	kmem_cache_free(nfs_direct_cachep, dreq);
}

static void nfs_direct_req_release(struct nfs_direct_req *dreq)
{
	kref_put(&dreq->kref, nfs_direct_req_free);
}

ssize_t nfs_dreq_bytes_left(struct nfs_direct_req *dreq)
{
	return dreq->bytes_left;
}
EXPORT_SYMBOL_GPL(nfs_dreq_bytes_left);

/*
 * Collects and returns the final error value/byte-count.
 */
static ssize_t nfs_direct_wait(struct nfs_direct_req *dreq)
{
	ssize_t result = -EIOCBQUEUED;

	/* Async requests don't wait here */
	if (dreq->iocb)
		goto out;

	result = wait_for_completion_killable(&dreq->completion);

	if (!result) {
		result = dreq->count;
		WARN_ON_ONCE(dreq->count < 0);
	}
	if (!result)
		result = dreq->error;

out:
	return (ssize_t) result;
}

/*
 * Synchronous I/O uses a stack-allocated iocb.  Thus we can't trust
 * the iocb is still valid here if this is a synchronous request.
 */
static void nfs_direct_complete(struct nfs_direct_req *dreq)
{
	struct inode *inode = dreq->inode;

	inode_dio_end(inode);

	if (dreq->iocb) {
		long res = (long) dreq->error;
		if (dreq->count != 0) {
			res = (long) dreq->count;
			WARN_ON_ONCE(dreq->count < 0);
		}
		dreq->iocb->ki_complete(dreq->iocb, res, 0);
	}

	complete(&dreq->completion);

	nfs_direct_req_release(dreq);
}

static void nfs_direct_read_completion(struct nfs_pgio_header *hdr)
{
	unsigned long bytes = 0;
	struct nfs_direct_req *dreq = hdr->dreq;

	spin_lock(&dreq->lock);
	if (test_bit(NFS_IOHDR_REDO, &hdr->flags)) {
		spin_unlock(&dreq->lock);
		goto out_put;
	}

	nfs_direct_count_bytes(dreq, hdr);
	spin_unlock(&dreq->lock);

	while (!list_empty(&hdr->pages)) {
		struct nfs_page *req = nfs_list_entry(hdr->pages.next);
		struct page *page = req->wb_page;

		if (!PageCompound(page) && bytes < hdr->good_bytes &&
		    (dreq->flags == NFS_ODIRECT_SHOULD_DIRTY))
			set_page_dirty(page);
		bytes += req->wb_bytes;
		nfs_list_remove_request(req);
		nfs_release_request(req);
	}
out_put:
	if (put_dreq(dreq))
		nfs_direct_complete(dreq);
	hdr->release(hdr);
}

static void nfs_read_sync_pgio_error(struct list_head *head, int error)
{
	struct nfs_page *req;

	while (!list_empty(head)) {
		req = nfs_list_entry(head->next);
		nfs_list_remove_request(req);
		nfs_release_request(req);
	}
}

static void nfs_direct_pgio_init(struct nfs_pgio_header *hdr)
{
	get_dreq(hdr->dreq);
}

static const struct nfs_pgio_completion_ops nfs_direct_read_completion_ops = {
	.error_cleanup = nfs_read_sync_pgio_error,
	.init_hdr = nfs_direct_pgio_init,
	.completion = nfs_direct_read_completion,
};

/*
 * For each rsize'd chunk of the user's buffer, dispatch an NFS READ
 * operation.  If nfs_readdata_alloc() or get_user_pages() fails,
 * bail and stop sending more reads.  Read length accounting is
 * handled automatically by nfs_direct_read_result().  Otherwise, if
 * no requests have been sent, just return an error.
 */

static ssize_t nfs_direct_read_schedule_iovec(struct nfs_direct_req *dreq,
					      struct iov_iter *iter,
					      loff_t pos)
{
	struct nfs_pageio_descriptor desc;
	struct inode *inode = dreq->inode;
	ssize_t result = -EINVAL;
	size_t requested_bytes = 0;
	size_t rsize = max_t(size_t, NFS_SERVER(inode)->rsize, PAGE_SIZE);

	nfs_pageio_init_read(&desc, dreq->inode, false,
			     &nfs_direct_read_completion_ops);
	get_dreq(dreq);
	desc.pg_dreq = dreq;
	inode_dio_begin(inode);

	while (iov_iter_count(iter)) {
		struct page **pagevec;
		size_t bytes;
		size_t pgbase;
		unsigned npages, i;

		result = iov_iter_get_pages_alloc(iter, &pagevec, 
						  rsize, &pgbase);
		if (result < 0)
			break;
	
		bytes = result;
		iov_iter_advance(iter, bytes);
		npages = (result + pgbase + PAGE_SIZE - 1) / PAGE_SIZE;
		for (i = 0; i < npages; i++) {
			struct nfs_page *req;
			unsigned int req_len = min_t(size_t, bytes, PAGE_SIZE - pgbase);
			/* XXX do we need to do the eof zeroing found in async_filler? */
			req = nfs_create_request(dreq->ctx, pagevec[i],
						 pgbase, req_len);
			if (IS_ERR(req)) {
				result = PTR_ERR(req);
				break;
			}
			req->wb_index = pos >> PAGE_SHIFT;
			req->wb_offset = pos & ~PAGE_MASK;
			if (!nfs_pageio_add_request(&desc, req)) {
				result = desc.pg_error;
				nfs_release_request(req);
				break;
			}
			pgbase = 0;
			bytes -= req_len;
			requested_bytes += req_len;
			pos += req_len;
			dreq->bytes_left -= req_len;
		}
		nfs_direct_release_pages(pagevec, npages);
		kvfree(pagevec);
		if (result < 0)
			break;
	}

	nfs_pageio_complete(&desc);

	/*
	 * If no bytes were started, return the error, and let the
	 * generic layer handle the completion.
	 */
	if (requested_bytes == 0) {
		inode_dio_end(inode);
		nfs_direct_req_release(dreq);
		return result < 0 ? result : -EIO;
	}

	if (put_dreq(dreq))
		nfs_direct_complete(dreq);
	return requested_bytes;
}

/**
 * nfs_file_direct_read - file direct read operation for NFS files
 * @iocb: target I/O control block
 * @iter: vector of user buffers into which to read data
 *
 * We use this function for direct reads instead of calling
 * generic_file_aio_read() in order to avoid gfar's check to see if
 * the request starts before the end of the file.  For that check
 * to work, we must generate a GETATTR before each direct read, and
 * even then there is a window between the GETATTR and the subsequent
 * READ where the file size could change.  Our preference is simply
 * to do all reads the application wants, and the server will take
 * care of managing the end of file boundary.
 *
 * This function also eliminates unnecessarily updating the file's
 * atime locally, as the NFS server sets the file's atime, and this
 * client must read the updated atime from the server back into its
 * cache.
 */
ssize_t nfs_file_direct_read(struct kiocb *iocb, struct iov_iter *iter)
{
	struct file *file = iocb->ki_filp;
	struct address_space *mapping = file->f_mapping;
	struct inode *inode = mapping->host;
	struct nfs_direct_req *dreq;
	struct nfs_lock_context *l_ctx;
	ssize_t result = -EINVAL, requested;
	size_t count = iov_iter_count(iter);
	nfs_add_stats(mapping->host, NFSIOS_DIRECTREADBYTES, count);

	dfprintk(FILE, "NFS: direct read(%pD2, %zd@%Ld)\n",
		file, count, (long long) iocb->ki_pos);

	result = 0;
	if (!count)
		goto out;

	task_io_account_read(count);

	result = -ENOMEM;
	dreq = nfs_direct_req_alloc();
	if (dreq == NULL)
		goto out;

	dreq->inode = inode;
	dreq->bytes_left = dreq->max_count = count;
	dreq->io_start = iocb->ki_pos;
	dreq->ctx = get_nfs_open_context(nfs_file_open_context(iocb->ki_filp));
	l_ctx = nfs_get_lock_context(dreq->ctx);
	if (IS_ERR(l_ctx)) {
		result = PTR_ERR(l_ctx);
		goto out_release;
	}
	dreq->l_ctx = l_ctx;
	if (!is_sync_kiocb(iocb))
		dreq->iocb = iocb;

	if (iter_is_iovec(iter))
		dreq->flags = NFS_ODIRECT_SHOULD_DIRTY;

	nfs_start_io_direct(inode);

	NFS_I(inode)->read_io += count;
	requested = nfs_direct_read_schedule_iovec(dreq, iter, iocb->ki_pos);

	nfs_end_io_direct(inode);

	if (requested > 0) {
		result = nfs_direct_wait(dreq);
		if (result > 0) {
			requested -= result;
			iocb->ki_pos += result;
		}
		iov_iter_revert(iter, requested);
	} else {
		result = requested;
	}

out_release:
	nfs_direct_req_release(dreq);
out:
	return result;
}

static void
nfs_direct_write_scan_commit_list(struct inode *inode,
				  struct list_head *list,
				  struct nfs_commit_info *cinfo)
{
	mutex_lock(&NFS_I(cinfo->inode)->commit_mutex);
#ifdef CONFIG_NFS_V4_1
	if (cinfo->ds != NULL && cinfo->ds->nwritten != 0)
		NFS_SERVER(inode)->pnfs_curr_ld->recover_commit_reqs(list, cinfo);
#endif
	nfs_scan_commit_list(&cinfo->mds->list, list, cinfo, 0);
	mutex_unlock(&NFS_I(cinfo->inode)->commit_mutex);
}

static void nfs_direct_write_reschedule(struct nfs_direct_req *dreq)
{
	struct nfs_pageio_descriptor desc;
	struct nfs_page *req, *tmp;
	LIST_HEAD(reqs);
	struct nfs_commit_info cinfo;
	LIST_HEAD(failed);

	nfs_init_cinfo_from_dreq(&cinfo, dreq);
	nfs_direct_write_scan_commit_list(dreq->inode, &reqs, &cinfo);

	dreq->count = 0;
	dreq->max_count = 0;
	list_for_each_entry(req, &reqs, wb_list)
		dreq->max_count += req->wb_bytes;
	dreq->verf.committed = NFS_INVALID_STABLE_HOW;
	nfs_clear_pnfs_ds_commit_verifiers(&dreq->ds_cinfo);
	get_dreq(dreq);

	nfs_pageio_init_write(&desc, dreq->inode, FLUSH_STABLE, false,
			      &nfs_direct_write_completion_ops);
	desc.pg_dreq = dreq;

	list_for_each_entry_safe(req, tmp, &reqs, wb_list) {
		/* Bump the transmission count */
		req->wb_nio++;
		if (!nfs_pageio_add_request(&desc, req)) {
			nfs_list_move_request(req, &failed);
			spin_lock(&cinfo.inode->i_lock);
			dreq->flags = 0;
			if (desc.pg_error < 0)
				dreq->error = desc.pg_error;
			else
				dreq->error = -EIO;
			spin_unlock(&cinfo.inode->i_lock);
		}
		nfs_release_request(req);
	}
	nfs_pageio_complete(&desc);

	while (!list_empty(&failed)) {
		req = nfs_list_entry(failed.next);
		nfs_list_remove_request(req);
		nfs_unlock_and_release_request(req);
	}

	if (put_dreq(dreq))
		nfs_direct_write_complete(dreq);
}

static void nfs_direct_commit_complete(struct nfs_commit_data *data)
{
	struct nfs_direct_req *dreq = data->dreq;
	struct nfs_commit_info cinfo;
	struct nfs_page *req;
	int status = data->task.tk_status;

	nfs_init_cinfo_from_dreq(&cinfo, dreq);
	if (status < 0 || nfs_direct_cmp_commit_data_verf(dreq, data))
		dreq->flags = NFS_ODIRECT_RESCHED_WRITES;

	while (!list_empty(&data->pages)) {
		req = nfs_list_entry(data->pages.next);
		nfs_list_remove_request(req);
		if (dreq->flags == NFS_ODIRECT_RESCHED_WRITES) {
			/*
			 * Despite the reboot, the write was successful,
			 * so reset wb_nio.
			 */
			req->wb_nio = 0;
			/* Note the rewrite will go through mds */
			nfs_mark_request_commit(req, NULL, &cinfo, 0);
		} else
			nfs_release_request(req);
		nfs_unlock_and_release_request(req);
	}

	if (atomic_dec_and_test(&cinfo.mds->rpcs_out))
		nfs_direct_write_complete(dreq);
}

static void nfs_direct_resched_write(struct nfs_commit_info *cinfo,
		struct nfs_page *req)
{
	struct nfs_direct_req *dreq = cinfo->dreq;

	spin_lock(&dreq->lock);
	dreq->flags = NFS_ODIRECT_RESCHED_WRITES;
	spin_unlock(&dreq->lock);
	nfs_mark_request_commit(req, NULL, cinfo, 0);
}

static const struct nfs_commit_completion_ops nfs_direct_commit_completion_ops = {
	.completion = nfs_direct_commit_complete,
	.resched_write = nfs_direct_resched_write,
};

static void nfs_direct_commit_schedule(struct nfs_direct_req *dreq)
{
	int res;
	struct nfs_commit_info cinfo;
	LIST_HEAD(mds_list);

	nfs_init_cinfo_from_dreq(&cinfo, dreq);
	nfs_scan_commit(dreq->inode, &mds_list, &cinfo);
	res = nfs_generic_commit_list(dreq->inode, &mds_list, 0, &cinfo);
	if (res < 0) /* res == -ENOMEM */
		nfs_direct_write_reschedule(dreq);
}

static void nfs_direct_write_schedule_work(struct work_struct *work)
{
	struct nfs_direct_req *dreq = container_of(work, struct nfs_direct_req, work);
	int flags = dreq->flags;

	dreq->flags = 0;
	switch (flags) {
		case NFS_ODIRECT_DO_COMMIT:
			nfs_direct_commit_schedule(dreq);
			break;
		case NFS_ODIRECT_RESCHED_WRITES:
			nfs_direct_write_reschedule(dreq);
			break;
		default:
			nfs_zap_mapping(dreq->inode, dreq->inode->i_mapping);
			nfs_direct_complete(dreq);
	}
}

static void nfs_direct_write_complete(struct nfs_direct_req *dreq)
{
	queue_work(nfsiod_workqueue, &dreq->work); /* Calls nfs_direct_write_schedule_work */
}

static void nfs_direct_write_completion(struct nfs_pgio_header *hdr)
{
	struct nfs_direct_req *dreq = hdr->dreq;
	struct nfs_commit_info cinfo;
	bool request_commit = false;
	struct nfs_page *req = nfs_list_entry(hdr->pages.next);

	nfs_init_cinfo_from_dreq(&cinfo, dreq);

	spin_lock(&dreq->lock);
	if (test_bit(NFS_IOHDR_REDO, &hdr->flags)) {
		spin_unlock(&dreq->lock);
		goto out_put;
	}

	nfs_direct_count_bytes(dreq, hdr);
	if (hdr->good_bytes != 0) {
		if (nfs_write_need_commit(hdr)) {
			if (dreq->flags == NFS_ODIRECT_RESCHED_WRITES)
				request_commit = true;
			else if (dreq->flags == 0) {
				nfs_direct_set_hdr_verf(dreq, hdr);
				request_commit = true;
				dreq->flags = NFS_ODIRECT_DO_COMMIT;
			} else if (dreq->flags == NFS_ODIRECT_DO_COMMIT) {
				request_commit = true;
				if (nfs_direct_set_or_cmp_hdr_verf(dreq, hdr))
					dreq->flags =
						NFS_ODIRECT_RESCHED_WRITES;
			}
		}
	}
	spin_unlock(&dreq->lock);

	while (!list_empty(&hdr->pages)) {

		req = nfs_list_entry(hdr->pages.next);
		nfs_list_remove_request(req);
		if (request_commit) {
			kref_get(&req->wb_kref);
			nfs_mark_request_commit(req, hdr->lseg, &cinfo,
				hdr->ds_commit_idx);
		}
		nfs_unlock_and_release_request(req);
	}

out_put:
	if (put_dreq(dreq))
		nfs_direct_write_complete(dreq);
	hdr->release(hdr);
}

static void nfs_write_sync_pgio_error(struct list_head *head, int error)
{
	struct nfs_page *req;

	while (!list_empty(head)) {
		req = nfs_list_entry(head->next);
		nfs_list_remove_request(req);
		nfs_unlock_and_release_request(req);
	}
}

static void nfs_direct_write_reschedule_io(struct nfs_pgio_header *hdr)
{
	struct nfs_direct_req *dreq = hdr->dreq;

	spin_lock(&dreq->lock);
	if (dreq->error == 0) {
		dreq->flags = NFS_ODIRECT_RESCHED_WRITES;
		/* fake unstable write to let common nfs resend pages */
		hdr->verf.committed = NFS_UNSTABLE;
		hdr->good_bytes = hdr->args.count;
	}
	spin_unlock(&dreq->lock);
}

static const struct nfs_pgio_completion_ops nfs_direct_write_completion_ops = {
	.error_cleanup = nfs_write_sync_pgio_error,
	.init_hdr = nfs_direct_pgio_init,
	.completion = nfs_direct_write_completion,
	.reschedule_io = nfs_direct_write_reschedule_io,
};


/*
 * NB: Return the value of the first error return code.  Subsequent
 *     errors after the first one are ignored.
 */
/*
 * For each wsize'd chunk of the user's buffer, dispatch an NFS WRITE
 * operation.  If nfs_writedata_alloc() or get_user_pages() fails,
 * bail and stop sending more writes.  Write length accounting is
 * handled automatically by nfs_direct_write_result().  Otherwise, if
 * no requests have been sent, just return an error.
 */
static ssize_t nfs_direct_write_schedule_iovec(struct nfs_direct_req *dreq,
					       struct iov_iter *iter,
					       loff_t pos)
{
	struct nfs_pageio_descriptor desc;
	struct inode *inode = dreq->inode;
	ssize_t result = 0;
	size_t requested_bytes = 0;
	size_t wsize = max_t(size_t, NFS_SERVER(inode)->wsize, PAGE_SIZE);

	nfs_pageio_init_write(&desc, inode, FLUSH_COND_STABLE, false,
			      &nfs_direct_write_completion_ops);
	desc.pg_dreq = dreq;
	get_dreq(dreq);
	inode_dio_begin(inode);

	NFS_I(inode)->write_io += iov_iter_count(iter);
	while (iov_iter_count(iter)) {
		struct page **pagevec;
		size_t bytes;
		size_t pgbase;
		unsigned npages, i;

		result = iov_iter_get_pages_alloc(iter, &pagevec, 
						  wsize, &pgbase);
		if (result < 0)
			break;

		bytes = result;
		iov_iter_advance(iter, bytes);
		npages = (result + pgbase + PAGE_SIZE - 1) / PAGE_SIZE;
		for (i = 0; i < npages; i++) {
			struct nfs_page *req;
			unsigned int req_len = min_t(size_t, bytes, PAGE_SIZE - pgbase);

			req = nfs_create_request(dreq->ctx, pagevec[i],
						 pgbase, req_len);
			if (IS_ERR(req)) {
				result = PTR_ERR(req);
				break;
			}

			if (desc.pg_error < 0) {
				nfs_free_request(req);
				result = desc.pg_error;
				break;
			}

			nfs_lock_request(req);
			req->wb_index = pos >> PAGE_SHIFT;
			req->wb_offset = pos & ~PAGE_MASK;
			if (!nfs_pageio_add_request(&desc, req)) {
				result = desc.pg_error;
				nfs_unlock_and_release_request(req);
				break;
			}
			pgbase = 0;
			bytes -= req_len;
			requested_bytes += req_len;
			pos += req_len;
			dreq->bytes_left -= req_len;
		}
		nfs_direct_release_pages(pagevec, npages);
		kvfree(pagevec);
		if (result < 0)
			break;
	}
	nfs_pageio_complete(&desc);

	/*
	 * If no bytes were started, return the error, and let the
	 * generic layer handle the completion.
	 */
	if (requested_bytes == 0) {
		inode_dio_end(inode);
		nfs_direct_req_release(dreq);
		return result < 0 ? result : -EIO;
	}

	if (put_dreq(dreq))
		nfs_direct_write_complete(dreq);
	return requested_bytes;
}

/**
 * nfs_file_direct_write - file direct write operation for NFS files
 * @iocb: target I/O control block
 * @iter: vector of user buffers from which to write data
 *
 * We use this function for direct writes instead of calling
 * generic_file_aio_write() in order to avoid taking the inode
 * semaphore and updating the i_size.  The NFS server will set
 * the new i_size and this client must read the updated size
 * back into its cache.  We let the server do generic write
 * parameter checking and report problems.
 *
 * We eliminate local atime updates, see direct read above.
 *
 * We avoid unnecessary page cache invalidations for normal cached
 * readers of this file.
 *
 * Note that O_APPEND is not supported for NFS direct writes, as there
 * is no atomic O_APPEND write facility in the NFS protocol.
 */
ssize_t nfs_file_direct_write(struct kiocb *iocb, struct iov_iter *iter)
{
	ssize_t result = -EINVAL, requested;
	size_t count;
	struct file *file = iocb->ki_filp;
	struct address_space *mapping = file->f_mapping;
	struct inode *inode = mapping->host;
	struct nfs_direct_req *dreq;
	struct nfs_lock_context *l_ctx;
	loff_t pos, end;

	dfprintk(FILE, "NFS: direct write(%pD2, %zd@%Ld)\n",
		file, iov_iter_count(iter), (long long) iocb->ki_pos);

	result = generic_write_checks(iocb, iter);
	if (result <= 0)
		return result;
	count = result;
	nfs_add_stats(mapping->host, NFSIOS_DIRECTWRITTENBYTES, count);

	pos = iocb->ki_pos;
	end = (pos + iov_iter_count(iter) - 1) >> PAGE_SHIFT;

	task_io_account_write(count);

	result = -ENOMEM;
	dreq = nfs_direct_req_alloc();
	if (!dreq)
		goto out;

	dreq->inode = inode;
	dreq->bytes_left = dreq->max_count = count;
	dreq->io_start = pos;
	dreq->ctx = get_nfs_open_context(nfs_file_open_context(iocb->ki_filp));
	l_ctx = nfs_get_lock_context(dreq->ctx);
	if (IS_ERR(l_ctx)) {
		result = PTR_ERR(l_ctx);
		goto out_release;
	}
	dreq->l_ctx = l_ctx;
	if (!is_sync_kiocb(iocb))
		dreq->iocb = iocb;

	nfs_start_io_direct(inode);

	requested = nfs_direct_write_schedule_iovec(dreq, iter, pos);

	if (mapping->nrpages) {
		invalidate_inode_pages2_range(mapping,
					      pos >> PAGE_SHIFT, end);
	}

	nfs_end_io_direct(inode);

	if (requested > 0) {
		result = nfs_direct_wait(dreq);
		if (result > 0) {
			requested -= result;
			iocb->ki_pos = pos + result;
			/* XXX: should check the generic_write_sync retval */
			generic_write_sync(iocb, result);
		}
		iov_iter_revert(iter, requested);
	} else {
		result = requested;
	}
out_release:
	nfs_direct_req_release(dreq);
out:
	return result;
}

/**
 * nfs_init_directcache - create a slab cache for nfs_direct_req structures
 *
 */
int __init nfs_init_directcache(void)
{
	nfs_direct_cachep = kmem_cache_create("nfs_direct_cache",
						sizeof(struct nfs_direct_req),
						0, (SLAB_RECLAIM_ACCOUNT|
							SLAB_MEM_SPREAD),
						NULL);
	if (nfs_direct_cachep == NULL)
		return -ENOMEM;

	return 0;
}

/**
 * nfs_destroy_directcache - destroy the slab cache for nfs_direct_req structures
 *
 */
void nfs_destroy_directcache(void)
{
	kmem_cache_destroy(nfs_direct_cachep);
}<|MERGE_RESOLUTION|>--- conflicted
+++ resolved
@@ -117,11 +117,6 @@
 			    const struct nfs_pgio_header *hdr,
 			    ssize_t dreq_len)
 {
-<<<<<<< HEAD
-	struct nfs_direct_mirror *mirror = &dreq->mirrors[hdr->pgio_mirror_idx];
-
-=======
->>>>>>> f7688b48
 	if (!(test_bit(NFS_IOHDR_ERROR, &hdr->flags) ||
 	      test_bit(NFS_IOHDR_EOF, &hdr->flags)))
 		return;
@@ -135,16 +130,12 @@
 		else /* Clear outstanding error if this is EOF */
 			dreq->error = 0;
 	}
-<<<<<<< HEAD
-	if (mirror->count > dreq_len)
-		mirror->count = dreq_len;
 }
 
 static void
 nfs_direct_count_bytes(struct nfs_direct_req *dreq,
 		       const struct nfs_pgio_header *hdr)
 {
-	struct nfs_direct_mirror *mirror = &dreq->mirrors[hdr->pgio_mirror_idx];
 	loff_t hdr_end = hdr->io_start + hdr->good_bytes;
 	ssize_t dreq_len = 0;
 
@@ -156,27 +147,6 @@
 	if (dreq_len > dreq->max_count)
 		dreq_len = dreq->max_count;
 
-	if (mirror->count < dreq_len)
-		mirror->count = dreq_len;
-=======
-}
-
-static void
-nfs_direct_count_bytes(struct nfs_direct_req *dreq,
-		       const struct nfs_pgio_header *hdr)
-{
-	loff_t hdr_end = hdr->io_start + hdr->good_bytes;
-	ssize_t dreq_len = 0;
-
-	if (hdr_end > dreq->io_start)
-		dreq_len = hdr_end - dreq->io_start;
-
-	nfs_direct_handle_truncated(dreq, hdr, dreq_len);
-
-	if (dreq_len > dreq->max_count)
-		dreq_len = dreq->max_count;
-
->>>>>>> f7688b48
 	if (dreq->count < dreq_len)
 		dreq->count = dreq_len;
 }
