--- conflicted
+++ resolved
@@ -65,9 +65,6 @@
 	unsigned int				fragments;
 	int					xattr_ids;
 	unsigned int				ids;
-<<<<<<< HEAD
-=======
 	bool					panic_on_errors;
->>>>>>> 3b17187f
 };
 #endif