--- conflicted
+++ resolved
@@ -1290,16 +1290,10 @@
 					ret = -EIO;
 					goto out;
 				}
-<<<<<<< HEAD
-				if (!path->skip_locking) {
-					btrfs_tree_read_lock(eb);
-					btrfs_set_lock_blocking_rw(eb, BTRFS_READ_LOCK);
-=======
 
 				if (!path->skip_locking) {
 					btrfs_tree_read_lock(eb);
 					btrfs_set_lock_blocking_read(eb);
->>>>>>> f7688b48
 				}
 				ret = find_extent_in_eb(eb, bytenr,
 							*extent_item_pos, &eie, ignore_offset);
@@ -1486,17 +1480,8 @@
 		.share_count = 0,
 	};
 
-<<<<<<< HEAD
-	tmp = ulist_alloc(GFP_NOFS);
-	roots = ulist_alloc(GFP_NOFS);
-	if (!tmp || !roots) {
-		ret = -ENOMEM;
-		goto out;
-	}
-=======
 	ulist_init(roots);
 	ulist_init(tmp);
->>>>>>> f7688b48
 
 	trans = btrfs_join_transaction_nostart(root);
 	if (IS_ERR(trans)) {
@@ -1537,13 +1522,8 @@
 		up_read(&fs_info->commit_root_sem);
 	}
 out:
-<<<<<<< HEAD
-	ulist_free(tmp);
-	ulist_free(roots);
-=======
 	ulist_release(roots);
 	ulist_release(tmp);
->>>>>>> f7688b48
 	return ret;
 }
 
