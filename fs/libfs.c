// SPDX-License-Identifier: GPL-2.0-only
/*
 *	fs/libfs.c
 *	Library for filesystems writers.
 */

#include <linux/blkdev.h>
#include <linux/export.h>
#include <linux/pagemap.h>
#include <linux/slab.h>
#include <linux/cred.h>
#include <linux/mount.h>
#include <linux/vfs.h>
#include <linux/quotaops.h>
#include <linux/mutex.h>
#include <linux/namei.h>
#include <linux/exportfs.h>
#include <linux/writeback.h>
#include <linux/buffer_head.h> /* sync_mapping_buffers */
#include <linux/fs_context.h>
#include <linux/pseudo_fs.h>

#include <linux/uaccess.h>

#include "internal.h"

int simple_getattr(const struct path *path, struct kstat *stat,
		   u32 request_mask, unsigned int query_flags)
{
	struct inode *inode = d_inode(path->dentry);
	generic_fillattr(inode, stat);
	stat->blocks = inode->i_mapping->nrpages << (PAGE_SHIFT - 9);
	return 0;
}
EXPORT_SYMBOL(simple_getattr);

int simple_statfs(struct dentry *dentry, struct kstatfs *buf)
{
	buf->f_type = dentry->d_sb->s_magic;
	buf->f_bsize = PAGE_SIZE;
	buf->f_namelen = NAME_MAX;
	return 0;
}
EXPORT_SYMBOL(simple_statfs);

/*
 * Retaining negative dentries for an in-memory filesystem just wastes
 * memory and lookup time: arrange for them to be deleted immediately.
 */
int always_delete_dentry(const struct dentry *dentry)
{
	return 1;
}
EXPORT_SYMBOL(always_delete_dentry);

const struct dentry_operations simple_dentry_operations = {
	.d_delete = always_delete_dentry,
};
EXPORT_SYMBOL(simple_dentry_operations);

/*
 * Lookup the data. This is trivial - if the dentry didn't already
 * exist, we know it is negative.  Set d_op to delete negative dentries.
 */
struct dentry *simple_lookup(struct inode *dir, struct dentry *dentry, unsigned int flags)
{
	if (dentry->d_name.len > NAME_MAX)
		return ERR_PTR(-ENAMETOOLONG);
	if (!dentry->d_sb->s_d_op)
		d_set_d_op(dentry, &simple_dentry_operations);
	d_add(dentry, NULL);
	return NULL;
}
EXPORT_SYMBOL(simple_lookup);

int dcache_dir_open(struct inode *inode, struct file *file)
{
	file->private_data = d_alloc_cursor(file->f_path.dentry);

	return file->private_data ? 0 : -ENOMEM;
}
EXPORT_SYMBOL(dcache_dir_open);

int dcache_dir_close(struct inode *inode, struct file *file)
{
	dput(file->private_data);
	return 0;
}
EXPORT_SYMBOL(dcache_dir_close);

/* parent is locked at least shared */
/*
 * Returns an element of siblings' list.
 * We are looking for <count>th positive after <p>; if
<<<<<<< HEAD
 * found, dentry is grabbed and passed to caller via *<res>.
 * If no such element exists, the anchor of list is returned
 * and *<res> is set to NULL.
 */
static struct list_head *scan_positives(struct dentry *cursor,
					struct list_head *p,
					loff_t count,
					struct dentry **res)
=======
 * found, dentry is grabbed and returned to caller.
 * If no such element exists, NULL is returned.
 */
static struct dentry *scan_positives(struct dentry *cursor,
					struct list_head *p,
					loff_t count,
					struct dentry *last)
>>>>>>> f7688b48
{
	struct dentry *dentry = cursor->d_parent, *found = NULL;

	spin_lock(&dentry->d_lock);
	while ((p = p->next) != &dentry->d_subdirs) {
		struct dentry *d = list_entry(p, struct dentry, d_child);
		// we must at least skip cursors, to avoid livelocks
		if (d->d_flags & DCACHE_DENTRY_CURSOR)
			continue;
		if (simple_positive(d) && !--count) {
			spin_lock_nested(&d->d_lock, DENTRY_D_LOCK_NESTED);
			if (simple_positive(d))
				found = dget_dlock(d);
			spin_unlock(&d->d_lock);
			if (likely(found))
				break;
			count = 1;
		}
		if (need_resched()) {
			list_move(&cursor->d_child, p);
			p = &cursor->d_child;
			spin_unlock(&dentry->d_lock);
			cond_resched();
			spin_lock(&dentry->d_lock);
		}
	}
	spin_unlock(&dentry->d_lock);
<<<<<<< HEAD
	dput(*res);
	*res = found;
	return p;
=======
	dput(last);
	return found;
>>>>>>> f7688b48
}

loff_t dcache_dir_lseek(struct file *file, loff_t offset, int whence)
{
	struct dentry *dentry = file->f_path.dentry;
	switch (whence) {
		case 1:
			offset += file->f_pos;
			/* fall through */
		case 0:
			if (offset >= 0)
				break;
			/* fall through */
		default:
			return -EINVAL;
	}
	if (offset != file->f_pos) {
		struct dentry *cursor = file->private_data;
		struct dentry *to = NULL;
<<<<<<< HEAD
		struct list_head *p;

		file->f_pos = offset;
		inode_lock_shared(dentry->d_inode);

		if (file->f_pos > 2) {
			p = scan_positives(cursor, &dentry->d_subdirs,
					   file->f_pos - 2, &to);
			spin_lock(&dentry->d_lock);
			list_move(&cursor->d_child, p);
			spin_unlock(&dentry->d_lock);
		} else {
			spin_lock(&dentry->d_lock);
			list_del_init(&cursor->d_child);
			spin_unlock(&dentry->d_lock);
		}

		dput(to);
=======

		inode_lock_shared(dentry->d_inode);

		if (offset > 2)
			to = scan_positives(cursor, &dentry->d_subdirs,
					    offset - 2, NULL);
		spin_lock(&dentry->d_lock);
		if (to)
			list_move(&cursor->d_child, &to->d_child);
		else
			list_del_init(&cursor->d_child);
		spin_unlock(&dentry->d_lock);
		dput(to);

		file->f_pos = offset;
>>>>>>> f7688b48

		inode_unlock_shared(dentry->d_inode);
	}
	return offset;
}
EXPORT_SYMBOL(dcache_dir_lseek);

/* Relationship between i_mode and the DT_xxx types */
static inline unsigned char dt_type(struct inode *inode)
{
	return (inode->i_mode >> 12) & 15;
}

/*
 * Directory is locked and all positive dentries in it are safe, since
 * for ramfs-type trees they can't go away without unlink() or rmdir(),
 * both impossible due to the lock on directory.
 */

int dcache_readdir(struct file *file, struct dir_context *ctx)
{
	struct dentry *dentry = file->f_path.dentry;
	struct dentry *cursor = file->private_data;
	struct list_head *anchor = &dentry->d_subdirs;
	struct dentry *next = NULL;
	struct list_head *p;

	if (!dir_emit_dots(file, ctx))
		return 0;

	if (ctx->pos == 2)
		p = anchor;
<<<<<<< HEAD
	else
		p = &cursor->d_child;

	while ((p = scan_positives(cursor, p, 1, &next)) != anchor) {
=======
	else if (!list_empty(&cursor->d_child))
		p = &cursor->d_child;
	else
		return 0;

	while ((next = scan_positives(cursor, p, 1, next)) != NULL) {
>>>>>>> f7688b48
		if (!dir_emit(ctx, next->d_name.name, next->d_name.len,
			      d_inode(next)->i_ino, dt_type(d_inode(next))))
			break;
		ctx->pos++;
		p = &next->d_child;
	}
	spin_lock(&dentry->d_lock);
<<<<<<< HEAD
	list_move_tail(&cursor->d_child, p);
=======
	if (next)
		list_move_tail(&cursor->d_child, &next->d_child);
	else
		list_del_init(&cursor->d_child);
>>>>>>> f7688b48
	spin_unlock(&dentry->d_lock);
	dput(next);

	return 0;
}
EXPORT_SYMBOL(dcache_readdir);

ssize_t generic_read_dir(struct file *filp, char __user *buf, size_t siz, loff_t *ppos)
{
	return -EISDIR;
}
EXPORT_SYMBOL(generic_read_dir);

const struct file_operations simple_dir_operations = {
	.open		= dcache_dir_open,
	.release	= dcache_dir_close,
	.llseek		= dcache_dir_lseek,
	.read		= generic_read_dir,
	.iterate_shared	= dcache_readdir,
	.fsync		= noop_fsync,
};
EXPORT_SYMBOL(simple_dir_operations);

const struct inode_operations simple_dir_inode_operations = {
	.lookup		= simple_lookup,
};
EXPORT_SYMBOL(simple_dir_inode_operations);

static const struct super_operations simple_super_operations = {
	.statfs		= simple_statfs,
};

static int pseudo_fs_fill_super(struct super_block *s, struct fs_context *fc)
{
	struct pseudo_fs_context *ctx = fc->fs_private;
	struct inode *root;

	s->s_maxbytes = MAX_LFS_FILESIZE;
	s->s_blocksize = PAGE_SIZE;
	s->s_blocksize_bits = PAGE_SHIFT;
	s->s_magic = ctx->magic;
	s->s_op = ctx->ops ?: &simple_super_operations;
	s->s_xattr = ctx->xattr;
	s->s_time_gran = 1;
	root = new_inode(s);
	if (!root)
		return -ENOMEM;

	/*
	 * since this is the first inode, make it number 1. New inodes created
	 * after this must take care not to collide with it (by passing
	 * max_reserved of 1 to iunique).
	 */
	root->i_ino = 1;
	root->i_mode = S_IFDIR | S_IRUSR | S_IWUSR;
	root->i_atime = root->i_mtime = root->i_ctime = current_time(root);
	s->s_root = d_make_root(root);
	if (!s->s_root)
		return -ENOMEM;
	s->s_d_op = ctx->dops;
	return 0;
}

static int pseudo_fs_get_tree(struct fs_context *fc)
{
	return get_tree_nodev(fc, pseudo_fs_fill_super);
}

static void pseudo_fs_free(struct fs_context *fc)
{
	kfree(fc->fs_private);
}

static const struct fs_context_operations pseudo_fs_context_ops = {
	.free		= pseudo_fs_free,
	.get_tree	= pseudo_fs_get_tree,
};

/*
 * Common helper for pseudo-filesystems (sockfs, pipefs, bdev - stuff that
 * will never be mountable)
 */
struct pseudo_fs_context *init_pseudo(struct fs_context *fc,
					unsigned long magic)
{
	struct pseudo_fs_context *ctx;

	ctx = kzalloc(sizeof(struct pseudo_fs_context), GFP_KERNEL);
	if (likely(ctx)) {
		ctx->magic = magic;
		fc->fs_private = ctx;
		fc->ops = &pseudo_fs_context_ops;
		fc->sb_flags |= SB_NOUSER;
		fc->global = true;
	}
	return ctx;
}
EXPORT_SYMBOL(init_pseudo);

int simple_open(struct inode *inode, struct file *file)
{
	if (inode->i_private)
		file->private_data = inode->i_private;
	return 0;
}
EXPORT_SYMBOL(simple_open);

int simple_link(struct dentry *old_dentry, struct inode *dir, struct dentry *dentry)
{
	struct inode *inode = d_inode(old_dentry);

	inode->i_ctime = dir->i_ctime = dir->i_mtime = current_time(inode);
	inc_nlink(inode);
	ihold(inode);
	dget(dentry);
	d_instantiate(dentry, inode);
	return 0;
}
EXPORT_SYMBOL(simple_link);

int simple_empty(struct dentry *dentry)
{
	struct dentry *child;
	int ret = 0;

	spin_lock(&dentry->d_lock);
	list_for_each_entry(child, &dentry->d_subdirs, d_child) {
		spin_lock_nested(&child->d_lock, DENTRY_D_LOCK_NESTED);
		if (simple_positive(child)) {
			spin_unlock(&child->d_lock);
			goto out;
		}
		spin_unlock(&child->d_lock);
	}
	ret = 1;
out:
	spin_unlock(&dentry->d_lock);
	return ret;
}
EXPORT_SYMBOL(simple_empty);

int simple_unlink(struct inode *dir, struct dentry *dentry)
{
	struct inode *inode = d_inode(dentry);

	inode->i_ctime = dir->i_ctime = dir->i_mtime = current_time(inode);
	drop_nlink(inode);
	dput(dentry);
	return 0;
}
EXPORT_SYMBOL(simple_unlink);

int simple_rmdir(struct inode *dir, struct dentry *dentry)
{
	if (!simple_empty(dentry))
		return -ENOTEMPTY;

	drop_nlink(d_inode(dentry));
	simple_unlink(dir, dentry);
	drop_nlink(dir);
	return 0;
}
EXPORT_SYMBOL(simple_rmdir);

int simple_rename(struct inode *old_dir, struct dentry *old_dentry,
		  struct inode *new_dir, struct dentry *new_dentry,
		  unsigned int flags)
{
	struct inode *inode = d_inode(old_dentry);
	int they_are_dirs = d_is_dir(old_dentry);

	if (flags & ~RENAME_NOREPLACE)
		return -EINVAL;

	if (!simple_empty(new_dentry))
		return -ENOTEMPTY;

	if (d_really_is_positive(new_dentry)) {
		simple_unlink(new_dir, new_dentry);
		if (they_are_dirs) {
			drop_nlink(d_inode(new_dentry));
			drop_nlink(old_dir);
		}
	} else if (they_are_dirs) {
		drop_nlink(old_dir);
		inc_nlink(new_dir);
	}

	old_dir->i_ctime = old_dir->i_mtime = new_dir->i_ctime =
		new_dir->i_mtime = inode->i_ctime = current_time(old_dir);

	return 0;
}
EXPORT_SYMBOL(simple_rename);

/**
 * simple_setattr - setattr for simple filesystem
 * @dentry: dentry
 * @iattr: iattr structure
 *
 * Returns 0 on success, -error on failure.
 *
 * simple_setattr is a simple ->setattr implementation without a proper
 * implementation of size changes.
 *
 * It can either be used for in-memory filesystems or special files
 * on simple regular filesystems.  Anything that needs to change on-disk
 * or wire state on size changes needs its own setattr method.
 */
int simple_setattr(struct dentry *dentry, struct iattr *iattr)
{
	struct inode *inode = d_inode(dentry);
	int error;

	error = setattr_prepare(dentry, iattr);
	if (error)
		return error;

	if (iattr->ia_valid & ATTR_SIZE)
		truncate_setsize(inode, iattr->ia_size);
	setattr_copy(inode, iattr);
	mark_inode_dirty(inode);
	return 0;
}
EXPORT_SYMBOL(simple_setattr);

int simple_readpage(struct file *file, struct page *page)
{
	clear_highpage(page);
	flush_dcache_page(page);
	SetPageUptodate(page);
	unlock_page(page);
	return 0;
}
EXPORT_SYMBOL(simple_readpage);

int simple_write_begin(struct file *file, struct address_space *mapping,
			loff_t pos, unsigned len, unsigned flags,
			struct page **pagep, void **fsdata)
{
	struct page *page;
	pgoff_t index;

	index = pos >> PAGE_SHIFT;

	page = grab_cache_page_write_begin(mapping, index, flags);
	if (!page)
		return -ENOMEM;

	*pagep = page;

	if (!PageUptodate(page) && (len != PAGE_SIZE)) {
		unsigned from = pos & (PAGE_SIZE - 1);

		zero_user_segments(page, 0, from, from + len, PAGE_SIZE);
	}
	return 0;
}
EXPORT_SYMBOL(simple_write_begin);

/**
 * simple_write_end - .write_end helper for non-block-device FSes
 * @file: See .write_end of address_space_operations
 * @mapping: 		"
 * @pos: 		"
 * @len: 		"
 * @copied: 		"
 * @page: 		"
 * @fsdata: 		"
 *
 * simple_write_end does the minimum needed for updating a page after writing is
 * done. It has the same API signature as the .write_end of
 * address_space_operations vector. So it can just be set onto .write_end for
 * FSes that don't need any other processing. i_mutex is assumed to be held.
 * Block based filesystems should use generic_write_end().
 * NOTE: Even though i_size might get updated by this function, mark_inode_dirty
 * is not called, so a filesystem that actually does store data in .write_inode
 * should extend on what's done here with a call to mark_inode_dirty() in the
 * case that i_size has changed.
 *
 * Use *ONLY* with simple_readpage()
 */
int simple_write_end(struct file *file, struct address_space *mapping,
			loff_t pos, unsigned len, unsigned copied,
			struct page *page, void *fsdata)
{
	struct inode *inode = page->mapping->host;
	loff_t last_pos = pos + copied;

	/* zero the stale part of the page if we did a short copy */
	if (!PageUptodate(page)) {
		if (copied < len) {
			unsigned from = pos & (PAGE_SIZE - 1);

			zero_user(page, from + copied, len - copied);
		}
		SetPageUptodate(page);
	}
	/*
	 * No need to use i_size_read() here, the i_size
	 * cannot change under us because we hold the i_mutex.
	 */
	if (last_pos > inode->i_size)
		i_size_write(inode, last_pos);

	set_page_dirty(page);
	unlock_page(page);
	put_page(page);

	return copied;
}
EXPORT_SYMBOL(simple_write_end);

/*
 * the inodes created here are not hashed. If you use iunique to generate
 * unique inode values later for this filesystem, then you must take care
 * to pass it an appropriate max_reserved value to avoid collisions.
 */
int simple_fill_super(struct super_block *s, unsigned long magic,
		      const struct tree_descr *files)
{
	struct inode *inode;
	struct dentry *root;
	struct dentry *dentry;
	int i;

	s->s_blocksize = PAGE_SIZE;
	s->s_blocksize_bits = PAGE_SHIFT;
	s->s_magic = magic;
	s->s_op = &simple_super_operations;
	s->s_time_gran = 1;

	inode = new_inode(s);
	if (!inode)
		return -ENOMEM;
	/*
	 * because the root inode is 1, the files array must not contain an
	 * entry at index 1
	 */
	inode->i_ino = 1;
	inode->i_mode = S_IFDIR | 0755;
	inode->i_atime = inode->i_mtime = inode->i_ctime = current_time(inode);
	inode->i_op = &simple_dir_inode_operations;
	inode->i_fop = &simple_dir_operations;
	set_nlink(inode, 2);
	root = d_make_root(inode);
	if (!root)
		return -ENOMEM;
	for (i = 0; !files->name || files->name[0]; i++, files++) {
		if (!files->name)
			continue;

		/* warn if it tries to conflict with the root inode */
		if (unlikely(i == 1))
			printk(KERN_WARNING "%s: %s passed in a files array"
				"with an index of 1!\n", __func__,
				s->s_type->name);

		dentry = d_alloc_name(root, files->name);
		if (!dentry)
			goto out;
		inode = new_inode(s);
		if (!inode) {
			dput(dentry);
			goto out;
		}
		inode->i_mode = S_IFREG | files->mode;
		inode->i_atime = inode->i_mtime = inode->i_ctime = current_time(inode);
		inode->i_fop = files->ops;
		inode->i_ino = i;
		d_add(dentry, inode);
	}
	s->s_root = root;
	return 0;
out:
	d_genocide(root);
	shrink_dcache_parent(root);
	dput(root);
	return -ENOMEM;
}
EXPORT_SYMBOL(simple_fill_super);

static DEFINE_SPINLOCK(pin_fs_lock);

int simple_pin_fs(struct file_system_type *type, struct vfsmount **mount, int *count)
{
	struct vfsmount *mnt = NULL;
	spin_lock(&pin_fs_lock);
	if (unlikely(!*mount)) {
		spin_unlock(&pin_fs_lock);
		mnt = vfs_kern_mount(type, SB_KERNMOUNT, type->name, NULL);
		if (IS_ERR(mnt))
			return PTR_ERR(mnt);
		spin_lock(&pin_fs_lock);
		if (!*mount)
			*mount = mnt;
	}
	mntget(*mount);
	++*count;
	spin_unlock(&pin_fs_lock);
	mntput(mnt);
	return 0;
}
EXPORT_SYMBOL(simple_pin_fs);

void simple_release_fs(struct vfsmount **mount, int *count)
{
	struct vfsmount *mnt;
	spin_lock(&pin_fs_lock);
	mnt = *mount;
	if (!--*count)
		*mount = NULL;
	spin_unlock(&pin_fs_lock);
	mntput(mnt);
}
EXPORT_SYMBOL(simple_release_fs);

/**
 * simple_read_from_buffer - copy data from the buffer to user space
 * @to: the user space buffer to read to
 * @count: the maximum number of bytes to read
 * @ppos: the current position in the buffer
 * @from: the buffer to read from
 * @available: the size of the buffer
 *
 * The simple_read_from_buffer() function reads up to @count bytes from the
 * buffer @from at offset @ppos into the user space address starting at @to.
 *
 * On success, the number of bytes read is returned and the offset @ppos is
 * advanced by this number, or negative value is returned on error.
 **/
ssize_t simple_read_from_buffer(void __user *to, size_t count, loff_t *ppos,
				const void *from, size_t available)
{
	loff_t pos = *ppos;
	size_t ret;

	if (pos < 0)
		return -EINVAL;
	if (pos >= available || !count)
		return 0;
	if (count > available - pos)
		count = available - pos;
	ret = copy_to_user(to, from + pos, count);
	if (ret == count)
		return -EFAULT;
	count -= ret;
	*ppos = pos + count;
	return count;
}
EXPORT_SYMBOL(simple_read_from_buffer);

/**
 * simple_write_to_buffer - copy data from user space to the buffer
 * @to: the buffer to write to
 * @available: the size of the buffer
 * @ppos: the current position in the buffer
 * @from: the user space buffer to read from
 * @count: the maximum number of bytes to read
 *
 * The simple_write_to_buffer() function reads up to @count bytes from the user
 * space address starting at @from into the buffer @to at offset @ppos.
 *
 * On success, the number of bytes written is returned and the offset @ppos is
 * advanced by this number, or negative value is returned on error.
 **/
ssize_t simple_write_to_buffer(void *to, size_t available, loff_t *ppos,
		const void __user *from, size_t count)
{
	loff_t pos = *ppos;
	size_t res;

	if (pos < 0)
		return -EINVAL;
	if (pos >= available || !count)
		return 0;
	if (count > available - pos)
		count = available - pos;
	res = copy_from_user(to + pos, from, count);
	if (res == count)
		return -EFAULT;
	count -= res;
	*ppos = pos + count;
	return count;
}
EXPORT_SYMBOL(simple_write_to_buffer);

/**
 * memory_read_from_buffer - copy data from the buffer
 * @to: the kernel space buffer to read to
 * @count: the maximum number of bytes to read
 * @ppos: the current position in the buffer
 * @from: the buffer to read from
 * @available: the size of the buffer
 *
 * The memory_read_from_buffer() function reads up to @count bytes from the
 * buffer @from at offset @ppos into the kernel space address starting at @to.
 *
 * On success, the number of bytes read is returned and the offset @ppos is
 * advanced by this number, or negative value is returned on error.
 **/
ssize_t memory_read_from_buffer(void *to, size_t count, loff_t *ppos,
				const void *from, size_t available)
{
	loff_t pos = *ppos;

	if (pos < 0)
		return -EINVAL;
	if (pos >= available)
		return 0;
	if (count > available - pos)
		count = available - pos;
	memcpy(to, from + pos, count);
	*ppos = pos + count;

	return count;
}
EXPORT_SYMBOL(memory_read_from_buffer);

/*
 * Transaction based IO.
 * The file expects a single write which triggers the transaction, and then
 * possibly a read which collects the result - which is stored in a
 * file-local buffer.
 */

void simple_transaction_set(struct file *file, size_t n)
{
	struct simple_transaction_argresp *ar = file->private_data;

	BUG_ON(n > SIMPLE_TRANSACTION_LIMIT);

	/*
	 * The barrier ensures that ar->size will really remain zero until
	 * ar->data is ready for reading.
	 */
	smp_mb();
	ar->size = n;
}
EXPORT_SYMBOL(simple_transaction_set);

char *simple_transaction_get(struct file *file, const char __user *buf, size_t size)
{
	struct simple_transaction_argresp *ar;
	static DEFINE_SPINLOCK(simple_transaction_lock);

	if (size > SIMPLE_TRANSACTION_LIMIT - 1)
		return ERR_PTR(-EFBIG);

	ar = (struct simple_transaction_argresp *)get_zeroed_page(GFP_KERNEL);
	if (!ar)
		return ERR_PTR(-ENOMEM);

	spin_lock(&simple_transaction_lock);

	/* only one write allowed per open */
	if (file->private_data) {
		spin_unlock(&simple_transaction_lock);
		free_page((unsigned long)ar);
		return ERR_PTR(-EBUSY);
	}

	file->private_data = ar;

	spin_unlock(&simple_transaction_lock);

	if (copy_from_user(ar->data, buf, size))
		return ERR_PTR(-EFAULT);

	return ar->data;
}
EXPORT_SYMBOL(simple_transaction_get);

ssize_t simple_transaction_read(struct file *file, char __user *buf, size_t size, loff_t *pos)
{
	struct simple_transaction_argresp *ar = file->private_data;

	if (!ar)
		return 0;
	return simple_read_from_buffer(buf, size, pos, ar->data, ar->size);
}
EXPORT_SYMBOL(simple_transaction_read);

int simple_transaction_release(struct inode *inode, struct file *file)
{
	free_page((unsigned long)file->private_data);
	return 0;
}
EXPORT_SYMBOL(simple_transaction_release);

/* Simple attribute files */

struct simple_attr {
	int (*get)(void *, u64 *);
	int (*set)(void *, u64);
	char get_buf[24];	/* enough to store a u64 and "\n\0" */
	char set_buf[24];
	void *data;
	const char *fmt;	/* format for read operation */
	struct mutex mutex;	/* protects access to these buffers */
};

/* simple_attr_open is called by an actual attribute open file operation
 * to set the attribute specific access operations. */
int simple_attr_open(struct inode *inode, struct file *file,
		     int (*get)(void *, u64 *), int (*set)(void *, u64),
		     const char *fmt)
{
	struct simple_attr *attr;

	attr = kmalloc(sizeof(*attr), GFP_KERNEL);
	if (!attr)
		return -ENOMEM;

	attr->get = get;
	attr->set = set;
	attr->data = inode->i_private;
	attr->fmt = fmt;
	mutex_init(&attr->mutex);

	file->private_data = attr;

	return nonseekable_open(inode, file);
}
EXPORT_SYMBOL_GPL(simple_attr_open);

int simple_attr_release(struct inode *inode, struct file *file)
{
	kfree(file->private_data);
	return 0;
}
EXPORT_SYMBOL_GPL(simple_attr_release);	/* GPL-only?  This?  Really? */

/* read from the buffer that is filled with the get function */
ssize_t simple_attr_read(struct file *file, char __user *buf,
			 size_t len, loff_t *ppos)
{
	struct simple_attr *attr;
	size_t size;
	ssize_t ret;

	attr = file->private_data;

	if (!attr->get)
		return -EACCES;

	ret = mutex_lock_interruptible(&attr->mutex);
	if (ret)
		return ret;

	if (*ppos) {		/* continued read */
		size = strlen(attr->get_buf);
	} else {		/* first read */
		u64 val;
		ret = attr->get(attr->data, &val);
		if (ret)
			goto out;

		size = scnprintf(attr->get_buf, sizeof(attr->get_buf),
				 attr->fmt, (unsigned long long)val);
	}

	ret = simple_read_from_buffer(buf, len, ppos, attr->get_buf, size);
out:
	mutex_unlock(&attr->mutex);
	return ret;
}
EXPORT_SYMBOL_GPL(simple_attr_read);

/* interpret the buffer as a number to call the set function with */
ssize_t simple_attr_write(struct file *file, const char __user *buf,
			  size_t len, loff_t *ppos)
{
	struct simple_attr *attr;
	u64 val;
	size_t size;
	ssize_t ret;

	attr = file->private_data;
	if (!attr->set)
		return -EACCES;

	ret = mutex_lock_interruptible(&attr->mutex);
	if (ret)
		return ret;

	ret = -EFAULT;
	size = min(sizeof(attr->set_buf) - 1, len);
	if (copy_from_user(attr->set_buf, buf, size))
		goto out;

	attr->set_buf[size] = '\0';
	val = simple_strtoll(attr->set_buf, NULL, 0);
	ret = attr->set(attr->data, val);
	if (ret == 0)
		ret = len; /* on success, claim we got the whole input */
out:
	mutex_unlock(&attr->mutex);
	return ret;
}
EXPORT_SYMBOL_GPL(simple_attr_write);

/**
 * generic_fh_to_dentry - generic helper for the fh_to_dentry export operation
 * @sb:		filesystem to do the file handle conversion on
 * @fid:	file handle to convert
 * @fh_len:	length of the file handle in bytes
 * @fh_type:	type of file handle
 * @get_inode:	filesystem callback to retrieve inode
 *
 * This function decodes @fid as long as it has one of the well-known
 * Linux filehandle types and calls @get_inode on it to retrieve the
 * inode for the object specified in the file handle.
 */
struct dentry *generic_fh_to_dentry(struct super_block *sb, struct fid *fid,
		int fh_len, int fh_type, struct inode *(*get_inode)
			(struct super_block *sb, u64 ino, u32 gen))
{
	struct inode *inode = NULL;

	if (fh_len < 2)
		return NULL;

	switch (fh_type) {
	case FILEID_INO32_GEN:
	case FILEID_INO32_GEN_PARENT:
		inode = get_inode(sb, fid->i32.ino, fid->i32.gen);
		break;
	}

	return d_obtain_alias(inode);
}
EXPORT_SYMBOL_GPL(generic_fh_to_dentry);

/**
 * generic_fh_to_parent - generic helper for the fh_to_parent export operation
 * @sb:		filesystem to do the file handle conversion on
 * @fid:	file handle to convert
 * @fh_len:	length of the file handle in bytes
 * @fh_type:	type of file handle
 * @get_inode:	filesystem callback to retrieve inode
 *
 * This function decodes @fid as long as it has one of the well-known
 * Linux filehandle types and calls @get_inode on it to retrieve the
 * inode for the _parent_ object specified in the file handle if it
 * is specified in the file handle, or NULL otherwise.
 */
struct dentry *generic_fh_to_parent(struct super_block *sb, struct fid *fid,
		int fh_len, int fh_type, struct inode *(*get_inode)
			(struct super_block *sb, u64 ino, u32 gen))
{
	struct inode *inode = NULL;

	if (fh_len <= 2)
		return NULL;

	switch (fh_type) {
	case FILEID_INO32_GEN_PARENT:
		inode = get_inode(sb, fid->i32.parent_ino,
				  (fh_len > 3 ? fid->i32.parent_gen : 0));
		break;
	}

	return d_obtain_alias(inode);
}
EXPORT_SYMBOL_GPL(generic_fh_to_parent);

/**
 * __generic_file_fsync - generic fsync implementation for simple filesystems
 *
 * @file:	file to synchronize
 * @start:	start offset in bytes
 * @end:	end offset in bytes (inclusive)
 * @datasync:	only synchronize essential metadata if true
 *
 * This is a generic implementation of the fsync method for simple
 * filesystems which track all non-inode metadata in the buffers list
 * hanging off the address_space structure.
 */
int __generic_file_fsync(struct file *file, loff_t start, loff_t end,
				 int datasync)
{
	struct inode *inode = file->f_mapping->host;
	int err;
	int ret;

	err = file_write_and_wait_range(file, start, end);
	if (err)
		return err;

	inode_lock(inode);
	ret = sync_mapping_buffers(inode->i_mapping);
	if (!(inode->i_state & I_DIRTY_ALL))
		goto out;
	if (datasync && !(inode->i_state & I_DIRTY_DATASYNC))
		goto out;

	err = sync_inode_metadata(inode, 1);
	if (ret == 0)
		ret = err;

out:
	inode_unlock(inode);
	/* check and advance again to catch errors after syncing out buffers */
	err = file_check_and_advance_wb_err(file);
	if (ret == 0)
		ret = err;
	return ret;
}
EXPORT_SYMBOL(__generic_file_fsync);

/**
 * generic_file_fsync - generic fsync implementation for simple filesystems
 *			with flush
 * @file:	file to synchronize
 * @start:	start offset in bytes
 * @end:	end offset in bytes (inclusive)
 * @datasync:	only synchronize essential metadata if true
 *
 */

int generic_file_fsync(struct file *file, loff_t start, loff_t end,
		       int datasync)
{
	struct inode *inode = file->f_mapping->host;
	int err;

	err = __generic_file_fsync(file, start, end, datasync);
	if (err)
		return err;
	return blkdev_issue_flush(inode->i_sb->s_bdev, GFP_KERNEL, NULL);
}
EXPORT_SYMBOL(generic_file_fsync);

/**
 * generic_check_addressable - Check addressability of file system
 * @blocksize_bits:	log of file system block size
 * @num_blocks:		number of blocks in file system
 *
 * Determine whether a file system with @num_blocks blocks (and a
 * block size of 2**@blocksize_bits) is addressable by the sector_t
 * and page cache of the system.  Return 0 if so and -EFBIG otherwise.
 */
int generic_check_addressable(unsigned blocksize_bits, u64 num_blocks)
{
	u64 last_fs_block = num_blocks - 1;
	u64 last_fs_page =
		last_fs_block >> (PAGE_SHIFT - blocksize_bits);

	if (unlikely(num_blocks == 0))
		return 0;

	if ((blocksize_bits < 9) || (blocksize_bits > PAGE_SHIFT))
		return -EINVAL;

	if ((last_fs_block > (sector_t)(~0ULL) >> (blocksize_bits - 9)) ||
	    (last_fs_page > (pgoff_t)(~0ULL))) {
		return -EFBIG;
	}
	return 0;
}
EXPORT_SYMBOL(generic_check_addressable);

/*
 * No-op implementation of ->fsync for in-memory filesystems.
 */
int noop_fsync(struct file *file, loff_t start, loff_t end, int datasync)
{
	return 0;
}
EXPORT_SYMBOL(noop_fsync);

int noop_set_page_dirty(struct page *page)
{
	/*
	 * Unlike __set_page_dirty_no_writeback that handles dirty page
	 * tracking in the page object, dax does all dirty tracking in
	 * the inode address_space in response to mkwrite faults. In the
	 * dax case we only need to worry about potentially dirty CPU
	 * caches, not dirty page cache pages to write back.
	 *
	 * This callback is defined to prevent fallback to
	 * __set_page_dirty_buffers() in set_page_dirty().
	 */
	return 0;
}
EXPORT_SYMBOL_GPL(noop_set_page_dirty);

void noop_invalidatepage(struct page *page, unsigned int offset,
		unsigned int length)
{
	/*
	 * There is no page cache to invalidate in the dax case, however
	 * we need this callback defined to prevent falling back to
	 * block_invalidatepage() in do_invalidatepage().
	 */
}
EXPORT_SYMBOL_GPL(noop_invalidatepage);

ssize_t noop_direct_IO(struct kiocb *iocb, struct iov_iter *iter)
{
	/*
	 * iomap based filesystems support direct I/O without need for
	 * this callback. However, it still needs to be set in
	 * inode->a_ops so that open/fcntl know that direct I/O is
	 * generally supported.
	 */
	return -EINVAL;
}
EXPORT_SYMBOL_GPL(noop_direct_IO);

/* Because kfree isn't assignment-compatible with void(void*) ;-/ */
void kfree_link(void *p)
{
	kfree(p);
}
EXPORT_SYMBOL(kfree_link);

/*
 * nop .set_page_dirty method so that people can use .page_mkwrite on
 * anon inodes.
 */
static int anon_set_page_dirty(struct page *page)
{
	return 0;
};

/*
 * A single inode exists for all anon_inode files. Contrary to pipes,
 * anon_inode inodes have no associated per-instance data, so we need
 * only allocate one of them.
 */
struct inode *alloc_anon_inode(struct super_block *s)
{
	static const struct address_space_operations anon_aops = {
		.set_page_dirty = anon_set_page_dirty,
	};
	struct inode *inode = new_inode_pseudo(s);

	if (!inode)
		return ERR_PTR(-ENOMEM);

	inode->i_ino = get_next_ino();
	inode->i_mapping->a_ops = &anon_aops;

	/*
	 * Mark the inode dirty from the very beginning,
	 * that way it will never be moved to the dirty
	 * list because mark_inode_dirty() will think
	 * that it already _is_ on the dirty list.
	 */
	inode->i_state = I_DIRTY;
	inode->i_mode = S_IRUSR | S_IWUSR;
	inode->i_uid = current_fsuid();
	inode->i_gid = current_fsgid();
	inode->i_flags |= S_PRIVATE;
	inode->i_atime = inode->i_mtime = inode->i_ctime = current_time(inode);
	return inode;
}
EXPORT_SYMBOL(alloc_anon_inode);

/**
 * simple_nosetlease - generic helper for prohibiting leases
 * @filp: file pointer
 * @arg: type of lease to obtain
 * @flp: new lease supplied for insertion
 * @priv: private data for lm_setup operation
 *
 * Generic helper for filesystems that do not wish to allow leases to be set.
 * All arguments are ignored and it just returns -EINVAL.
 */
int
simple_nosetlease(struct file *filp, long arg, struct file_lock **flp,
		  void **priv)
{
	return -EINVAL;
}
EXPORT_SYMBOL(simple_nosetlease);

/**
 * simple_get_link - generic helper to get the target of "fast" symlinks
 * @dentry: not used here
 * @inode: the symlink inode
 * @done: not used here
 *
 * Generic helper for filesystems to use for symlink inodes where a pointer to
 * the symlink target is stored in ->i_link.  NOTE: this isn't normally called,
 * since as an optimization the path lookup code uses any non-NULL ->i_link
 * directly, without calling ->get_link().  But ->get_link() still must be set,
 * to mark the inode_operations as being for a symlink.
 *
 * Return: the symlink target
 */
const char *simple_get_link(struct dentry *dentry, struct inode *inode,
			    struct delayed_call *done)
{
	return inode->i_link;
}
EXPORT_SYMBOL(simple_get_link);

const struct inode_operations simple_symlink_inode_operations = {
	.get_link = simple_get_link,
};
EXPORT_SYMBOL(simple_symlink_inode_operations);

/*
 * Operations for a permanently empty directory.
 */
static struct dentry *empty_dir_lookup(struct inode *dir, struct dentry *dentry, unsigned int flags)
{
	return ERR_PTR(-ENOENT);
}

static int empty_dir_getattr(const struct path *path, struct kstat *stat,
			     u32 request_mask, unsigned int query_flags)
{
	struct inode *inode = d_inode(path->dentry);
	generic_fillattr(inode, stat);
	return 0;
}

static int empty_dir_setattr(struct dentry *dentry, struct iattr *attr)
{
	return -EPERM;
}

static ssize_t empty_dir_listxattr(struct dentry *dentry, char *list, size_t size)
{
	return -EOPNOTSUPP;
}

static const struct inode_operations empty_dir_inode_operations = {
	.lookup		= empty_dir_lookup,
	.permission	= generic_permission,
	.setattr	= empty_dir_setattr,
	.getattr	= empty_dir_getattr,
	.listxattr	= empty_dir_listxattr,
};

static loff_t empty_dir_llseek(struct file *file, loff_t offset, int whence)
{
	/* An empty directory has two entries . and .. at offsets 0 and 1 */
	return generic_file_llseek_size(file, offset, whence, 2, 2);
}

static int empty_dir_readdir(struct file *file, struct dir_context *ctx)
{
	dir_emit_dots(file, ctx);
	return 0;
}

static const struct file_operations empty_dir_operations = {
	.llseek		= empty_dir_llseek,
	.read		= generic_read_dir,
	.iterate_shared	= empty_dir_readdir,
	.fsync		= noop_fsync,
};


void make_empty_dir_inode(struct inode *inode)
{
	set_nlink(inode, 2);
	inode->i_mode = S_IFDIR | S_IRUGO | S_IXUGO;
	inode->i_uid = GLOBAL_ROOT_UID;
	inode->i_gid = GLOBAL_ROOT_GID;
	inode->i_rdev = 0;
	inode->i_size = 0;
	inode->i_blkbits = PAGE_SHIFT;
	inode->i_blocks = 0;

	inode->i_op = &empty_dir_inode_operations;
	inode->i_opflags &= ~IOP_XATTR;
	inode->i_fop = &empty_dir_operations;
}

bool is_empty_dir_inode(struct inode *inode)
{
	return (inode->i_fop == &empty_dir_operations) &&
		(inode->i_op == &empty_dir_inode_operations);
}<|MERGE_RESOLUTION|>--- conflicted
+++ resolved
@@ -92,16 +92,6 @@
 /*
  * Returns an element of siblings' list.
  * We are looking for <count>th positive after <p>; if
-<<<<<<< HEAD
- * found, dentry is grabbed and passed to caller via *<res>.
- * If no such element exists, the anchor of list is returned
- * and *<res> is set to NULL.
- */
-static struct list_head *scan_positives(struct dentry *cursor,
-					struct list_head *p,
-					loff_t count,
-					struct dentry **res)
-=======
  * found, dentry is grabbed and returned to caller.
  * If no such element exists, NULL is returned.
  */
@@ -109,7 +99,6 @@
 					struct list_head *p,
 					loff_t count,
 					struct dentry *last)
->>>>>>> f7688b48
 {
 	struct dentry *dentry = cursor->d_parent, *found = NULL;
 
@@ -137,14 +126,8 @@
 		}
 	}
 	spin_unlock(&dentry->d_lock);
-<<<<<<< HEAD
-	dput(*res);
-	*res = found;
-	return p;
-=======
 	dput(last);
 	return found;
->>>>>>> f7688b48
 }
 
 loff_t dcache_dir_lseek(struct file *file, loff_t offset, int whence)
@@ -164,26 +147,6 @@
 	if (offset != file->f_pos) {
 		struct dentry *cursor = file->private_data;
 		struct dentry *to = NULL;
-<<<<<<< HEAD
-		struct list_head *p;
-
-		file->f_pos = offset;
-		inode_lock_shared(dentry->d_inode);
-
-		if (file->f_pos > 2) {
-			p = scan_positives(cursor, &dentry->d_subdirs,
-					   file->f_pos - 2, &to);
-			spin_lock(&dentry->d_lock);
-			list_move(&cursor->d_child, p);
-			spin_unlock(&dentry->d_lock);
-		} else {
-			spin_lock(&dentry->d_lock);
-			list_del_init(&cursor->d_child);
-			spin_unlock(&dentry->d_lock);
-		}
-
-		dput(to);
-=======
 
 		inode_lock_shared(dentry->d_inode);
 
@@ -199,7 +162,6 @@
 		dput(to);
 
 		file->f_pos = offset;
->>>>>>> f7688b48
 
 		inode_unlock_shared(dentry->d_inode);
 	}
@@ -232,19 +194,12 @@
 
 	if (ctx->pos == 2)
 		p = anchor;
-<<<<<<< HEAD
-	else
-		p = &cursor->d_child;
-
-	while ((p = scan_positives(cursor, p, 1, &next)) != anchor) {
-=======
 	else if (!list_empty(&cursor->d_child))
 		p = &cursor->d_child;
 	else
 		return 0;
 
 	while ((next = scan_positives(cursor, p, 1, next)) != NULL) {
->>>>>>> f7688b48
 		if (!dir_emit(ctx, next->d_name.name, next->d_name.len,
 			      d_inode(next)->i_ino, dt_type(d_inode(next))))
 			break;
@@ -252,14 +207,10 @@
 		p = &next->d_child;
 	}
 	spin_lock(&dentry->d_lock);
-<<<<<<< HEAD
-	list_move_tail(&cursor->d_child, p);
-=======
 	if (next)
 		list_move_tail(&cursor->d_child, &next->d_child);
 	else
 		list_del_init(&cursor->d_child);
->>>>>>> f7688b48
 	spin_unlock(&dentry->d_lock);
 	dput(next);
 
