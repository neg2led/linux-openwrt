--- conflicted
+++ resolved
@@ -2281,13 +2281,10 @@
 	INIT_LIST_HEAD(&p->thread_group);
 	p->task_works = NULL;
 	clear_posix_cputimers_work(p);
-<<<<<<< HEAD
-=======
 
 #ifdef CONFIG_KRETPROBES
 	p->kretprobe_instances.first = NULL;
 #endif
->>>>>>> 3b17187f
 
 	/*
 	 * Ensure that the cgroup subsystem policies allow the new process to be
