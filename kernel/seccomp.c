--- conflicted
+++ resolved
@@ -1141,8 +1141,7 @@
 						 struct seccomp_kaddfd, list);
 		/* Check if we were woken up by a addfd message */
 		if (addfd)
-<<<<<<< HEAD
-			seccomp_handle_addfd(addfd);
+			seccomp_handle_addfd(addfd, &n);
 
 	}  while (n.state != SECCOMP_NOTIFY_REPLIED);
 
@@ -1150,16 +1149,6 @@
 	err = n.error;
 	flags = n.flags;
 
-=======
-			seccomp_handle_addfd(addfd, &n);
-
-	}  while (n.state != SECCOMP_NOTIFY_REPLIED);
-
-	ret = n.val;
-	err = n.error;
-	flags = n.flags;
-
->>>>>>> 25423f4b
 interrupted:
 	/* If there were any pending addfd calls, clear them out */
 	list_for_each_entry_safe(addfd, tmp, &n.addfd, list) {
