// SPDX-License-Identifier: GPL-2.0-only
/*
 * Dynamic DMA mapping support.
 *
 * This implementation is a fallback for platforms that do not support
 * I/O TLBs (aka DMA address translation hardware).
 * Copyright (C) 2000 Asit Mallick <Asit.K.Mallick@intel.com>
 * Copyright (C) 2000 Goutham Rao <goutham.rao@intel.com>
 * Copyright (C) 2000, 2003 Hewlett-Packard Co
 *	David Mosberger-Tang <davidm@hpl.hp.com>
 *
 * 03/05/07 davidm	Switch from PCI-DMA to generic device DMA API.
 * 00/12/13 davidm	Rename to swiotlb.c and add mark_clean() to avoid
 *			unnecessary i-cache flushing.
 * 04/07/.. ak		Better overflow handling. Assorted fixes.
 * 05/09/10 linville	Add support for syncing ranges, support syncing for
 *			DMA_BIDIRECTIONAL mappings, miscellaneous cleanup.
 * 08/12/11 beckyb	Add highmem support
 */

#define pr_fmt(fmt) "software IO TLB: " fmt

#include <linux/cache.h>
#include <linux/dma-direct.h>
#include <linux/dma-map-ops.h>
#include <linux/mm.h>
#include <linux/export.h>
#include <linux/spinlock.h>
#include <linux/string.h>
#include <linux/swiotlb.h>
#include <linux/pfn.h>
#include <linux/types.h>
#include <linux/ctype.h>
#include <linux/highmem.h>
#include <linux/gfp.h>
#include <linux/scatterlist.h>
#include <linux/mem_encrypt.h>
#include <linux/set_memory.h>
#ifdef CONFIG_DEBUG_FS
#include <linux/debugfs.h>
#endif

#include <asm/io.h>
#include <asm/dma.h>

#include <linux/init.h>
#include <linux/memblock.h>
#include <linux/iommu-helper.h>

#define CREATE_TRACE_POINTS
#include <trace/events/swiotlb.h>

#define SLABS_PER_PAGE (1 << (PAGE_SHIFT - IO_TLB_SHIFT))

/*
 * Minimum IO TLB size to bother booting with.  Systems with mainly
 * 64bit capable cards will only lightly use the swiotlb.  If we can't
 * allocate a contiguous 1MB, we're probably in trouble anyway.
 */
#define IO_TLB_MIN_SLABS ((1<<20) >> IO_TLB_SHIFT)

#define INVALID_PHYS_ADDR (~(phys_addr_t)0)

enum swiotlb_force swiotlb_force;

struct io_tlb_mem *io_tlb_default_mem;

/*
 * Max segment that we can provide which (if pages are contingous) will
 * not be bounced (unless SWIOTLB_FORCE is set).
 */
static unsigned int max_segment;

static unsigned long default_nslabs = IO_TLB_DEFAULT_SIZE >> IO_TLB_SHIFT;

static int __init
setup_io_tlb_npages(char *str)
{
	if (isdigit(*str)) {
		/* avoid tail segment of size < IO_TLB_SEGSIZE */
		default_nslabs =
			ALIGN(simple_strtoul(str, &str, 0), IO_TLB_SEGSIZE);
	}
	if (*str == ',')
		++str;
	if (!strcmp(str, "force"))
		swiotlb_force = SWIOTLB_FORCE;
	else if (!strcmp(str, "noforce"))
		swiotlb_force = SWIOTLB_NO_FORCE;

	return 0;
}
early_param("swiotlb", setup_io_tlb_npages);

unsigned int swiotlb_max_segment(void)
{
	return io_tlb_default_mem ? max_segment : 0;
}
EXPORT_SYMBOL_GPL(swiotlb_max_segment);

void swiotlb_set_max_segment(unsigned int val)
{
	if (swiotlb_force == SWIOTLB_FORCE)
		max_segment = 1;
	else
		max_segment = rounddown(val, PAGE_SIZE);
}

unsigned long swiotlb_size_or_default(void)
{
	return default_nslabs << IO_TLB_SHIFT;
}

void __init swiotlb_adjust_size(unsigned long size)
{
	/*
	 * If swiotlb parameter has not been specified, give a chance to
	 * architectures such as those supporting memory encryption to
	 * adjust/expand SWIOTLB size for their use.
	 */
	if (default_nslabs != IO_TLB_DEFAULT_SIZE >> IO_TLB_SHIFT)
		return;
	size = ALIGN(size, IO_TLB_SIZE);
	default_nslabs = ALIGN(size >> IO_TLB_SHIFT, IO_TLB_SEGSIZE);
	pr_info("SWIOTLB bounce buffer size adjusted to %luMB", size >> 20);
}

void swiotlb_print_info(void)
{
	struct io_tlb_mem *mem = io_tlb_default_mem;

	if (!mem) {
		pr_warn("No low mem\n");
		return;
	}

	pr_info("mapped [mem %pa-%pa] (%luMB)\n", &mem->start, &mem->end,
	       (mem->nslabs << IO_TLB_SHIFT) >> 20);
}

static inline unsigned long io_tlb_offset(unsigned long val)
{
	return val & (IO_TLB_SEGSIZE - 1);
}

static inline unsigned long nr_slots(u64 val)
{
	return DIV_ROUND_UP(val, IO_TLB_SIZE);
}

/*
 * Early SWIOTLB allocation may be too early to allow an architecture to
 * perform the desired operations.  This function allows the architecture to
 * call SWIOTLB when the operations are possible.  It needs to be called
 * before the SWIOTLB memory is used.
 */
void __init swiotlb_update_mem_attributes(void)
{
	struct io_tlb_mem *mem = io_tlb_default_mem;
	void *vaddr;
	unsigned long bytes;

	if (!mem || mem->late_alloc)
		return;
	vaddr = phys_to_virt(mem->start);
	bytes = PAGE_ALIGN(mem->nslabs << IO_TLB_SHIFT);
	set_memory_decrypted((unsigned long)vaddr, bytes >> PAGE_SHIFT);
	memset(vaddr, 0, bytes);
}

int __init swiotlb_init_with_tbl(char *tlb, unsigned long nslabs, int verbose)
{
	unsigned long bytes = nslabs << IO_TLB_SHIFT, i;
	struct io_tlb_mem *mem;
	size_t alloc_size;

	if (swiotlb_force == SWIOTLB_NO_FORCE)
		return 0;

	/* protect against double initialization */
	if (WARN_ON_ONCE(io_tlb_default_mem))
		return -ENOMEM;

	alloc_size = PAGE_ALIGN(struct_size(mem, slots, nslabs));
	mem = memblock_alloc(alloc_size, PAGE_SIZE);
	if (!mem)
		panic("%s: Failed to allocate %zu bytes align=0x%lx\n",
		      __func__, alloc_size, PAGE_SIZE);
	mem->nslabs = nslabs;
	mem->start = __pa(tlb);
	mem->end = mem->start + bytes;
	mem->index = 0;
	spin_lock_init(&mem->lock);
	for (i = 0; i < mem->nslabs; i++) {
		mem->slots[i].list = IO_TLB_SEGSIZE - io_tlb_offset(i);
		mem->slots[i].orig_addr = INVALID_PHYS_ADDR;
		mem->slots[i].alloc_size = 0;
	}

	io_tlb_default_mem = mem;
	if (verbose)
		swiotlb_print_info();
	swiotlb_set_max_segment(mem->nslabs << IO_TLB_SHIFT);
	return 0;
}

/*
 * Statically reserve bounce buffer space and initialize bounce buffer data
 * structures for the software IO TLB used to implement the DMA API.
 */
void  __init
swiotlb_init(int verbose)
{
	size_t bytes = PAGE_ALIGN(default_nslabs << IO_TLB_SHIFT);
	void *tlb;

	if (swiotlb_force == SWIOTLB_NO_FORCE)
		return;

	/* Get IO TLB memory from the low pages */
	tlb = memblock_alloc_low(bytes, PAGE_SIZE);
	if (!tlb)
		goto fail;
	if (swiotlb_init_with_tbl(tlb, default_nslabs, verbose))
		goto fail_free_mem;
	return;

fail_free_mem:
	memblock_free_early(__pa(tlb), bytes);
fail:
	pr_warn("Cannot allocate buffer");
}

/*
 * Systems with larger DMA zones (those that don't support ISA) can
 * initialize the swiotlb later using the slab allocator if needed.
 * This should be just like above, but with some error catching.
 */
int
swiotlb_late_init_with_default_size(size_t default_size)
{
	unsigned long nslabs =
		ALIGN(default_size >> IO_TLB_SHIFT, IO_TLB_SEGSIZE);
	unsigned long bytes;
	unsigned char *vstart = NULL;
	unsigned int order;
	int rc = 0;

	if (swiotlb_force == SWIOTLB_NO_FORCE)
		return 0;

	/*
	 * Get IO TLB memory from the low pages
	 */
	order = get_order(nslabs << IO_TLB_SHIFT);
	nslabs = SLABS_PER_PAGE << order;
	bytes = nslabs << IO_TLB_SHIFT;

	while ((SLABS_PER_PAGE << order) > IO_TLB_MIN_SLABS) {
		vstart = (void *)__get_free_pages(GFP_DMA | __GFP_NOWARN,
						  order);
		if (vstart)
			break;
		order--;
	}

	if (!vstart)
		return -ENOMEM;

	if (order != get_order(bytes)) {
		pr_warn("only able to allocate %ld MB\n",
			(PAGE_SIZE << order) >> 20);
		nslabs = SLABS_PER_PAGE << order;
	}
	rc = swiotlb_late_init_with_tbl(vstart, nslabs);
	if (rc)
		free_pages((unsigned long)vstart, order);

	return rc;
}

int
swiotlb_late_init_with_tbl(char *tlb, unsigned long nslabs)
{
	unsigned long bytes = nslabs << IO_TLB_SHIFT, i;
	struct io_tlb_mem *mem;

	if (swiotlb_force == SWIOTLB_NO_FORCE)
		return 0;

	/* protect against double initialization */
	if (WARN_ON_ONCE(io_tlb_default_mem))
		return -ENOMEM;

	mem = (void *)__get_free_pages(GFP_KERNEL,
		get_order(struct_size(mem, slots, nslabs)));
	if (!mem)
		return -ENOMEM;

	mem->nslabs = nslabs;
	mem->start = virt_to_phys(tlb);
	mem->end = mem->start + bytes;
	mem->index = 0;
	mem->late_alloc = 1;
	spin_lock_init(&mem->lock);
	for (i = 0; i < mem->nslabs; i++) {
		mem->slots[i].list = IO_TLB_SEGSIZE - io_tlb_offset(i);
		mem->slots[i].orig_addr = INVALID_PHYS_ADDR;
		mem->slots[i].alloc_size = 0;
	}

	set_memory_decrypted((unsigned long)tlb, bytes >> PAGE_SHIFT);
	memset(tlb, 0, bytes);

	io_tlb_default_mem = mem;
	swiotlb_print_info();
	swiotlb_set_max_segment(mem->nslabs << IO_TLB_SHIFT);
	return 0;
}

void __init swiotlb_exit(void)
{
	struct io_tlb_mem *mem = io_tlb_default_mem;
	size_t size;

	if (!mem)
		return;

	size = struct_size(mem, slots, mem->nslabs);
	if (mem->late_alloc)
		free_pages((unsigned long)mem, get_order(size));
	else
		memblock_free_late(__pa(mem), PAGE_ALIGN(size));
	io_tlb_default_mem = NULL;
}

/*
 * Return the offset into a iotlb slot required to keep the device happy.
 */
static unsigned int swiotlb_align_offset(struct device *dev, u64 addr)
{
	return addr & dma_get_min_align_mask(dev) & (IO_TLB_SIZE - 1);
}

/*
 * Bounce: copy the swiotlb buffer from or back to the original dma location
 */
static void swiotlb_bounce(struct device *dev, phys_addr_t tlb_addr, size_t size,
			   enum dma_data_direction dir)
{
	struct io_tlb_mem *mem = io_tlb_default_mem;
	int index = (tlb_addr - mem->start) >> IO_TLB_SHIFT;
	phys_addr_t orig_addr = mem->slots[index].orig_addr;
	size_t alloc_size = mem->slots[index].alloc_size;
	unsigned long pfn = PFN_DOWN(orig_addr);
	unsigned char *vaddr = phys_to_virt(tlb_addr);
	unsigned int tlb_offset;

	if (orig_addr == INVALID_PHYS_ADDR)
		return;

	tlb_offset = (tlb_addr & (IO_TLB_SIZE - 1)) -
		     swiotlb_align_offset(dev, orig_addr);

	orig_addr += tlb_offset;
	alloc_size -= tlb_offset;

	if (size > alloc_size) {
		dev_WARN_ONCE(dev, 1,
			"Buffer overflow detected. Allocation size: %zu. Mapping size: %zu.\n",
			alloc_size, size);
		size = alloc_size;
	}

	if (PageHighMem(pfn_to_page(pfn))) {
		/* The buffer does not have a mapping.  Map it in and copy */
		unsigned int offset = orig_addr & ~PAGE_MASK;
		char *buffer;
		unsigned int sz = 0;
		unsigned long flags;

		while (size) {
			sz = min_t(size_t, PAGE_SIZE - offset, size);

			local_irq_save(flags);
			buffer = kmap_atomic(pfn_to_page(pfn));
			if (dir == DMA_TO_DEVICE)
				memcpy(vaddr, buffer + offset, sz);
			else
				memcpy(buffer + offset, vaddr, sz);
			kunmap_atomic(buffer);
			local_irq_restore(flags);

			size -= sz;
			pfn++;
			vaddr += sz;
			offset = 0;
		}
	} else if (dir == DMA_TO_DEVICE) {
		memcpy(vaddr, phys_to_virt(orig_addr), size);
	} else {
		memcpy(phys_to_virt(orig_addr), vaddr, size);
	}
}

#define slot_addr(start, idx)	((start) + ((idx) << IO_TLB_SHIFT))

/*
 * Carefully handle integer overflow which can occur when boundary_mask == ~0UL.
 */
static inline unsigned long get_max_slots(unsigned long boundary_mask)
{
	if (boundary_mask == ~0UL)
		return 1UL << (BITS_PER_LONG - IO_TLB_SHIFT);
	return nr_slots(boundary_mask + 1);
}

static unsigned int wrap_index(struct io_tlb_mem *mem, unsigned int index)
{
	if (index >= mem->nslabs)
		return 0;
	return index;
}

/*
 * Find a suitable number of IO TLB entries size that will fit this request and
 * allocate a buffer from that IO TLB pool.
 */
static int find_slots(struct device *dev, phys_addr_t orig_addr,
		size_t alloc_size)
{
	struct io_tlb_mem *mem = io_tlb_default_mem;
	unsigned long boundary_mask = dma_get_seg_boundary(dev);
	dma_addr_t tbl_dma_addr =
		phys_to_dma_unencrypted(dev, mem->start) & boundary_mask;
	unsigned long max_slots = get_max_slots(boundary_mask);
	unsigned int iotlb_align_mask =
		dma_get_min_align_mask(dev) & ~(IO_TLB_SIZE - 1);
	unsigned int nslots = nr_slots(alloc_size), stride;
	unsigned int index, wrap, count = 0, i;
	unsigned long flags;

	BUG_ON(!nslots);

	/*
	 * For mappings with an alignment requirement don't bother looping to
	 * unaligned slots once we found an aligned one.  For allocations of
	 * PAGE_SIZE or larger only look for page aligned allocations.
	 */
	stride = (iotlb_align_mask >> IO_TLB_SHIFT) + 1;
	if (alloc_size >= PAGE_SIZE)
		stride = max(stride, stride << (PAGE_SHIFT - IO_TLB_SHIFT));

	spin_lock_irqsave(&mem->lock, flags);
	if (unlikely(nslots > mem->nslabs - mem->used))
		goto not_found;

	index = wrap = wrap_index(mem, ALIGN(mem->index, stride));
	do {
		if ((slot_addr(tbl_dma_addr, index) & iotlb_align_mask) !=
		    (orig_addr & iotlb_align_mask)) {
			index = wrap_index(mem, index + 1);
			continue;
		}

		/*
		 * If we find a slot that indicates we have 'nslots' number of
		 * contiguous buffers, we allocate the buffers from that slot
		 * and mark the entries as '0' indicating unavailable.
		 */
		if (!iommu_is_span_boundary(index, nslots,
					    nr_slots(tbl_dma_addr),
					    max_slots)) {
			if (mem->slots[index].list >= nslots)
				goto found;
		}
		index = wrap_index(mem, index + stride);
	} while (index != wrap);

not_found:
	spin_unlock_irqrestore(&mem->lock, flags);
	return -1;

found:
	for (i = index; i < index + nslots; i++)
		mem->slots[i].list = 0;
	for (i = index - 1;
	     io_tlb_offset(i) != IO_TLB_SEGSIZE - 1 &&
	     mem->slots[i].list; i--)
		mem->slots[i].list = ++count;

	/*
	 * Update the indices to avoid searching in the next round.
	 */
	if (index + nslots < mem->nslabs)
		mem->index = index + nslots;
	else
		mem->index = 0;
	mem->used += nslots;

	spin_unlock_irqrestore(&mem->lock, flags);
	return index;
}

phys_addr_t swiotlb_tbl_map_single(struct device *dev, phys_addr_t orig_addr,
		size_t mapping_size, size_t alloc_size,
		enum dma_data_direction dir, unsigned long attrs)
{
	struct io_tlb_mem *mem = io_tlb_default_mem;
	unsigned int offset = swiotlb_align_offset(dev, orig_addr);
	unsigned int i;
	int index;
	phys_addr_t tlb_addr;

	if (!mem)
		panic("Can not allocate SWIOTLB buffer earlier and can't now provide you with the DMA bounce buffer");

	if (mem_encrypt_active())
		pr_warn_once("Memory encryption is active and system is using DMA bounce buffers\n");

	if (mapping_size > alloc_size) {
		dev_warn_once(dev, "Invalid sizes (mapping: %zd bytes, alloc: %zd bytes)",
			      mapping_size, alloc_size);
		return (phys_addr_t)DMA_MAPPING_ERROR;
	}

	index = find_slots(dev, orig_addr, alloc_size + offset);
	if (index == -1) {
		if (!(attrs & DMA_ATTR_NO_WARN))
			dev_warn_ratelimited(dev,
	"swiotlb buffer is full (sz: %zd bytes), total %lu (slots), used %lu (slots)\n",
				 alloc_size, mem->nslabs, mem->used);
		return (phys_addr_t)DMA_MAPPING_ERROR;
	}

	/*
	 * Save away the mapping from the original address to the DMA address.
	 * This is needed when we sync the memory.  Then we sync the buffer if
	 * needed.
	 */
	for (i = 0; i < nr_slots(alloc_size + offset); i++) {
		mem->slots[index + i].orig_addr = slot_addr(orig_addr, i);
		mem->slots[index + i].alloc_size =
			alloc_size - (i << IO_TLB_SHIFT);
	}
	tlb_addr = slot_addr(mem->start, index) + offset;
	if (!(attrs & DMA_ATTR_SKIP_CPU_SYNC) &&
	    (dir == DMA_TO_DEVICE || dir == DMA_BIDIRECTIONAL))
		swiotlb_bounce(dev, tlb_addr, mapping_size, DMA_TO_DEVICE);
	return tlb_addr;
}

/*
 * tlb_addr is the physical address of the bounce buffer to unmap.
 */
void swiotlb_tbl_unmap_single(struct device *hwdev, phys_addr_t tlb_addr,
			      size_t mapping_size, enum dma_data_direction dir,
			      unsigned long attrs)
{
	struct io_tlb_mem *mem = io_tlb_default_mem;
	unsigned long flags;
	unsigned int offset = swiotlb_align_offset(hwdev, tlb_addr);
	int index = (tlb_addr - offset - mem->start) >> IO_TLB_SHIFT;
	int nslots = nr_slots(mem->slots[index].alloc_size + offset);
	int count, i;

	/*
	 * First, sync the memory before unmapping the entry
	 */
	if (!(attrs & DMA_ATTR_SKIP_CPU_SYNC) &&
	    (dir == DMA_FROM_DEVICE || dir == DMA_BIDIRECTIONAL))
		swiotlb_bounce(hwdev, tlb_addr, mapping_size, DMA_FROM_DEVICE);

	/*
	 * Return the buffer to the free list by setting the corresponding
	 * entries to indicate the number of contiguous entries available.
	 * While returning the entries to the free list, we merge the entries
	 * with slots below and above the pool being returned.
	 */
	spin_lock_irqsave(&mem->lock, flags);
	if (index + nslots < ALIGN(index + 1, IO_TLB_SEGSIZE))
		count = mem->slots[index + nslots].list;
	else
		count = 0;

	/*
	 * Step 1: return the slots to the free list, merging the slots with
	 * superceeding slots
	 */
	for (i = index + nslots - 1; i >= index; i--) {
		mem->slots[i].list = ++count;
		mem->slots[i].orig_addr = INVALID_PHYS_ADDR;
		mem->slots[i].alloc_size = 0;
	}

	/*
	 * Step 2: merge the returned slots with the preceding slots, if
	 * available (non zero)
	 */
	for (i = index - 1;
	     io_tlb_offset(i) != IO_TLB_SEGSIZE - 1 && mem->slots[i].list;
	     i--)
		mem->slots[i].list = ++count;
	mem->used -= nslots;
	spin_unlock_irqrestore(&mem->lock, flags);
}

void swiotlb_sync_single_for_device(struct device *dev, phys_addr_t tlb_addr,
		size_t size, enum dma_data_direction dir)
{
<<<<<<< HEAD
	int index = (tlb_addr - io_tlb_start) >> IO_TLB_SHIFT;
	size_t orig_size = io_tlb_orig_size[index];
	phys_addr_t orig_addr = io_tlb_orig_addr[index];
	unsigned int tlb_offset;

	if (orig_addr == INVALID_PHYS_ADDR)
		return;

	tlb_offset = (tlb_addr & (IO_TLB_SIZE - 1)) -
		     swiotlb_align_offset(hwdev, orig_addr);

	orig_addr += tlb_offset;

	validate_sync_size_and_truncate(hwdev, orig_size - tlb_offset, &size);

	switch (target) {
	case SYNC_FOR_CPU:
		if (likely(dir == DMA_FROM_DEVICE || dir == DMA_BIDIRECTIONAL))
			swiotlb_bounce(orig_addr, tlb_addr,
				       size, DMA_FROM_DEVICE);
		else
			BUG_ON(dir != DMA_TO_DEVICE);
		break;
	case SYNC_FOR_DEVICE:
		if (likely(dir == DMA_TO_DEVICE || dir == DMA_BIDIRECTIONAL))
			swiotlb_bounce(orig_addr, tlb_addr,
				       size, DMA_TO_DEVICE);
		else
			BUG_ON(dir != DMA_FROM_DEVICE);
		break;
	default:
		BUG();
	}
=======
	if (dir == DMA_TO_DEVICE || dir == DMA_BIDIRECTIONAL)
		swiotlb_bounce(dev, tlb_addr, size, DMA_TO_DEVICE);
	else
		BUG_ON(dir != DMA_FROM_DEVICE);
}

void swiotlb_sync_single_for_cpu(struct device *dev, phys_addr_t tlb_addr,
		size_t size, enum dma_data_direction dir)
{
	if (dir == DMA_FROM_DEVICE || dir == DMA_BIDIRECTIONAL)
		swiotlb_bounce(dev, tlb_addr, size, DMA_FROM_DEVICE);
	else
		BUG_ON(dir != DMA_TO_DEVICE);
>>>>>>> 25423f4b
}

/*
 * Create a swiotlb mapping for the buffer at @paddr, and in case of DMAing
 * to the device copy the data into it as well.
 */
dma_addr_t swiotlb_map(struct device *dev, phys_addr_t paddr, size_t size,
		enum dma_data_direction dir, unsigned long attrs)
{
	phys_addr_t swiotlb_addr;
	dma_addr_t dma_addr;

	trace_swiotlb_bounced(dev, phys_to_dma(dev, paddr), size,
			      swiotlb_force);

	swiotlb_addr = swiotlb_tbl_map_single(dev, paddr, size, size, dir,
			attrs);
	if (swiotlb_addr == (phys_addr_t)DMA_MAPPING_ERROR)
		return DMA_MAPPING_ERROR;

	/* Ensure that the address returned is DMA'ble */
	dma_addr = phys_to_dma_unencrypted(dev, swiotlb_addr);
	if (unlikely(!dma_capable(dev, dma_addr, size, true))) {
		swiotlb_tbl_unmap_single(dev, swiotlb_addr, size, dir,
			attrs | DMA_ATTR_SKIP_CPU_SYNC);
		dev_WARN_ONCE(dev, 1,
			"swiotlb addr %pad+%zu overflow (mask %llx, bus limit %llx).\n",
			&dma_addr, size, *dev->dma_mask, dev->bus_dma_limit);
		return DMA_MAPPING_ERROR;
	}

	if (!dev_is_dma_coherent(dev) && !(attrs & DMA_ATTR_SKIP_CPU_SYNC))
		arch_sync_dma_for_device(swiotlb_addr, size, dir);
	return dma_addr;
}

size_t swiotlb_max_mapping_size(struct device *dev)
{
	return ((size_t)IO_TLB_SIZE) * IO_TLB_SEGSIZE;
}

bool is_swiotlb_active(void)
{
	return io_tlb_default_mem != NULL;
}
EXPORT_SYMBOL_GPL(is_swiotlb_active);

#ifdef CONFIG_DEBUG_FS

static int __init swiotlb_create_debugfs(void)
{
	struct io_tlb_mem *mem = io_tlb_default_mem;

	if (!mem)
		return 0;
	mem->debugfs = debugfs_create_dir("swiotlb", NULL);
	debugfs_create_ulong("io_tlb_nslabs", 0400, mem->debugfs, &mem->nslabs);
	debugfs_create_ulong("io_tlb_used", 0400, mem->debugfs, &mem->used);
	return 0;
}

late_initcall(swiotlb_create_debugfs);

#endif<|MERGE_RESOLUTION|>--- conflicted
+++ resolved
@@ -608,41 +608,6 @@
 void swiotlb_sync_single_for_device(struct device *dev, phys_addr_t tlb_addr,
 		size_t size, enum dma_data_direction dir)
 {
-<<<<<<< HEAD
-	int index = (tlb_addr - io_tlb_start) >> IO_TLB_SHIFT;
-	size_t orig_size = io_tlb_orig_size[index];
-	phys_addr_t orig_addr = io_tlb_orig_addr[index];
-	unsigned int tlb_offset;
-
-	if (orig_addr == INVALID_PHYS_ADDR)
-		return;
-
-	tlb_offset = (tlb_addr & (IO_TLB_SIZE - 1)) -
-		     swiotlb_align_offset(hwdev, orig_addr);
-
-	orig_addr += tlb_offset;
-
-	validate_sync_size_and_truncate(hwdev, orig_size - tlb_offset, &size);
-
-	switch (target) {
-	case SYNC_FOR_CPU:
-		if (likely(dir == DMA_FROM_DEVICE || dir == DMA_BIDIRECTIONAL))
-			swiotlb_bounce(orig_addr, tlb_addr,
-				       size, DMA_FROM_DEVICE);
-		else
-			BUG_ON(dir != DMA_TO_DEVICE);
-		break;
-	case SYNC_FOR_DEVICE:
-		if (likely(dir == DMA_TO_DEVICE || dir == DMA_BIDIRECTIONAL))
-			swiotlb_bounce(orig_addr, tlb_addr,
-				       size, DMA_TO_DEVICE);
-		else
-			BUG_ON(dir != DMA_FROM_DEVICE);
-		break;
-	default:
-		BUG();
-	}
-=======
 	if (dir == DMA_TO_DEVICE || dir == DMA_BIDIRECTIONAL)
 		swiotlb_bounce(dev, tlb_addr, size, DMA_TO_DEVICE);
 	else
@@ -656,7 +621,6 @@
 		swiotlb_bounce(dev, tlb_addr, size, DMA_FROM_DEVICE);
 	else
 		BUG_ON(dir != DMA_TO_DEVICE);
->>>>>>> 25423f4b
 }
 
 /*
