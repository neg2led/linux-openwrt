--- conflicted
+++ resolved
@@ -669,11 +669,6 @@
 		schedule_preempt_disabled();
 
 		first = __mutex_waiter_is_first(lock, &waiter);
-<<<<<<< HEAD
-		if (first)
-			__mutex_set_flag(lock, MUTEX_FLAG_HANDOFF);
-=======
->>>>>>> 3b17187f
 
 		set_current_state(state);
 		/*
@@ -681,11 +676,7 @@
 		 * state back to RUNNING and fall through the next schedule(),
 		 * or we must see its unlock and acquire.
 		 */
-<<<<<<< HEAD
-		if (__mutex_trylock(lock) ||
-=======
 		if (__mutex_trylock_or_handoff(lock, first) ||
->>>>>>> 3b17187f
 		    (first && mutex_optimistic_spin(lock, ww_ctx, &waiter)))
 			break;
 
