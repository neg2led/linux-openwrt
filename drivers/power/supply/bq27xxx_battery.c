// SPDX-License-Identifier: GPL-2.0
/*
 * BQ27xxx battery driver
 *
 * Copyright (C) 2008 Rodolfo Giometti <giometti@linux.it>
 * Copyright (C) 2008 Eurotech S.p.A. <info@eurotech.it>
 * Copyright (C) 2010-2011 Lars-Peter Clausen <lars@metafoo.de>
 * Copyright (C) 2011 Pali Rohár <pali@kernel.org>
 * Copyright (C) 2017 Liam Breck <kernel@networkimprov.net>
 *
 * Based on a previous work by Copyright (C) 2008 Texas Instruments, Inc.
 *
 * Datasheets:
 * https://www.ti.com/product/bq27000
 * https://www.ti.com/product/bq27200
 * https://www.ti.com/product/bq27010
 * https://www.ti.com/product/bq27210
 * https://www.ti.com/product/bq27500
 * https://www.ti.com/product/bq27510-g1
 * https://www.ti.com/product/bq27510-g2
 * https://www.ti.com/product/bq27510-g3
 * https://www.ti.com/product/bq27520-g1
 * https://www.ti.com/product/bq27520-g2
 * https://www.ti.com/product/bq27520-g3
 * https://www.ti.com/product/bq27520-g4
 * https://www.ti.com/product/bq27530-g1
 * https://www.ti.com/product/bq27531-g1
 * https://www.ti.com/product/bq27541-g1
 * https://www.ti.com/product/bq27542-g1
 * https://www.ti.com/product/bq27546-g1
 * https://www.ti.com/product/bq27742-g1
 * https://www.ti.com/product/bq27545-g1
 * https://www.ti.com/product/bq27421-g1
 * https://www.ti.com/product/bq27425-g1
 * https://www.ti.com/product/bq27426
 * https://www.ti.com/product/bq27411-g1
 * https://www.ti.com/product/bq27441-g1
 * https://www.ti.com/product/bq27621-g1
 * https://www.ti.com/product/bq27z561
 * https://www.ti.com/product/bq28z610
 * https://www.ti.com/product/bq34z100-g1
 */

#include <linux/device.h>
#include <linux/module.h>
#include <linux/mutex.h>
#include <linux/param.h>
#include <linux/jiffies.h>
#include <linux/workqueue.h>
#include <linux/delay.h>
#include <linux/platform_device.h>
#include <linux/power_supply.h>
#include <linux/slab.h>
#include <linux/of.h>

#include <linux/power/bq27xxx_battery.h>

#define BQ27XXX_MANUFACTURER	"Texas Instruments"

/* BQ27XXX Flags */
#define BQ27XXX_FLAG_DSC	BIT(0)
#define BQ27XXX_FLAG_SOCF	BIT(1) /* State-of-Charge threshold final */
#define BQ27XXX_FLAG_SOC1	BIT(2) /* State-of-Charge threshold 1 */
#define BQ27XXX_FLAG_CFGUP	BIT(4)
#define BQ27XXX_FLAG_FC		BIT(9)
#define BQ27XXX_FLAG_OTD	BIT(14)
#define BQ27XXX_FLAG_OTC	BIT(15)
#define BQ27XXX_FLAG_UT		BIT(14)
#define BQ27XXX_FLAG_OT		BIT(15)

/* BQ27000 has different layout for Flags register */
#define BQ27000_FLAG_EDVF	BIT(0) /* Final End-of-Discharge-Voltage flag */
#define BQ27000_FLAG_EDV1	BIT(1) /* First End-of-Discharge-Voltage flag */
#define BQ27000_FLAG_CI		BIT(4) /* Capacity Inaccurate flag */
#define BQ27000_FLAG_FC		BIT(5)
#define BQ27000_FLAG_CHGS	BIT(7) /* Charge state flag */

/* BQ27Z561 has different layout for Flags register */
#define BQ27Z561_FLAG_FDC	BIT(4) /* Battery fully discharged */
#define BQ27Z561_FLAG_FC	BIT(5) /* Battery fully charged */
#define BQ27Z561_FLAG_DIS_CH	BIT(6) /* Battery is discharging */

/* control register params */
#define BQ27XXX_SEALED			0x20
#define BQ27XXX_SET_CFGUPDATE		0x13
#define BQ27XXX_SOFT_RESET		0x42
#define BQ27XXX_RESET			0x41

#define BQ27XXX_RS			(20) /* Resistor sense mOhm */
#define BQ27XXX_POWER_CONSTANT		(29200) /* 29.2 µV^2 * 1000 */
#define BQ27XXX_CURRENT_CONSTANT	(3570) /* 3.57 µV * 1000 */

#define INVALID_REG_ADDR	0xff

/*
 * bq27xxx_reg_index - Register names
 *
 * These are indexes into a device's register mapping array.
 */

enum bq27xxx_reg_index {
	BQ27XXX_REG_CTRL = 0,	/* Control */
	BQ27XXX_REG_TEMP,	/* Temperature */
	BQ27XXX_REG_INT_TEMP,	/* Internal Temperature */
	BQ27XXX_REG_VOLT,	/* Voltage */
	BQ27XXX_REG_AI,		/* Average Current */
	BQ27XXX_REG_FLAGS,	/* Flags */
	BQ27XXX_REG_TTE,	/* Time-to-Empty */
	BQ27XXX_REG_TTF,	/* Time-to-Full */
	BQ27XXX_REG_TTES,	/* Time-to-Empty Standby */
	BQ27XXX_REG_TTECP,	/* Time-to-Empty at Constant Power */
	BQ27XXX_REG_NAC,	/* Nominal Available Capacity */
	BQ27XXX_REG_FCC,	/* Full Charge Capacity */
	BQ27XXX_REG_CYCT,	/* Cycle Count */
	BQ27XXX_REG_AE,		/* Available Energy */
	BQ27XXX_REG_SOC,	/* State-of-Charge */
	BQ27XXX_REG_DCAP,	/* Design Capacity */
	BQ27XXX_REG_AP,		/* Average Power */
	BQ27XXX_DM_CTRL,	/* Block Data Control */
	BQ27XXX_DM_CLASS,	/* Data Class */
	BQ27XXX_DM_BLOCK,	/* Data Block */
	BQ27XXX_DM_DATA,	/* Block Data */
	BQ27XXX_DM_CKSUM,	/* Block Data Checksum */
	BQ27XXX_REG_MAX,	/* sentinel */
};

#define BQ27XXX_DM_REG_ROWS \
	[BQ27XXX_DM_CTRL] = 0x61,  \
	[BQ27XXX_DM_CLASS] = 0x3e, \
	[BQ27XXX_DM_BLOCK] = 0x3f, \
	[BQ27XXX_DM_DATA] = 0x40,  \
	[BQ27XXX_DM_CKSUM] = 0x60

/* Register mappings */
static u8
	bq27000_regs[BQ27XXX_REG_MAX] = {
		[BQ27XXX_REG_CTRL] = 0x00,
		[BQ27XXX_REG_TEMP] = 0x06,
		[BQ27XXX_REG_INT_TEMP] = INVALID_REG_ADDR,
		[BQ27XXX_REG_VOLT] = 0x08,
		[BQ27XXX_REG_AI] = 0x14,
		[BQ27XXX_REG_FLAGS] = 0x0a,
		[BQ27XXX_REG_TTE] = 0x16,
		[BQ27XXX_REG_TTF] = 0x18,
		[BQ27XXX_REG_TTES] = 0x1c,
		[BQ27XXX_REG_TTECP] = 0x26,
		[BQ27XXX_REG_NAC] = 0x0c,
		[BQ27XXX_REG_FCC] = 0x12,
		[BQ27XXX_REG_CYCT] = 0x2a,
		[BQ27XXX_REG_AE] = 0x22,
		[BQ27XXX_REG_SOC] = 0x0b,
		[BQ27XXX_REG_DCAP] = 0x76,
		[BQ27XXX_REG_AP] = 0x24,
		[BQ27XXX_DM_CTRL] = INVALID_REG_ADDR,
		[BQ27XXX_DM_CLASS] = INVALID_REG_ADDR,
		[BQ27XXX_DM_BLOCK] = INVALID_REG_ADDR,
		[BQ27XXX_DM_DATA] = INVALID_REG_ADDR,
		[BQ27XXX_DM_CKSUM] = INVALID_REG_ADDR,
	},
	bq27010_regs[BQ27XXX_REG_MAX] = {
		[BQ27XXX_REG_CTRL] = 0x00,
		[BQ27XXX_REG_TEMP] = 0x06,
		[BQ27XXX_REG_INT_TEMP] = INVALID_REG_ADDR,
		[BQ27XXX_REG_VOLT] = 0x08,
		[BQ27XXX_REG_AI] = 0x14,
		[BQ27XXX_REG_FLAGS] = 0x0a,
		[BQ27XXX_REG_TTE] = 0x16,
		[BQ27XXX_REG_TTF] = 0x18,
		[BQ27XXX_REG_TTES] = 0x1c,
		[BQ27XXX_REG_TTECP] = 0x26,
		[BQ27XXX_REG_NAC] = 0x0c,
		[BQ27XXX_REG_FCC] = 0x12,
		[BQ27XXX_REG_CYCT] = 0x2a,
		[BQ27XXX_REG_AE] = INVALID_REG_ADDR,
		[BQ27XXX_REG_SOC] = 0x0b,
		[BQ27XXX_REG_DCAP] = 0x76,
		[BQ27XXX_REG_AP] = INVALID_REG_ADDR,
		[BQ27XXX_DM_CTRL] = INVALID_REG_ADDR,
		[BQ27XXX_DM_CLASS] = INVALID_REG_ADDR,
		[BQ27XXX_DM_BLOCK] = INVALID_REG_ADDR,
		[BQ27XXX_DM_DATA] = INVALID_REG_ADDR,
		[BQ27XXX_DM_CKSUM] = INVALID_REG_ADDR,
	},
	bq2750x_regs[BQ27XXX_REG_MAX] = {
		[BQ27XXX_REG_CTRL] = 0x00,
		[BQ27XXX_REG_TEMP] = 0x06,
		[BQ27XXX_REG_INT_TEMP] = 0x28,
		[BQ27XXX_REG_VOLT] = 0x08,
		[BQ27XXX_REG_AI] = 0x14,
		[BQ27XXX_REG_FLAGS] = 0x0a,
		[BQ27XXX_REG_TTE] = 0x16,
		[BQ27XXX_REG_TTF] = INVALID_REG_ADDR,
		[BQ27XXX_REG_TTES] = 0x1a,
		[BQ27XXX_REG_TTECP] = INVALID_REG_ADDR,
		[BQ27XXX_REG_NAC] = 0x0c,
		[BQ27XXX_REG_FCC] = 0x12,
		[BQ27XXX_REG_CYCT] = 0x2a,
		[BQ27XXX_REG_AE] = INVALID_REG_ADDR,
		[BQ27XXX_REG_SOC] = 0x2c,
		[BQ27XXX_REG_DCAP] = 0x3c,
		[BQ27XXX_REG_AP] = INVALID_REG_ADDR,
		BQ27XXX_DM_REG_ROWS,
	},
#define bq2751x_regs bq27510g3_regs
#define bq2752x_regs bq27510g3_regs
	bq27500_regs[BQ27XXX_REG_MAX] = {
		[BQ27XXX_REG_CTRL] = 0x00,
		[BQ27XXX_REG_TEMP] = 0x06,
		[BQ27XXX_REG_INT_TEMP] = INVALID_REG_ADDR,
		[BQ27XXX_REG_VOLT] = 0x08,
		[BQ27XXX_REG_AI] = 0x14,
		[BQ27XXX_REG_FLAGS] = 0x0a,
		[BQ27XXX_REG_TTE] = 0x16,
		[BQ27XXX_REG_TTF] = 0x18,
		[BQ27XXX_REG_TTES] = 0x1c,
		[BQ27XXX_REG_TTECP] = 0x26,
		[BQ27XXX_REG_NAC] = 0x0c,
		[BQ27XXX_REG_FCC] = 0x12,
		[BQ27XXX_REG_CYCT] = 0x2a,
		[BQ27XXX_REG_AE] = 0x22,
		[BQ27XXX_REG_SOC] = 0x2c,
		[BQ27XXX_REG_DCAP] = 0x3c,
		[BQ27XXX_REG_AP] = 0x24,
		BQ27XXX_DM_REG_ROWS,
	},
#define bq27510g1_regs bq27500_regs
#define bq27510g2_regs bq27500_regs
	bq27510g3_regs[BQ27XXX_REG_MAX] = {
		[BQ27XXX_REG_CTRL] = 0x00,
		[BQ27XXX_REG_TEMP] = 0x06,
		[BQ27XXX_REG_INT_TEMP] = 0x28,
		[BQ27XXX_REG_VOLT] = 0x08,
		[BQ27XXX_REG_AI] = 0x14,
		[BQ27XXX_REG_FLAGS] = 0x0a,
		[BQ27XXX_REG_TTE] = 0x16,
		[BQ27XXX_REG_TTF] = INVALID_REG_ADDR,
		[BQ27XXX_REG_TTES] = 0x1a,
		[BQ27XXX_REG_TTECP] = INVALID_REG_ADDR,
		[BQ27XXX_REG_NAC] = 0x0c,
		[BQ27XXX_REG_FCC] = 0x12,
		[BQ27XXX_REG_CYCT] = 0x1e,
		[BQ27XXX_REG_AE] = INVALID_REG_ADDR,
		[BQ27XXX_REG_SOC] = 0x20,
		[BQ27XXX_REG_DCAP] = 0x2e,
		[BQ27XXX_REG_AP] = INVALID_REG_ADDR,
		BQ27XXX_DM_REG_ROWS,
	},
	bq27520g1_regs[BQ27XXX_REG_MAX] = {
		[BQ27XXX_REG_CTRL] = 0x00,
		[BQ27XXX_REG_TEMP] = 0x06,
		[BQ27XXX_REG_INT_TEMP] = INVALID_REG_ADDR,
		[BQ27XXX_REG_VOLT] = 0x08,
		[BQ27XXX_REG_AI] = 0x14,
		[BQ27XXX_REG_FLAGS] = 0x0a,
		[BQ27XXX_REG_TTE] = 0x16,
		[BQ27XXX_REG_TTF] = 0x18,
		[BQ27XXX_REG_TTES] = 0x1c,
		[BQ27XXX_REG_TTECP] = 0x26,
		[BQ27XXX_REG_NAC] = 0x0c,
		[BQ27XXX_REG_FCC] = 0x12,
		[BQ27XXX_REG_CYCT] = INVALID_REG_ADDR,
		[BQ27XXX_REG_AE] = 0x22,
		[BQ27XXX_REG_SOC] = 0x2c,
		[BQ27XXX_REG_DCAP] = 0x3c,
		[BQ27XXX_REG_AP] = 0x24,
		BQ27XXX_DM_REG_ROWS,
	},
	bq27520g2_regs[BQ27XXX_REG_MAX] = {
		[BQ27XXX_REG_CTRL] = 0x00,
		[BQ27XXX_REG_TEMP] = 0x06,
		[BQ27XXX_REG_INT_TEMP] = 0x36,
		[BQ27XXX_REG_VOLT] = 0x08,
		[BQ27XXX_REG_AI] = 0x14,
		[BQ27XXX_REG_FLAGS] = 0x0a,
		[BQ27XXX_REG_TTE] = 0x16,
		[BQ27XXX_REG_TTF] = 0x18,
		[BQ27XXX_REG_TTES] = 0x1c,
		[BQ27XXX_REG_TTECP] = 0x26,
		[BQ27XXX_REG_NAC] = 0x0c,
		[BQ27XXX_REG_FCC] = 0x12,
		[BQ27XXX_REG_CYCT] = 0x2a,
		[BQ27XXX_REG_AE] = 0x22,
		[BQ27XXX_REG_SOC] = 0x2c,
		[BQ27XXX_REG_DCAP] = 0x3c,
		[BQ27XXX_REG_AP] = 0x24,
		BQ27XXX_DM_REG_ROWS,
	},
	bq27520g3_regs[BQ27XXX_REG_MAX] = {
		[BQ27XXX_REG_CTRL] = 0x00,
		[BQ27XXX_REG_TEMP] = 0x06,
		[BQ27XXX_REG_INT_TEMP] = 0x36,
		[BQ27XXX_REG_VOLT] = 0x08,
		[BQ27XXX_REG_AI] = 0x14,
		[BQ27XXX_REG_FLAGS] = 0x0a,
		[BQ27XXX_REG_TTE] = 0x16,
		[BQ27XXX_REG_TTF] = INVALID_REG_ADDR,
		[BQ27XXX_REG_TTES] = 0x1c,
		[BQ27XXX_REG_TTECP] = 0x26,
		[BQ27XXX_REG_NAC] = 0x0c,
		[BQ27XXX_REG_FCC] = 0x12,
		[BQ27XXX_REG_CYCT] = 0x2a,
		[BQ27XXX_REG_AE] = 0x22,
		[BQ27XXX_REG_SOC] = 0x2c,
		[BQ27XXX_REG_DCAP] = 0x3c,
		[BQ27XXX_REG_AP] = 0x24,
		BQ27XXX_DM_REG_ROWS,
	},
	bq27520g4_regs[BQ27XXX_REG_MAX] = {
		[BQ27XXX_REG_CTRL] = 0x00,
		[BQ27XXX_REG_TEMP] = 0x06,
		[BQ27XXX_REG_INT_TEMP] = 0x28,
		[BQ27XXX_REG_VOLT] = 0x08,
		[BQ27XXX_REG_AI] = 0x14,
		[BQ27XXX_REG_FLAGS] = 0x0a,
		[BQ27XXX_REG_TTE] = 0x16,
		[BQ27XXX_REG_TTF] = INVALID_REG_ADDR,
		[BQ27XXX_REG_TTES] = 0x1c,
		[BQ27XXX_REG_TTECP] = INVALID_REG_ADDR,
		[BQ27XXX_REG_NAC] = 0x0c,
		[BQ27XXX_REG_FCC] = 0x12,
		[BQ27XXX_REG_CYCT] = 0x1e,
		[BQ27XXX_REG_AE] = INVALID_REG_ADDR,
		[BQ27XXX_REG_SOC] = 0x20,
		[BQ27XXX_REG_DCAP] = INVALID_REG_ADDR,
		[BQ27XXX_REG_AP] = INVALID_REG_ADDR,
		BQ27XXX_DM_REG_ROWS,
	},
	bq27521_regs[BQ27XXX_REG_MAX] = {
		[BQ27XXX_REG_CTRL] = 0x02,
		[BQ27XXX_REG_TEMP] = 0x0a,
		[BQ27XXX_REG_INT_TEMP] = INVALID_REG_ADDR,
		[BQ27XXX_REG_VOLT] = 0x0c,
		[BQ27XXX_REG_AI] = 0x0e,
		[BQ27XXX_REG_FLAGS] = 0x08,
		[BQ27XXX_REG_TTE] = INVALID_REG_ADDR,
		[BQ27XXX_REG_TTF] = INVALID_REG_ADDR,
		[BQ27XXX_REG_TTES] = INVALID_REG_ADDR,
		[BQ27XXX_REG_TTECP] = INVALID_REG_ADDR,
		[BQ27XXX_REG_NAC] = INVALID_REG_ADDR,
		[BQ27XXX_REG_FCC] = INVALID_REG_ADDR,
		[BQ27XXX_REG_CYCT] = INVALID_REG_ADDR,
		[BQ27XXX_REG_AE] = INVALID_REG_ADDR,
		[BQ27XXX_REG_SOC] = INVALID_REG_ADDR,
		[BQ27XXX_REG_DCAP] = INVALID_REG_ADDR,
		[BQ27XXX_REG_AP] = INVALID_REG_ADDR,
		[BQ27XXX_DM_CTRL] = INVALID_REG_ADDR,
		[BQ27XXX_DM_CLASS] = INVALID_REG_ADDR,
		[BQ27XXX_DM_BLOCK] = INVALID_REG_ADDR,
		[BQ27XXX_DM_DATA] = INVALID_REG_ADDR,
		[BQ27XXX_DM_CKSUM] = INVALID_REG_ADDR,
	},
	bq27530_regs[BQ27XXX_REG_MAX] = {
		[BQ27XXX_REG_CTRL] = 0x00,
		[BQ27XXX_REG_TEMP] = 0x06,
		[BQ27XXX_REG_INT_TEMP] = 0x32,
		[BQ27XXX_REG_VOLT] = 0x08,
		[BQ27XXX_REG_AI] = 0x14,
		[BQ27XXX_REG_FLAGS] = 0x0a,
		[BQ27XXX_REG_TTE] = 0x16,
		[BQ27XXX_REG_TTF] = INVALID_REG_ADDR,
		[BQ27XXX_REG_TTES] = INVALID_REG_ADDR,
		[BQ27XXX_REG_TTECP] = INVALID_REG_ADDR,
		[BQ27XXX_REG_NAC] = 0x0c,
		[BQ27XXX_REG_FCC] = 0x12,
		[BQ27XXX_REG_CYCT] = 0x2a,
		[BQ27XXX_REG_AE] = INVALID_REG_ADDR,
		[BQ27XXX_REG_SOC] = 0x2c,
		[BQ27XXX_REG_DCAP] = INVALID_REG_ADDR,
		[BQ27XXX_REG_AP] = 0x24,
		BQ27XXX_DM_REG_ROWS,
	},
#define bq27531_regs bq27530_regs
	bq27541_regs[BQ27XXX_REG_MAX] = {
		[BQ27XXX_REG_CTRL] = 0x00,
		[BQ27XXX_REG_TEMP] = 0x06,
		[BQ27XXX_REG_INT_TEMP] = 0x28,
		[BQ27XXX_REG_VOLT] = 0x08,
		[BQ27XXX_REG_AI] = 0x14,
		[BQ27XXX_REG_FLAGS] = 0x0a,
		[BQ27XXX_REG_TTE] = 0x16,
		[BQ27XXX_REG_TTF] = INVALID_REG_ADDR,
		[BQ27XXX_REG_TTES] = INVALID_REG_ADDR,
		[BQ27XXX_REG_TTECP] = INVALID_REG_ADDR,
		[BQ27XXX_REG_NAC] = 0x0c,
		[BQ27XXX_REG_FCC] = 0x12,
		[BQ27XXX_REG_CYCT] = 0x2a,
		[BQ27XXX_REG_AE] = INVALID_REG_ADDR,
		[BQ27XXX_REG_SOC] = 0x2c,
		[BQ27XXX_REG_DCAP] = 0x3c,
		[BQ27XXX_REG_AP] = 0x24,
		BQ27XXX_DM_REG_ROWS,
	},
#define bq27542_regs bq27541_regs
#define bq27546_regs bq27541_regs
#define bq27742_regs bq27541_regs
	bq27545_regs[BQ27XXX_REG_MAX] = {
		[BQ27XXX_REG_CTRL] = 0x00,
		[BQ27XXX_REG_TEMP] = 0x06,
		[BQ27XXX_REG_INT_TEMP] = 0x28,
		[BQ27XXX_REG_VOLT] = 0x08,
		[BQ27XXX_REG_AI] = 0x14,
		[BQ27XXX_REG_FLAGS] = 0x0a,
		[BQ27XXX_REG_TTE] = 0x16,
		[BQ27XXX_REG_TTF] = INVALID_REG_ADDR,
		[BQ27XXX_REG_TTES] = INVALID_REG_ADDR,
		[BQ27XXX_REG_TTECP] = INVALID_REG_ADDR,
		[BQ27XXX_REG_NAC] = 0x0c,
		[BQ27XXX_REG_FCC] = 0x12,
		[BQ27XXX_REG_CYCT] = 0x2a,
		[BQ27XXX_REG_AE] = INVALID_REG_ADDR,
		[BQ27XXX_REG_SOC] = 0x2c,
		[BQ27XXX_REG_DCAP] = INVALID_REG_ADDR,
		[BQ27XXX_REG_AP] = 0x24,
		BQ27XXX_DM_REG_ROWS,
	},
	bq27421_regs[BQ27XXX_REG_MAX] = {
		[BQ27XXX_REG_CTRL] = 0x00,
		[BQ27XXX_REG_TEMP] = 0x02,
		[BQ27XXX_REG_INT_TEMP] = 0x1e,
		[BQ27XXX_REG_VOLT] = 0x04,
		[BQ27XXX_REG_AI] = 0x10,
		[BQ27XXX_REG_FLAGS] = 0x06,
		[BQ27XXX_REG_TTE] = INVALID_REG_ADDR,
		[BQ27XXX_REG_TTF] = INVALID_REG_ADDR,
		[BQ27XXX_REG_TTES] = INVALID_REG_ADDR,
		[BQ27XXX_REG_TTECP] = INVALID_REG_ADDR,
		[BQ27XXX_REG_NAC] = 0x08,
		[BQ27XXX_REG_FCC] = 0x0e,
		[BQ27XXX_REG_CYCT] = INVALID_REG_ADDR,
		[BQ27XXX_REG_AE] = INVALID_REG_ADDR,
		[BQ27XXX_REG_SOC] = 0x1c,
		[BQ27XXX_REG_DCAP] = 0x3c,
		[BQ27XXX_REG_AP] = 0x18,
		BQ27XXX_DM_REG_ROWS,
	},
#define bq27411_regs bq27421_regs
#define bq27425_regs bq27421_regs
#define bq27426_regs bq27421_regs
#define bq27441_regs bq27421_regs
#define bq27621_regs bq27421_regs
	bq27z561_regs[BQ27XXX_REG_MAX] = {
		[BQ27XXX_REG_CTRL] = 0x00,
		[BQ27XXX_REG_TEMP] = 0x06,
		[BQ27XXX_REG_INT_TEMP] = INVALID_REG_ADDR,
		[BQ27XXX_REG_VOLT] = 0x08,
		[BQ27XXX_REG_AI] = 0x14,
		[BQ27XXX_REG_FLAGS] = 0x0a,
		[BQ27XXX_REG_TTE] = 0x16,
		[BQ27XXX_REG_TTF] = 0x18,
		[BQ27XXX_REG_TTES] = INVALID_REG_ADDR,
		[BQ27XXX_REG_TTECP] = INVALID_REG_ADDR,
		[BQ27XXX_REG_NAC] = INVALID_REG_ADDR,
		[BQ27XXX_REG_FCC] = 0x12,
		[BQ27XXX_REG_CYCT] = 0x2a,
		[BQ27XXX_REG_AE] = 0x22,
		[BQ27XXX_REG_SOC] = 0x2c,
		[BQ27XXX_REG_DCAP] = 0x3c,
		[BQ27XXX_REG_AP] = 0x22,
		BQ27XXX_DM_REG_ROWS,
	},
	bq28z610_regs[BQ27XXX_REG_MAX] = {
		[BQ27XXX_REG_CTRL] = 0x00,
		[BQ27XXX_REG_TEMP] = 0x06,
		[BQ27XXX_REG_INT_TEMP] = INVALID_REG_ADDR,
		[BQ27XXX_REG_VOLT] = 0x08,
		[BQ27XXX_REG_AI] = 0x14,
		[BQ27XXX_REG_FLAGS] = 0x0a,
		[BQ27XXX_REG_TTE] = 0x16,
		[BQ27XXX_REG_TTF] = 0x18,
		[BQ27XXX_REG_TTES] = INVALID_REG_ADDR,
		[BQ27XXX_REG_TTECP] = INVALID_REG_ADDR,
		[BQ27XXX_REG_NAC] = INVALID_REG_ADDR,
		[BQ27XXX_REG_FCC] = 0x12,
		[BQ27XXX_REG_CYCT] = 0x2a,
		[BQ27XXX_REG_AE] = 0x22,
		[BQ27XXX_REG_SOC] = 0x2c,
		[BQ27XXX_REG_DCAP] = 0x3c,
		[BQ27XXX_REG_AP] = 0x22,
		BQ27XXX_DM_REG_ROWS,
	},
	bq34z100_regs[BQ27XXX_REG_MAX] = {
		[BQ27XXX_REG_CTRL] = 0x00,
		[BQ27XXX_REG_TEMP] = 0x0c,
		[BQ27XXX_REG_INT_TEMP] = 0x2a,
		[BQ27XXX_REG_VOLT] = 0x08,
		[BQ27XXX_REG_AI] = 0x0a,
		[BQ27XXX_REG_FLAGS] = 0x0e,
		[BQ27XXX_REG_TTE] = 0x18,
		[BQ27XXX_REG_TTF] = 0x1a,
		[BQ27XXX_REG_TTES] = 0x1e,
		[BQ27XXX_REG_TTECP] = INVALID_REG_ADDR,
		[BQ27XXX_REG_NAC] = INVALID_REG_ADDR,
		[BQ27XXX_REG_FCC] = 0x06,
		[BQ27XXX_REG_CYCT] = 0x2c,
		[BQ27XXX_REG_AE] = 0x24,
		[BQ27XXX_REG_SOC] = 0x02,
		[BQ27XXX_REG_DCAP] = 0x3c,
		[BQ27XXX_REG_AP] = 0x22,
		BQ27XXX_DM_REG_ROWS,
	};

static enum power_supply_property bq27000_props[] = {
	POWER_SUPPLY_PROP_STATUS,
	POWER_SUPPLY_PROP_PRESENT,
	POWER_SUPPLY_PROP_VOLTAGE_NOW,
	POWER_SUPPLY_PROP_CURRENT_NOW,
	POWER_SUPPLY_PROP_CAPACITY,
	POWER_SUPPLY_PROP_CAPACITY_LEVEL,
	POWER_SUPPLY_PROP_TEMP,
	POWER_SUPPLY_PROP_TIME_TO_EMPTY_NOW,
	POWER_SUPPLY_PROP_TIME_TO_EMPTY_AVG,
	POWER_SUPPLY_PROP_TIME_TO_FULL_NOW,
	POWER_SUPPLY_PROP_TECHNOLOGY,
	POWER_SUPPLY_PROP_CHARGE_FULL,
	POWER_SUPPLY_PROP_CHARGE_NOW,
	POWER_SUPPLY_PROP_CHARGE_FULL_DESIGN,
	POWER_SUPPLY_PROP_CYCLE_COUNT,
	POWER_SUPPLY_PROP_ENERGY_NOW,
	POWER_SUPPLY_PROP_POWER_AVG,
	POWER_SUPPLY_PROP_HEALTH,
	POWER_SUPPLY_PROP_MANUFACTURER,
};

static enum power_supply_property bq27010_props[] = {
	POWER_SUPPLY_PROP_STATUS,
	POWER_SUPPLY_PROP_PRESENT,
	POWER_SUPPLY_PROP_VOLTAGE_NOW,
	POWER_SUPPLY_PROP_CURRENT_NOW,
	POWER_SUPPLY_PROP_CAPACITY,
	POWER_SUPPLY_PROP_CAPACITY_LEVEL,
	POWER_SUPPLY_PROP_TEMP,
	POWER_SUPPLY_PROP_TIME_TO_EMPTY_NOW,
	POWER_SUPPLY_PROP_TIME_TO_EMPTY_AVG,
	POWER_SUPPLY_PROP_TIME_TO_FULL_NOW,
	POWER_SUPPLY_PROP_TECHNOLOGY,
	POWER_SUPPLY_PROP_CHARGE_FULL,
	POWER_SUPPLY_PROP_CHARGE_NOW,
	POWER_SUPPLY_PROP_CHARGE_FULL_DESIGN,
	POWER_SUPPLY_PROP_CYCLE_COUNT,
	POWER_SUPPLY_PROP_HEALTH,
	POWER_SUPPLY_PROP_MANUFACTURER,
};

#define bq2750x_props bq27510g3_props
#define bq2751x_props bq27510g3_props
#define bq2752x_props bq27510g3_props

static enum power_supply_property bq27500_props[] = {
	POWER_SUPPLY_PROP_STATUS,
	POWER_SUPPLY_PROP_PRESENT,
	POWER_SUPPLY_PROP_VOLTAGE_NOW,
	POWER_SUPPLY_PROP_CURRENT_NOW,
	POWER_SUPPLY_PROP_CAPACITY,
	POWER_SUPPLY_PROP_CAPACITY_LEVEL,
	POWER_SUPPLY_PROP_TEMP,
	POWER_SUPPLY_PROP_TIME_TO_EMPTY_NOW,
	POWER_SUPPLY_PROP_TIME_TO_FULL_NOW,
	POWER_SUPPLY_PROP_TECHNOLOGY,
	POWER_SUPPLY_PROP_CHARGE_FULL,
	POWER_SUPPLY_PROP_CHARGE_NOW,
	POWER_SUPPLY_PROP_CHARGE_FULL_DESIGN,
	POWER_SUPPLY_PROP_CYCLE_COUNT,
	POWER_SUPPLY_PROP_ENERGY_NOW,
	POWER_SUPPLY_PROP_POWER_AVG,
	POWER_SUPPLY_PROP_HEALTH,
	POWER_SUPPLY_PROP_MANUFACTURER,
};
#define bq27510g1_props bq27500_props
#define bq27510g2_props bq27500_props

static enum power_supply_property bq27510g3_props[] = {
	POWER_SUPPLY_PROP_STATUS,
	POWER_SUPPLY_PROP_PRESENT,
	POWER_SUPPLY_PROP_VOLTAGE_NOW,
	POWER_SUPPLY_PROP_CURRENT_NOW,
	POWER_SUPPLY_PROP_CAPACITY,
	POWER_SUPPLY_PROP_CAPACITY_LEVEL,
	POWER_SUPPLY_PROP_TEMP,
	POWER_SUPPLY_PROP_TIME_TO_EMPTY_NOW,
	POWER_SUPPLY_PROP_TECHNOLOGY,
	POWER_SUPPLY_PROP_CHARGE_FULL,
	POWER_SUPPLY_PROP_CHARGE_NOW,
	POWER_SUPPLY_PROP_CHARGE_FULL_DESIGN,
	POWER_SUPPLY_PROP_CYCLE_COUNT,
	POWER_SUPPLY_PROP_HEALTH,
	POWER_SUPPLY_PROP_MANUFACTURER,
};

static enum power_supply_property bq27520g1_props[] = {
	POWER_SUPPLY_PROP_STATUS,
	POWER_SUPPLY_PROP_PRESENT,
	POWER_SUPPLY_PROP_VOLTAGE_NOW,
	POWER_SUPPLY_PROP_CURRENT_NOW,
	POWER_SUPPLY_PROP_CAPACITY,
	POWER_SUPPLY_PROP_CAPACITY_LEVEL,
	POWER_SUPPLY_PROP_TEMP,
	POWER_SUPPLY_PROP_TIME_TO_EMPTY_NOW,
	POWER_SUPPLY_PROP_TIME_TO_FULL_NOW,
	POWER_SUPPLY_PROP_TECHNOLOGY,
	POWER_SUPPLY_PROP_CHARGE_FULL,
	POWER_SUPPLY_PROP_CHARGE_NOW,
	POWER_SUPPLY_PROP_CHARGE_FULL_DESIGN,
	POWER_SUPPLY_PROP_ENERGY_NOW,
	POWER_SUPPLY_PROP_POWER_AVG,
	POWER_SUPPLY_PROP_HEALTH,
	POWER_SUPPLY_PROP_MANUFACTURER,
};

#define bq27520g2_props bq27500_props

static enum power_supply_property bq27520g3_props[] = {
	POWER_SUPPLY_PROP_STATUS,
	POWER_SUPPLY_PROP_PRESENT,
	POWER_SUPPLY_PROP_VOLTAGE_NOW,
	POWER_SUPPLY_PROP_CURRENT_NOW,
	POWER_SUPPLY_PROP_CAPACITY,
	POWER_SUPPLY_PROP_CAPACITY_LEVEL,
	POWER_SUPPLY_PROP_TEMP,
	POWER_SUPPLY_PROP_TIME_TO_EMPTY_NOW,
	POWER_SUPPLY_PROP_TECHNOLOGY,
	POWER_SUPPLY_PROP_CHARGE_FULL,
	POWER_SUPPLY_PROP_CHARGE_NOW,
	POWER_SUPPLY_PROP_CHARGE_FULL_DESIGN,
	POWER_SUPPLY_PROP_CYCLE_COUNT,
	POWER_SUPPLY_PROP_ENERGY_NOW,
	POWER_SUPPLY_PROP_POWER_AVG,
	POWER_SUPPLY_PROP_HEALTH,
	POWER_SUPPLY_PROP_MANUFACTURER,
};

static enum power_supply_property bq27520g4_props[] = {
	POWER_SUPPLY_PROP_STATUS,
	POWER_SUPPLY_PROP_PRESENT,
	POWER_SUPPLY_PROP_VOLTAGE_NOW,
	POWER_SUPPLY_PROP_CURRENT_NOW,
	POWER_SUPPLY_PROP_CAPACITY,
	POWER_SUPPLY_PROP_CAPACITY_LEVEL,
	POWER_SUPPLY_PROP_TEMP,
	POWER_SUPPLY_PROP_TIME_TO_EMPTY_NOW,
	POWER_SUPPLY_PROP_TECHNOLOGY,
	POWER_SUPPLY_PROP_CHARGE_FULL,
	POWER_SUPPLY_PROP_CHARGE_NOW,
	POWER_SUPPLY_PROP_CYCLE_COUNT,
	POWER_SUPPLY_PROP_HEALTH,
	POWER_SUPPLY_PROP_MANUFACTURER,
};

static enum power_supply_property bq27521_props[] = {
	POWER_SUPPLY_PROP_STATUS,
	POWER_SUPPLY_PROP_PRESENT,
	POWER_SUPPLY_PROP_VOLTAGE_NOW,
	POWER_SUPPLY_PROP_CURRENT_NOW,
	POWER_SUPPLY_PROP_TEMP,
	POWER_SUPPLY_PROP_TECHNOLOGY,
};

static enum power_supply_property bq27530_props[] = {
	POWER_SUPPLY_PROP_STATUS,
	POWER_SUPPLY_PROP_PRESENT,
	POWER_SUPPLY_PROP_VOLTAGE_NOW,
	POWER_SUPPLY_PROP_CURRENT_NOW,
	POWER_SUPPLY_PROP_CAPACITY,
	POWER_SUPPLY_PROP_CAPACITY_LEVEL,
	POWER_SUPPLY_PROP_TEMP,
	POWER_SUPPLY_PROP_TIME_TO_EMPTY_NOW,
	POWER_SUPPLY_PROP_TECHNOLOGY,
	POWER_SUPPLY_PROP_CHARGE_FULL,
	POWER_SUPPLY_PROP_CHARGE_NOW,
	POWER_SUPPLY_PROP_POWER_AVG,
	POWER_SUPPLY_PROP_HEALTH,
	POWER_SUPPLY_PROP_CYCLE_COUNT,
	POWER_SUPPLY_PROP_MANUFACTURER,
};
#define bq27531_props bq27530_props

static enum power_supply_property bq27541_props[] = {
	POWER_SUPPLY_PROP_STATUS,
	POWER_SUPPLY_PROP_PRESENT,
	POWER_SUPPLY_PROP_VOLTAGE_NOW,
	POWER_SUPPLY_PROP_CURRENT_NOW,
	POWER_SUPPLY_PROP_CAPACITY,
	POWER_SUPPLY_PROP_CAPACITY_LEVEL,
	POWER_SUPPLY_PROP_TEMP,
	POWER_SUPPLY_PROP_TIME_TO_EMPTY_NOW,
	POWER_SUPPLY_PROP_TECHNOLOGY,
	POWER_SUPPLY_PROP_CHARGE_FULL,
	POWER_SUPPLY_PROP_CHARGE_NOW,
	POWER_SUPPLY_PROP_CHARGE_FULL_DESIGN,
	POWER_SUPPLY_PROP_CYCLE_COUNT,
	POWER_SUPPLY_PROP_POWER_AVG,
	POWER_SUPPLY_PROP_HEALTH,
	POWER_SUPPLY_PROP_MANUFACTURER,
};
#define bq27542_props bq27541_props
#define bq27546_props bq27541_props
#define bq27742_props bq27541_props

static enum power_supply_property bq27545_props[] = {
	POWER_SUPPLY_PROP_STATUS,
	POWER_SUPPLY_PROP_PRESENT,
	POWER_SUPPLY_PROP_VOLTAGE_NOW,
	POWER_SUPPLY_PROP_CURRENT_NOW,
	POWER_SUPPLY_PROP_CAPACITY,
	POWER_SUPPLY_PROP_CAPACITY_LEVEL,
	POWER_SUPPLY_PROP_TEMP,
	POWER_SUPPLY_PROP_TIME_TO_EMPTY_NOW,
	POWER_SUPPLY_PROP_TECHNOLOGY,
	POWER_SUPPLY_PROP_CHARGE_FULL,
	POWER_SUPPLY_PROP_CHARGE_NOW,
	POWER_SUPPLY_PROP_HEALTH,
	POWER_SUPPLY_PROP_CYCLE_COUNT,
	POWER_SUPPLY_PROP_POWER_AVG,
	POWER_SUPPLY_PROP_MANUFACTURER,
};

static enum power_supply_property bq27421_props[] = {
	POWER_SUPPLY_PROP_STATUS,
	POWER_SUPPLY_PROP_PRESENT,
	POWER_SUPPLY_PROP_VOLTAGE_NOW,
	POWER_SUPPLY_PROP_CURRENT_NOW,
	POWER_SUPPLY_PROP_CAPACITY,
	POWER_SUPPLY_PROP_CAPACITY_LEVEL,
	POWER_SUPPLY_PROP_TEMP,
	POWER_SUPPLY_PROP_TECHNOLOGY,
	POWER_SUPPLY_PROP_CHARGE_FULL,
	POWER_SUPPLY_PROP_CHARGE_NOW,
	POWER_SUPPLY_PROP_CHARGE_FULL_DESIGN,
	POWER_SUPPLY_PROP_MANUFACTURER,
};
#define bq27411_props bq27421_props
#define bq27425_props bq27421_props
#define bq27426_props bq27421_props
#define bq27441_props bq27421_props
#define bq27621_props bq27421_props

static enum power_supply_property bq27z561_props[] = {
	POWER_SUPPLY_PROP_STATUS,
	POWER_SUPPLY_PROP_PRESENT,
	POWER_SUPPLY_PROP_VOLTAGE_NOW,
	POWER_SUPPLY_PROP_CURRENT_NOW,
	POWER_SUPPLY_PROP_CAPACITY,
	POWER_SUPPLY_PROP_CAPACITY_LEVEL,
	POWER_SUPPLY_PROP_TEMP,
	POWER_SUPPLY_PROP_TIME_TO_EMPTY_NOW,
	POWER_SUPPLY_PROP_TIME_TO_FULL_NOW,
	POWER_SUPPLY_PROP_TECHNOLOGY,
	POWER_SUPPLY_PROP_CHARGE_FULL,
	POWER_SUPPLY_PROP_CHARGE_FULL_DESIGN,
	POWER_SUPPLY_PROP_CYCLE_COUNT,
	POWER_SUPPLY_PROP_POWER_AVG,
	POWER_SUPPLY_PROP_HEALTH,
	POWER_SUPPLY_PROP_MANUFACTURER,
};

static enum power_supply_property bq28z610_props[] = {
	POWER_SUPPLY_PROP_STATUS,
	POWER_SUPPLY_PROP_PRESENT,
	POWER_SUPPLY_PROP_VOLTAGE_NOW,
	POWER_SUPPLY_PROP_CURRENT_NOW,
	POWER_SUPPLY_PROP_CAPACITY,
	POWER_SUPPLY_PROP_CAPACITY_LEVEL,
	POWER_SUPPLY_PROP_TEMP,
	POWER_SUPPLY_PROP_TIME_TO_EMPTY_NOW,
	POWER_SUPPLY_PROP_TIME_TO_FULL_NOW,
	POWER_SUPPLY_PROP_TECHNOLOGY,
	POWER_SUPPLY_PROP_CHARGE_FULL,
	POWER_SUPPLY_PROP_CHARGE_FULL_DESIGN,
	POWER_SUPPLY_PROP_CYCLE_COUNT,
	POWER_SUPPLY_PROP_POWER_AVG,
	POWER_SUPPLY_PROP_HEALTH,
	POWER_SUPPLY_PROP_MANUFACTURER,
};

static enum power_supply_property bq34z100_props[] = {
	POWER_SUPPLY_PROP_STATUS,
	POWER_SUPPLY_PROP_PRESENT,
	POWER_SUPPLY_PROP_VOLTAGE_NOW,
	POWER_SUPPLY_PROP_CURRENT_NOW,
	POWER_SUPPLY_PROP_CAPACITY,
	POWER_SUPPLY_PROP_CAPACITY_LEVEL,
	POWER_SUPPLY_PROP_TEMP,
	POWER_SUPPLY_PROP_TIME_TO_EMPTY_NOW,
	POWER_SUPPLY_PROP_TIME_TO_EMPTY_AVG,
	POWER_SUPPLY_PROP_TIME_TO_FULL_NOW,
	POWER_SUPPLY_PROP_TECHNOLOGY,
	POWER_SUPPLY_PROP_CHARGE_FULL,
	POWER_SUPPLY_PROP_CHARGE_FULL_DESIGN,
	POWER_SUPPLY_PROP_CYCLE_COUNT,
	POWER_SUPPLY_PROP_ENERGY_NOW,
	POWER_SUPPLY_PROP_POWER_AVG,
	POWER_SUPPLY_PROP_HEALTH,
	POWER_SUPPLY_PROP_MANUFACTURER,
};

struct bq27xxx_dm_reg {
	u8 subclass_id;
	u8 offset;
	u8 bytes;
	u16 min, max;
};

enum bq27xxx_dm_reg_id {
	BQ27XXX_DM_DESIGN_CAPACITY = 0,
	BQ27XXX_DM_DESIGN_ENERGY,
	BQ27XXX_DM_TERMINATE_VOLTAGE,
};

#define bq27000_dm_regs 0
#define bq27010_dm_regs 0
#define bq2750x_dm_regs 0
#define bq2751x_dm_regs 0
#define bq2752x_dm_regs 0

#if 0 /* not yet tested */
static struct bq27xxx_dm_reg bq27500_dm_regs[] = {
	[BQ27XXX_DM_DESIGN_CAPACITY]   = { 48, 10, 2,    0, 65535 },
	[BQ27XXX_DM_DESIGN_ENERGY]     = { }, /* missing on chip */
	[BQ27XXX_DM_TERMINATE_VOLTAGE] = { 80, 48, 2, 1000, 32767 },
};
#else
#define bq27500_dm_regs 0
#endif

/* todo create data memory definitions from datasheets and test on chips */
#define bq27510g1_dm_regs 0
#define bq27510g2_dm_regs 0
#define bq27510g3_dm_regs 0
#define bq27520g1_dm_regs 0
#define bq27520g2_dm_regs 0
#define bq27520g3_dm_regs 0
#define bq27520g4_dm_regs 0
#define bq27521_dm_regs 0
#define bq27530_dm_regs 0
#define bq27531_dm_regs 0
#define bq27541_dm_regs 0
#define bq27542_dm_regs 0
#define bq27546_dm_regs 0
#define bq27742_dm_regs 0

#if 0 /* not yet tested */
static struct bq27xxx_dm_reg bq27545_dm_regs[] = {
	[BQ27XXX_DM_DESIGN_CAPACITY]   = { 48, 23, 2,    0, 32767 },
	[BQ27XXX_DM_DESIGN_ENERGY]     = { 48, 25, 2,    0, 32767 },
	[BQ27XXX_DM_TERMINATE_VOLTAGE] = { 80, 67, 2, 2800,  3700 },
};
#else
#define bq27545_dm_regs 0
#endif

static struct bq27xxx_dm_reg bq27411_dm_regs[] = {
	[BQ27XXX_DM_DESIGN_CAPACITY]   = { 82, 10, 2,    0, 32767 },
	[BQ27XXX_DM_DESIGN_ENERGY]     = { 82, 12, 2,    0, 32767 },
	[BQ27XXX_DM_TERMINATE_VOLTAGE] = { 82, 16, 2, 2800,  3700 },
};

static struct bq27xxx_dm_reg bq27421_dm_regs[] = {
	[BQ27XXX_DM_DESIGN_CAPACITY]   = { 82, 10, 2,    0,  8000 },
	[BQ27XXX_DM_DESIGN_ENERGY]     = { 82, 12, 2,    0, 32767 },
	[BQ27XXX_DM_TERMINATE_VOLTAGE] = { 82, 16, 2, 2500,  3700 },
};

static struct bq27xxx_dm_reg bq27425_dm_regs[] = {
	[BQ27XXX_DM_DESIGN_CAPACITY]   = { 82, 12, 2,    0, 32767 },
	[BQ27XXX_DM_DESIGN_ENERGY]     = { 82, 14, 2,    0, 32767 },
	[BQ27XXX_DM_TERMINATE_VOLTAGE] = { 82, 18, 2, 2800,  3700 },
};

static struct bq27xxx_dm_reg bq27426_dm_regs[] = {
	[BQ27XXX_DM_DESIGN_CAPACITY]   = { 82,  6, 2,    0,  8000 },
	[BQ27XXX_DM_DESIGN_ENERGY]     = { 82,  8, 2,    0, 32767 },
	[BQ27XXX_DM_TERMINATE_VOLTAGE] = { 82, 10, 2, 2500,  3700 },
};

#if 0 /* not yet tested */
#define bq27441_dm_regs bq27421_dm_regs
#else
#define bq27441_dm_regs 0
#endif

#if 0 /* not yet tested */
static struct bq27xxx_dm_reg bq27621_dm_regs[] = {
	[BQ27XXX_DM_DESIGN_CAPACITY]   = { 82, 3, 2,    0,  8000 },
	[BQ27XXX_DM_DESIGN_ENERGY]     = { 82, 5, 2,    0, 32767 },
	[BQ27XXX_DM_TERMINATE_VOLTAGE] = { 82, 9, 2, 2500,  3700 },
};
#else
#define bq27621_dm_regs 0
#endif

#define bq27z561_dm_regs 0
#define bq28z610_dm_regs 0
#define bq34z100_dm_regs 0

#define BQ27XXX_O_ZERO		BIT(0)
#define BQ27XXX_O_OTDC		BIT(1) /* has OTC/OTD overtemperature flags */
#define BQ27XXX_O_UTOT		BIT(2) /* has OT overtemperature flag */
#define BQ27XXX_O_CFGUP		BIT(3)
#define BQ27XXX_O_RAM		BIT(4)
#define BQ27Z561_O_BITS		BIT(5)
#define BQ27XXX_O_SOC_SI	BIT(6) /* SoC is single register */
#define BQ27XXX_O_HAS_CI	BIT(7) /* has Capacity Inaccurate flag */
#define BQ27XXX_O_MUL_CHEM	BIT(8) /* multiple chemistries supported */

#define BQ27XXX_DATA(ref, key, opt) {		\
	.opts = (opt),				\
	.unseal_key = key,			\
	.regs  = ref##_regs,			\
	.dm_regs = ref##_dm_regs,		\
	.props = ref##_props,			\
	.props_size = ARRAY_SIZE(ref##_props) }

static struct {
	u32 opts;
	u32 unseal_key;
	u8 *regs;
	struct bq27xxx_dm_reg *dm_regs;
	enum power_supply_property *props;
	size_t props_size;
} bq27xxx_chip_data[] = {
	[BQ27000]   = BQ27XXX_DATA(bq27000,   0         , BQ27XXX_O_ZERO | BQ27XXX_O_SOC_SI | BQ27XXX_O_HAS_CI),
	[BQ27010]   = BQ27XXX_DATA(bq27010,   0         , BQ27XXX_O_ZERO | BQ27XXX_O_SOC_SI | BQ27XXX_O_HAS_CI),
	[BQ2750X]   = BQ27XXX_DATA(bq2750x,   0         , BQ27XXX_O_OTDC),
	[BQ2751X]   = BQ27XXX_DATA(bq2751x,   0         , BQ27XXX_O_OTDC),
	[BQ2752X]   = BQ27XXX_DATA(bq2752x,   0         , BQ27XXX_O_OTDC),
	[BQ27500]   = BQ27XXX_DATA(bq27500,   0x04143672, BQ27XXX_O_OTDC),
	[BQ27510G1] = BQ27XXX_DATA(bq27510g1, 0         , BQ27XXX_O_OTDC),
	[BQ27510G2] = BQ27XXX_DATA(bq27510g2, 0         , BQ27XXX_O_OTDC),
	[BQ27510G3] = BQ27XXX_DATA(bq27510g3, 0         , BQ27XXX_O_OTDC),
	[BQ27520G1] = BQ27XXX_DATA(bq27520g1, 0         , BQ27XXX_O_OTDC),
	[BQ27520G2] = BQ27XXX_DATA(bq27520g2, 0         , BQ27XXX_O_OTDC),
	[BQ27520G3] = BQ27XXX_DATA(bq27520g3, 0         , BQ27XXX_O_OTDC),
	[BQ27520G4] = BQ27XXX_DATA(bq27520g4, 0         , BQ27XXX_O_OTDC),
	[BQ27521]   = BQ27XXX_DATA(bq27521,   0         , 0),
	[BQ27530]   = BQ27XXX_DATA(bq27530,   0         , BQ27XXX_O_UTOT),
	[BQ27531]   = BQ27XXX_DATA(bq27531,   0         , BQ27XXX_O_UTOT),
	[BQ27541]   = BQ27XXX_DATA(bq27541,   0         , BQ27XXX_O_OTDC),
	[BQ27542]   = BQ27XXX_DATA(bq27542,   0         , BQ27XXX_O_OTDC),
	[BQ27546]   = BQ27XXX_DATA(bq27546,   0         , BQ27XXX_O_OTDC),
	[BQ27742]   = BQ27XXX_DATA(bq27742,   0         , BQ27XXX_O_OTDC),
	[BQ27545]   = BQ27XXX_DATA(bq27545,   0x04143672, BQ27XXX_O_OTDC),
	[BQ27411]   = BQ27XXX_DATA(bq27411,   0x80008000, BQ27XXX_O_UTOT | BQ27XXX_O_CFGUP | BQ27XXX_O_RAM),
	[BQ27421]   = BQ27XXX_DATA(bq27421,   0x80008000, BQ27XXX_O_UTOT | BQ27XXX_O_CFGUP | BQ27XXX_O_RAM),
	[BQ27425]   = BQ27XXX_DATA(bq27425,   0x04143672, BQ27XXX_O_UTOT | BQ27XXX_O_CFGUP),
	[BQ27426]   = BQ27XXX_DATA(bq27426,   0x80008000, BQ27XXX_O_UTOT | BQ27XXX_O_CFGUP | BQ27XXX_O_RAM),
	[BQ27441]   = BQ27XXX_DATA(bq27441,   0x80008000, BQ27XXX_O_UTOT | BQ27XXX_O_CFGUP | BQ27XXX_O_RAM),
	[BQ27621]   = BQ27XXX_DATA(bq27621,   0x80008000, BQ27XXX_O_UTOT | BQ27XXX_O_CFGUP | BQ27XXX_O_RAM),
	[BQ27Z561]  = BQ27XXX_DATA(bq27z561,  0         , BQ27Z561_O_BITS),
	[BQ28Z610]  = BQ27XXX_DATA(bq28z610,  0         , BQ27Z561_O_BITS),
	[BQ34Z100]  = BQ27XXX_DATA(bq34z100,  0         , BQ27XXX_O_OTDC | BQ27XXX_O_SOC_SI | \
							  BQ27XXX_O_HAS_CI | BQ27XXX_O_MUL_CHEM),
};

static DEFINE_MUTEX(bq27xxx_list_lock);
static LIST_HEAD(bq27xxx_battery_devices);

#define BQ27XXX_MSLEEP(i) usleep_range((i)*1000, (i)*1000+500)

#define BQ27XXX_DM_SZ	32

/**
 * struct bq27xxx_dm_buf - chip data memory buffer
 * @class: data memory subclass_id
 * @block: data memory block number
 * @data: data from/for the block
 * @has_data: true if data has been filled by read
 * @dirty: true if data has changed since last read/write
 *
 * Encapsulates info required to manage chip data memory blocks.
 */
struct bq27xxx_dm_buf {
	u8 class;
	u8 block;
	u8 data[BQ27XXX_DM_SZ];
	bool has_data, dirty;
};

#define BQ27XXX_DM_BUF(di, i) { \
	.class = (di)->dm_regs[i].subclass_id, \
	.block = (di)->dm_regs[i].offset / BQ27XXX_DM_SZ, \
}

static inline u16 *bq27xxx_dm_reg_ptr(struct bq27xxx_dm_buf *buf,
				      struct bq27xxx_dm_reg *reg)
{
	if (buf->class == reg->subclass_id &&
	    buf->block == reg->offset / BQ27XXX_DM_SZ)
		return (u16 *) (buf->data + reg->offset % BQ27XXX_DM_SZ);

	return NULL;
}

static const char * const bq27xxx_dm_reg_name[] = {
	[BQ27XXX_DM_DESIGN_CAPACITY] = "design-capacity",
	[BQ27XXX_DM_DESIGN_ENERGY] = "design-energy",
	[BQ27XXX_DM_TERMINATE_VOLTAGE] = "terminate-voltage",
};


static bool bq27xxx_dt_to_nvm = true;
module_param_named(dt_monitored_battery_updates_nvm, bq27xxx_dt_to_nvm, bool, 0444);
MODULE_PARM_DESC(dt_monitored_battery_updates_nvm,
	"Devicetree monitored-battery config updates data memory on NVM/flash chips.\n"
	"Users must set this =0 when installing a different type of battery!\n"
	"Default is =1."
#ifndef CONFIG_BATTERY_BQ27XXX_DT_UPDATES_NVM
	"\nSetting this affects future kernel updates, not the current configuration."
#endif
);

static int poll_interval_param_set(const char *val, const struct kernel_param *kp)
{
	struct bq27xxx_device_info *di;
	unsigned int prev_val = *(unsigned int *) kp->arg;
	int ret;

	ret = param_set_uint(val, kp);
	if (ret < 0 || prev_val == *(unsigned int *) kp->arg)
		return ret;

	mutex_lock(&bq27xxx_list_lock);
	list_for_each_entry(di, &bq27xxx_battery_devices, list) {
		cancel_delayed_work_sync(&di->work);
		schedule_delayed_work(&di->work, 0);
	}
	mutex_unlock(&bq27xxx_list_lock);

	return ret;
}

static const struct kernel_param_ops param_ops_poll_interval = {
	.get = param_get_uint,
	.set = poll_interval_param_set,
};

static unsigned int poll_interval = 360;
module_param_cb(poll_interval, &param_ops_poll_interval, &poll_interval, 0644);
MODULE_PARM_DESC(poll_interval,
		 "battery poll interval in seconds - 0 disables polling");

/*
 * Common code for BQ27xxx devices
 */

static inline int bq27xxx_read(struct bq27xxx_device_info *di, int reg_index,
			       bool single)
{
	int ret;

	if (!di || di->regs[reg_index] == INVALID_REG_ADDR)
		return -EINVAL;

	ret = di->bus.read(di, di->regs[reg_index], single);
	if (ret < 0)
		dev_dbg(di->dev, "failed to read register 0x%02x (index %d)\n",
			di->regs[reg_index], reg_index);

	return ret;
}

static inline int bq27xxx_write(struct bq27xxx_device_info *di, int reg_index,
				u16 value, bool single)
{
	int ret;

	if (!di || di->regs[reg_index] == INVALID_REG_ADDR)
		return -EINVAL;

	if (!di->bus.write)
		return -EPERM;

	ret = di->bus.write(di, di->regs[reg_index], value, single);
	if (ret < 0)
		dev_dbg(di->dev, "failed to write register 0x%02x (index %d)\n",
			di->regs[reg_index], reg_index);

	return ret;
}

static inline int bq27xxx_read_block(struct bq27xxx_device_info *di, int reg_index,
				     u8 *data, int len)
{
	int ret;

	if (!di || di->regs[reg_index] == INVALID_REG_ADDR)
		return -EINVAL;

	if (!di->bus.read_bulk)
		return -EPERM;

	ret = di->bus.read_bulk(di, di->regs[reg_index], data, len);
	if (ret < 0)
		dev_dbg(di->dev, "failed to read_bulk register 0x%02x (index %d)\n",
			di->regs[reg_index], reg_index);

	return ret;
}

static inline int bq27xxx_write_block(struct bq27xxx_device_info *di, int reg_index,
				      u8 *data, int len)
{
	int ret;

	if (!di || di->regs[reg_index] == INVALID_REG_ADDR)
		return -EINVAL;

	if (!di->bus.write_bulk)
		return -EPERM;

	ret = di->bus.write_bulk(di, di->regs[reg_index], data, len);
	if (ret < 0)
		dev_dbg(di->dev, "failed to write_bulk register 0x%02x (index %d)\n",
			di->regs[reg_index], reg_index);

	return ret;
}

static int bq27xxx_battery_seal(struct bq27xxx_device_info *di)
{
	int ret;

	ret = bq27xxx_write(di, BQ27XXX_REG_CTRL, BQ27XXX_SEALED, false);
	if (ret < 0) {
		dev_err(di->dev, "bus error on seal: %d\n", ret);
		return ret;
	}

	return 0;
}

static int bq27xxx_battery_unseal(struct bq27xxx_device_info *di)
{
	int ret;

	if (di->unseal_key == 0) {
		dev_err(di->dev, "unseal failed due to missing key\n");
		return -EINVAL;
	}

	ret = bq27xxx_write(di, BQ27XXX_REG_CTRL, (u16)(di->unseal_key >> 16), false);
	if (ret < 0)
		goto out;

	ret = bq27xxx_write(di, BQ27XXX_REG_CTRL, (u16)di->unseal_key, false);
	if (ret < 0)
		goto out;

	return 0;

out:
	dev_err(di->dev, "bus error on unseal: %d\n", ret);
	return ret;
}

static u8 bq27xxx_battery_checksum_dm_block(struct bq27xxx_dm_buf *buf)
{
	u16 sum = 0;
	int i;

	for (i = 0; i < BQ27XXX_DM_SZ; i++)
		sum += buf->data[i];
	sum &= 0xff;

	return 0xff - sum;
}

static int bq27xxx_battery_read_dm_block(struct bq27xxx_device_info *di,
					 struct bq27xxx_dm_buf *buf)
{
	int ret;

	buf->has_data = false;

	ret = bq27xxx_write(di, BQ27XXX_DM_CLASS, buf->class, true);
	if (ret < 0)
		goto out;

	ret = bq27xxx_write(di, BQ27XXX_DM_BLOCK, buf->block, true);
	if (ret < 0)
		goto out;

	BQ27XXX_MSLEEP(1);

	ret = bq27xxx_read_block(di, BQ27XXX_DM_DATA, buf->data, BQ27XXX_DM_SZ);
	if (ret < 0)
		goto out;

	ret = bq27xxx_read(di, BQ27XXX_DM_CKSUM, true);
	if (ret < 0)
		goto out;

	if ((u8)ret != bq27xxx_battery_checksum_dm_block(buf)) {
		ret = -EINVAL;
		goto out;
	}

	buf->has_data = true;
	buf->dirty = false;

	return 0;

out:
	dev_err(di->dev, "bus error reading chip memory: %d\n", ret);
	return ret;
}

static void bq27xxx_battery_update_dm_block(struct bq27xxx_device_info *di,
					    struct bq27xxx_dm_buf *buf,
					    enum bq27xxx_dm_reg_id reg_id,
					    unsigned int val)
{
	struct bq27xxx_dm_reg *reg = &di->dm_regs[reg_id];
	const char *str = bq27xxx_dm_reg_name[reg_id];
	u16 *prev = bq27xxx_dm_reg_ptr(buf, reg);

	if (prev == NULL) {
		dev_warn(di->dev, "buffer does not match %s dm spec\n", str);
		return;
	}

	if (reg->bytes != 2) {
		dev_warn(di->dev, "%s dm spec has unsupported byte size\n", str);
		return;
	}

	if (!buf->has_data)
		return;

	if (be16_to_cpup(prev) == val) {
		dev_info(di->dev, "%s has %u\n", str, val);
		return;
	}

#ifdef CONFIG_BATTERY_BQ27XXX_DT_UPDATES_NVM
	if (!(di->opts & BQ27XXX_O_RAM) && !bq27xxx_dt_to_nvm) {
#else
	if (!(di->opts & BQ27XXX_O_RAM)) {
#endif
		/* devicetree and NVM differ; defer to NVM */
		dev_warn(di->dev, "%s has %u; update to %u disallowed "
#ifdef CONFIG_BATTERY_BQ27XXX_DT_UPDATES_NVM
			 "by dt_monitored_battery_updates_nvm=0"
#else
			 "for flash/NVM data memory"
#endif
			 "\n", str, be16_to_cpup(prev), val);
		return;
	}

	dev_info(di->dev, "update %s to %u\n", str, val);

	*prev = cpu_to_be16(val);
	buf->dirty = true;
}

static int bq27xxx_battery_cfgupdate_priv(struct bq27xxx_device_info *di, bool active)
{
	const int limit = 100;
	u16 cmd = active ? BQ27XXX_SET_CFGUPDATE : BQ27XXX_SOFT_RESET;
	int ret, try = limit;

	ret = bq27xxx_write(di, BQ27XXX_REG_CTRL, cmd, false);
	if (ret < 0)
		return ret;

	do {
		BQ27XXX_MSLEEP(25);
		ret = bq27xxx_read(di, BQ27XXX_REG_FLAGS, false);
		if (ret < 0)
			return ret;
	} while (!!(ret & BQ27XXX_FLAG_CFGUP) != active && --try);

	if (!try && di->chip != BQ27425) { // 425 has a bug
		dev_err(di->dev, "timed out waiting for cfgupdate flag %d\n", active);
		return -EINVAL;
	}

	if (limit - try > 3)
		dev_warn(di->dev, "cfgupdate %d, retries %d\n", active, limit - try);

	return 0;
}

static inline int bq27xxx_battery_set_cfgupdate(struct bq27xxx_device_info *di)
{
	int ret = bq27xxx_battery_cfgupdate_priv(di, true);
	if (ret < 0 && ret != -EINVAL)
		dev_err(di->dev, "bus error on set_cfgupdate: %d\n", ret);

	return ret;
}

static inline int bq27xxx_battery_soft_reset(struct bq27xxx_device_info *di)
{
	int ret = bq27xxx_battery_cfgupdate_priv(di, false);
	if (ret < 0 && ret != -EINVAL)
		dev_err(di->dev, "bus error on soft_reset: %d\n", ret);

	return ret;
}

static int bq27xxx_battery_write_dm_block(struct bq27xxx_device_info *di,
					  struct bq27xxx_dm_buf *buf)
{
	bool cfgup = di->opts & BQ27XXX_O_CFGUP;
	int ret;

	if (!buf->dirty)
		return 0;

	if (cfgup) {
		ret = bq27xxx_battery_set_cfgupdate(di);
		if (ret < 0)
			return ret;
	}

	ret = bq27xxx_write(di, BQ27XXX_DM_CTRL, 0, true);
	if (ret < 0)
		goto out;

	ret = bq27xxx_write(di, BQ27XXX_DM_CLASS, buf->class, true);
	if (ret < 0)
		goto out;

	ret = bq27xxx_write(di, BQ27XXX_DM_BLOCK, buf->block, true);
	if (ret < 0)
		goto out;

	BQ27XXX_MSLEEP(1);

	ret = bq27xxx_write_block(di, BQ27XXX_DM_DATA, buf->data, BQ27XXX_DM_SZ);
	if (ret < 0)
		goto out;

	ret = bq27xxx_write(di, BQ27XXX_DM_CKSUM,
			    bq27xxx_battery_checksum_dm_block(buf), true);
	if (ret < 0)
		goto out;

	/* DO NOT read BQ27XXX_DM_CKSUM here to verify it! That may cause NVM
	 * corruption on the '425 chip (and perhaps others), which can damage
	 * the chip.
	 */

	if (cfgup) {
		BQ27XXX_MSLEEP(1);
		ret = bq27xxx_battery_soft_reset(di);
		if (ret < 0)
			return ret;
	} else {
		BQ27XXX_MSLEEP(100); /* flash DM updates in <100ms */
	}

	buf->dirty = false;

	return 0;

out:
	if (cfgup)
		bq27xxx_battery_soft_reset(di);

	dev_err(di->dev, "bus error writing chip memory: %d\n", ret);
	return ret;
}

static void bq27xxx_battery_set_config(struct bq27xxx_device_info *di,
				       struct power_supply_battery_info *info)
{
	struct bq27xxx_dm_buf bd = BQ27XXX_DM_BUF(di, BQ27XXX_DM_DESIGN_CAPACITY);
	struct bq27xxx_dm_buf bt = BQ27XXX_DM_BUF(di, BQ27XXX_DM_TERMINATE_VOLTAGE);
	bool updated;

	if (bq27xxx_battery_unseal(di) < 0)
		return;

	if (info->charge_full_design_uah != -EINVAL &&
	    info->energy_full_design_uwh != -EINVAL) {
		bq27xxx_battery_read_dm_block(di, &bd);
		/* assume design energy & capacity are in same block */
		bq27xxx_battery_update_dm_block(di, &bd,
					BQ27XXX_DM_DESIGN_CAPACITY,
					info->charge_full_design_uah / 1000);
		bq27xxx_battery_update_dm_block(di, &bd,
					BQ27XXX_DM_DESIGN_ENERGY,
					info->energy_full_design_uwh / 1000);
	}

	if (info->voltage_min_design_uv != -EINVAL) {
		bool same = bd.class == bt.class && bd.block == bt.block;
		if (!same)
			bq27xxx_battery_read_dm_block(di, &bt);
		bq27xxx_battery_update_dm_block(di, same ? &bd : &bt,
					BQ27XXX_DM_TERMINATE_VOLTAGE,
					info->voltage_min_design_uv / 1000);
	}

	updated = bd.dirty || bt.dirty;

	bq27xxx_battery_write_dm_block(di, &bd);
	bq27xxx_battery_write_dm_block(di, &bt);

	bq27xxx_battery_seal(di);

	if (updated && !(di->opts & BQ27XXX_O_CFGUP)) {
		bq27xxx_write(di, BQ27XXX_REG_CTRL, BQ27XXX_RESET, false);
		BQ27XXX_MSLEEP(300); /* reset time is not documented */
	}
	/* assume bq27xxx_battery_update() is called hereafter */
}

static void bq27xxx_battery_settings(struct bq27xxx_device_info *di)
{
	struct power_supply_battery_info info = {};
	unsigned int min, max;

	if (power_supply_get_battery_info(di->bat, &info) < 0)
		return;

	if (!di->dm_regs) {
		dev_warn(di->dev, "data memory update not supported for chip\n");
		return;
	}

	if (info.energy_full_design_uwh != info.charge_full_design_uah) {
		if (info.energy_full_design_uwh == -EINVAL)
			dev_warn(di->dev, "missing battery:energy-full-design-microwatt-hours\n");
		else if (info.charge_full_design_uah == -EINVAL)
			dev_warn(di->dev, "missing battery:charge-full-design-microamp-hours\n");
	}

	/* assume min == 0 */
	max = di->dm_regs[BQ27XXX_DM_DESIGN_ENERGY].max;
	if (info.energy_full_design_uwh > max * 1000) {
		dev_err(di->dev, "invalid battery:energy-full-design-microwatt-hours %d\n",
			info.energy_full_design_uwh);
		info.energy_full_design_uwh = -EINVAL;
	}

	/* assume min == 0 */
	max = di->dm_regs[BQ27XXX_DM_DESIGN_CAPACITY].max;
	if (info.charge_full_design_uah > max * 1000) {
		dev_err(di->dev, "invalid battery:charge-full-design-microamp-hours %d\n",
			info.charge_full_design_uah);
		info.charge_full_design_uah = -EINVAL;
	}

	min = di->dm_regs[BQ27XXX_DM_TERMINATE_VOLTAGE].min;
	max = di->dm_regs[BQ27XXX_DM_TERMINATE_VOLTAGE].max;
	if ((info.voltage_min_design_uv < min * 1000 ||
	     info.voltage_min_design_uv > max * 1000) &&
	     info.voltage_min_design_uv != -EINVAL) {
		dev_err(di->dev, "invalid battery:voltage-min-design-microvolt %d\n",
			info.voltage_min_design_uv);
		info.voltage_min_design_uv = -EINVAL;
	}

	if ((info.energy_full_design_uwh != -EINVAL &&
	     info.charge_full_design_uah != -EINVAL) ||
	     info.voltage_min_design_uv  != -EINVAL)
		bq27xxx_battery_set_config(di, &info);
}

/*
 * Return the battery State-of-Charge
 * Or < 0 if something fails.
 */
static int bq27xxx_battery_read_soc(struct bq27xxx_device_info *di)
{
	int soc;

	if (di->opts & BQ27XXX_O_SOC_SI)
		soc = bq27xxx_read(di, BQ27XXX_REG_SOC, true);
	else
		soc = bq27xxx_read(di, BQ27XXX_REG_SOC, false);

	if (soc < 0)
		dev_dbg(di->dev, "error reading State-of-Charge\n");

	return soc;
}

/*
 * Return a battery charge value in µAh
 * Or < 0 if something fails.
 */
static int bq27xxx_battery_read_charge(struct bq27xxx_device_info *di, u8 reg)
{
	int charge;

	charge = bq27xxx_read(di, reg, false);
	if (charge < 0) {
		dev_dbg(di->dev, "error reading charge register %02x: %d\n",
			reg, charge);
		return charge;
	}

	if (di->opts & BQ27XXX_O_ZERO)
		charge *= BQ27XXX_CURRENT_CONSTANT / BQ27XXX_RS;
	else
		charge *= 1000;

	return charge;
}

/*
 * Return the battery Nominal available capacity in µAh
 * Or < 0 if something fails.
 */
static inline int bq27xxx_battery_read_nac(struct bq27xxx_device_info *di)
{
	int flags;

	if (di->opts & BQ27XXX_O_ZERO) {
		flags = bq27xxx_read(di, BQ27XXX_REG_FLAGS, true);
		if (flags >= 0 && (flags & BQ27000_FLAG_CI))
			return -ENODATA;
	}

	return bq27xxx_battery_read_charge(di, BQ27XXX_REG_NAC);
}

/*
 * Return the battery Full Charge Capacity in µAh
 * Or < 0 if something fails.
 */
static inline int bq27xxx_battery_read_fcc(struct bq27xxx_device_info *di)
{
	return bq27xxx_battery_read_charge(di, BQ27XXX_REG_FCC);
}

/*
 * Return the Design Capacity in µAh
 * Or < 0 if something fails.
 */
static int bq27xxx_battery_read_dcap(struct bq27xxx_device_info *di)
{
	int dcap;

	if (di->opts & BQ27XXX_O_ZERO)
		dcap = bq27xxx_read(di, BQ27XXX_REG_DCAP, true);
	else
		dcap = bq27xxx_read(di, BQ27XXX_REG_DCAP, false);

	if (dcap < 0) {
		dev_dbg(di->dev, "error reading initial last measured discharge\n");
		return dcap;
	}

	if (di->opts & BQ27XXX_O_ZERO)
		dcap = (dcap << 8) * BQ27XXX_CURRENT_CONSTANT / BQ27XXX_RS;
	else
		dcap *= 1000;

	return dcap;
}

/*
 * Return the battery Available energy in µWh
 * Or < 0 if something fails.
 */
static int bq27xxx_battery_read_energy(struct bq27xxx_device_info *di)
{
	int ae;

	ae = bq27xxx_read(di, BQ27XXX_REG_AE, false);
	if (ae < 0) {
		dev_dbg(di->dev, "error reading available energy\n");
		return ae;
	}

	if (di->opts & BQ27XXX_O_ZERO)
		ae *= BQ27XXX_POWER_CONSTANT / BQ27XXX_RS;
	else
		ae *= 1000;

	return ae;
}

/*
 * Return the battery temperature in tenths of degree Kelvin
 * Or < 0 if something fails.
 */
static int bq27xxx_battery_read_temperature(struct bq27xxx_device_info *di)
{
	int temp;

	temp = bq27xxx_read(di, BQ27XXX_REG_TEMP, false);
	if (temp < 0) {
		dev_err(di->dev, "error reading temperature\n");
		return temp;
	}

	if (di->opts & BQ27XXX_O_ZERO)
		temp = 5 * temp / 2;

	return temp;
}

/*
 * Return the battery Cycle count total
 * Or < 0 if something fails.
 */
static int bq27xxx_battery_read_cyct(struct bq27xxx_device_info *di)
{
	int cyct;

	cyct = bq27xxx_read(di, BQ27XXX_REG_CYCT, false);
	if (cyct < 0)
		dev_err(di->dev, "error reading cycle count total\n");

	return cyct;
}

/*
 * Read a time register.
 * Return < 0 if something fails.
 */
static int bq27xxx_battery_read_time(struct bq27xxx_device_info *di, u8 reg)
{
	int tval;

	tval = bq27xxx_read(di, reg, false);
	if (tval < 0) {
		dev_dbg(di->dev, "error reading time register %02x: %d\n",
			reg, tval);
		return tval;
	}

	if (tval == 65535)
		return -ENODATA;

	return tval * 60;
}

/*
 * Read an average power register.
 * Return < 0 if something fails.
 */
static int bq27xxx_battery_read_pwr_avg(struct bq27xxx_device_info *di)
{
	int tval;

	tval = bq27xxx_read(di, BQ27XXX_REG_AP, false);
	if (tval < 0) {
		dev_err(di->dev, "error reading average power register  %02x: %d\n",
			BQ27XXX_REG_AP, tval);
		return tval;
	}

	if (di->opts & BQ27XXX_O_ZERO)
		return (tval * BQ27XXX_POWER_CONSTANT) / BQ27XXX_RS;
	else
		return tval;
}

/*
 * Returns true if a battery over temperature condition is detected
 */
static bool bq27xxx_battery_overtemp(struct bq27xxx_device_info *di, u16 flags)
{
	if (di->opts & BQ27XXX_O_OTDC)
		return flags & (BQ27XXX_FLAG_OTC | BQ27XXX_FLAG_OTD);
        if (di->opts & BQ27XXX_O_UTOT)
		return flags & BQ27XXX_FLAG_OT;

	return false;
}

/*
 * Returns true if a battery under temperature condition is detected
 */
static bool bq27xxx_battery_undertemp(struct bq27xxx_device_info *di, u16 flags)
{
	if (di->opts & BQ27XXX_O_UTOT)
		return flags & BQ27XXX_FLAG_UT;

	return false;
}

/*
 * Returns true if a low state of charge condition is detected
 */
static bool bq27xxx_battery_dead(struct bq27xxx_device_info *di, u16 flags)
{
	if (di->opts & BQ27XXX_O_ZERO)
		return flags & (BQ27000_FLAG_EDV1 | BQ27000_FLAG_EDVF);
	else if (di->opts & BQ27Z561_O_BITS)
		return flags & BQ27Z561_FLAG_FDC;
	else
		return flags & (BQ27XXX_FLAG_SOC1 | BQ27XXX_FLAG_SOCF);
}

static int bq27xxx_battery_read_health(struct bq27xxx_device_info *di)
{
	/* Unlikely but important to return first */
	if (unlikely(bq27xxx_battery_overtemp(di, di->cache.flags)))
		return POWER_SUPPLY_HEALTH_OVERHEAT;
	if (unlikely(bq27xxx_battery_undertemp(di, di->cache.flags)))
		return POWER_SUPPLY_HEALTH_COLD;
	if (unlikely(bq27xxx_battery_dead(di, di->cache.flags)))
		return POWER_SUPPLY_HEALTH_DEAD;

	return POWER_SUPPLY_HEALTH_GOOD;
}

void bq27xxx_battery_update(struct bq27xxx_device_info *di)
{
	struct bq27xxx_reg_cache cache = {0, };
	bool has_ci_flag = di->opts & BQ27XXX_O_HAS_CI;
	bool has_singe_flag = di->opts & BQ27XXX_O_ZERO;

	cache.flags = bq27xxx_read(di, BQ27XXX_REG_FLAGS, has_singe_flag);
	if ((cache.flags & 0xff) == 0xff)
		cache.flags = -1; /* read error */
	if (cache.flags >= 0) {
		cache.temperature = bq27xxx_battery_read_temperature(di);
		if (has_ci_flag && (cache.flags & BQ27000_FLAG_CI)) {
			dev_info_once(di->dev, "battery is not calibrated! ignoring capacity values\n");
			cache.capacity = -ENODATA;
			cache.energy = -ENODATA;
			cache.time_to_empty = -ENODATA;
			cache.time_to_empty_avg = -ENODATA;
			cache.time_to_full = -ENODATA;
			cache.charge_full = -ENODATA;
			cache.health = -ENODATA;
		} else {
			if (di->regs[BQ27XXX_REG_TTE] != INVALID_REG_ADDR)
				cache.time_to_empty = bq27xxx_battery_read_time(di, BQ27XXX_REG_TTE);
			if (di->regs[BQ27XXX_REG_TTECP] != INVALID_REG_ADDR)
				cache.time_to_empty_avg = bq27xxx_battery_read_time(di, BQ27XXX_REG_TTECP);
			if (di->regs[BQ27XXX_REG_TTF] != INVALID_REG_ADDR)
				cache.time_to_full = bq27xxx_battery_read_time(di, BQ27XXX_REG_TTF);

			cache.charge_full = bq27xxx_battery_read_fcc(di);
			cache.capacity = bq27xxx_battery_read_soc(di);
			if (di->regs[BQ27XXX_REG_AE] != INVALID_REG_ADDR)
				cache.energy = bq27xxx_battery_read_energy(di);
			di->cache.flags = cache.flags;
			cache.health = bq27xxx_battery_read_health(di);
		}
		if (di->regs[BQ27XXX_REG_CYCT] != INVALID_REG_ADDR)
			cache.cycle_count = bq27xxx_battery_read_cyct(di);
		if (di->regs[BQ27XXX_REG_AP] != INVALID_REG_ADDR)
			cache.power_avg = bq27xxx_battery_read_pwr_avg(di);

		/* We only have to read charge design full once */
		if (di->charge_design_full <= 0)
			di->charge_design_full = bq27xxx_battery_read_dcap(di);
	}

	if ((di->cache.capacity != cache.capacity) ||
	    (di->cache.flags != cache.flags))
		power_supply_changed(di->bat);

	if (memcmp(&di->cache, &cache, sizeof(cache)) != 0)
		di->cache = cache;

	di->last_update = jiffies;
}
EXPORT_SYMBOL_GPL(bq27xxx_battery_update);

static void bq27xxx_battery_poll(struct work_struct *work)
{
	struct bq27xxx_device_info *di =
			container_of(work, struct bq27xxx_device_info,
				     work.work);

	bq27xxx_battery_update(di);

	if (poll_interval > 0)
		schedule_delayed_work(&di->work, poll_interval * HZ);
}

/*
 * Return the battery average current in µA
 * Note that current can be negative signed as well
 * Or 0 if something fails.
 */
static int bq27xxx_battery_current(struct bq27xxx_device_info *di,
				   union power_supply_propval *val)
{
	int curr;
	int flags;

	curr = bq27xxx_read(di, BQ27XXX_REG_AI, false);
	if (curr < 0) {
		dev_err(di->dev, "error reading current\n");
		return curr;
	}

	if (di->opts & BQ27XXX_O_ZERO) {
		flags = bq27xxx_read(di, BQ27XXX_REG_FLAGS, true);
		if (flags & BQ27000_FLAG_CHGS) {
			dev_dbg(di->dev, "negative current!\n");
			curr = -curr;
		}

		val->intval = curr * BQ27XXX_CURRENT_CONSTANT / BQ27XXX_RS;
	} else {
		/* Other gauges return signed value */
		val->intval = (int)((s16)curr) * 1000;
	}

	return 0;
}

static int bq27xxx_battery_status(struct bq27xxx_device_info *di,
				  union power_supply_propval *val)
{
	int status;

	if (di->opts & BQ27XXX_O_ZERO) {
		if (di->cache.flags & BQ27000_FLAG_FC)
			status = POWER_SUPPLY_STATUS_FULL;
		else if (di->cache.flags & BQ27000_FLAG_CHGS)
			status = POWER_SUPPLY_STATUS_CHARGING;
		else
			status = POWER_SUPPLY_STATUS_DISCHARGING;
	} else if (di->opts & BQ27Z561_O_BITS) {
		if (di->cache.flags & BQ27Z561_FLAG_FC)
			status = POWER_SUPPLY_STATUS_FULL;
		else if (di->cache.flags & BQ27Z561_FLAG_DIS_CH)
			status = POWER_SUPPLY_STATUS_DISCHARGING;
		else
			status = POWER_SUPPLY_STATUS_CHARGING;
	} else {
		if (di->cache.flags & BQ27XXX_FLAG_FC)
			status = POWER_SUPPLY_STATUS_FULL;
		else if (di->cache.flags & BQ27XXX_FLAG_DSC)
			status = POWER_SUPPLY_STATUS_DISCHARGING;
		else
			status = POWER_SUPPLY_STATUS_CHARGING;
	}

	if ((status == POWER_SUPPLY_STATUS_DISCHARGING) &&
	    (power_supply_am_i_supplied(di->bat) > 0))
		status = POWER_SUPPLY_STATUS_NOT_CHARGING;

	val->intval = status;

	return 0;
}

static int bq27xxx_battery_capacity_level(struct bq27xxx_device_info *di,
					  union power_supply_propval *val)
{
	int level;

	if (di->opts & BQ27XXX_O_ZERO) {
		if (di->cache.flags & BQ27000_FLAG_FC)
			level = POWER_SUPPLY_CAPACITY_LEVEL_FULL;
		else if (di->cache.flags & BQ27000_FLAG_EDV1)
			level = POWER_SUPPLY_CAPACITY_LEVEL_LOW;
		else if (di->cache.flags & BQ27000_FLAG_EDVF)
			level = POWER_SUPPLY_CAPACITY_LEVEL_CRITICAL;
		else
			level = POWER_SUPPLY_CAPACITY_LEVEL_NORMAL;
	} else if (di->opts & BQ27Z561_O_BITS) {
		if (di->cache.flags & BQ27Z561_FLAG_FC)
			level = POWER_SUPPLY_CAPACITY_LEVEL_FULL;
		else if (di->cache.flags & BQ27Z561_FLAG_FDC)
			level = POWER_SUPPLY_CAPACITY_LEVEL_CRITICAL;
		else
			level = POWER_SUPPLY_CAPACITY_LEVEL_NORMAL;
	} else {
		if (di->cache.flags & BQ27XXX_FLAG_FC)
			level = POWER_SUPPLY_CAPACITY_LEVEL_FULL;
		else if (di->cache.flags & BQ27XXX_FLAG_SOC1)
			level = POWER_SUPPLY_CAPACITY_LEVEL_LOW;
		else if (di->cache.flags & BQ27XXX_FLAG_SOCF)
			level = POWER_SUPPLY_CAPACITY_LEVEL_CRITICAL;
		else
			level = POWER_SUPPLY_CAPACITY_LEVEL_NORMAL;
	}

	val->intval = level;

	return 0;
}

/*
 * Return the battery Voltage in millivolts
 * Or < 0 if something fails.
 */
static int bq27xxx_battery_voltage(struct bq27xxx_device_info *di,
				   union power_supply_propval *val)
{
	int volt;

	volt = bq27xxx_read(di, BQ27XXX_REG_VOLT, false);
	if (volt < 0) {
		dev_err(di->dev, "error reading voltage\n");
		return volt;
	}

	val->intval = volt * 1000;

	return 0;
}

static int bq27xxx_simple_value(int value,
				union power_supply_propval *val)
{
	if (value < 0)
		return value;

	val->intval = value;

	return 0;
}

static int bq27xxx_battery_get_property(struct power_supply *psy,
					enum power_supply_property psp,
					union power_supply_propval *val)
{
	int ret = 0;
	struct bq27xxx_device_info *di = power_supply_get_drvdata(psy);

	mutex_lock(&di->lock);
	if (time_is_before_jiffies(di->last_update + 5 * HZ)) {
		cancel_delayed_work_sync(&di->work);
		bq27xxx_battery_poll(&di->work.work);
	}
	mutex_unlock(&di->lock);

	if (psp != POWER_SUPPLY_PROP_PRESENT && di->cache.flags < 0)
		return -ENODEV;

	switch (psp) {
	case POWER_SUPPLY_PROP_STATUS:
		ret = bq27xxx_battery_status(di, val);
		break;
	case POWER_SUPPLY_PROP_VOLTAGE_NOW:
		ret = bq27xxx_battery_voltage(di, val);
		break;
	case POWER_SUPPLY_PROP_PRESENT:
		val->intval = di->cache.flags < 0 ? 0 : 1;
		break;
	case POWER_SUPPLY_PROP_CURRENT_NOW:
		ret = bq27xxx_battery_current(di, val);
		break;
	case POWER_SUPPLY_PROP_CAPACITY:
		ret = bq27xxx_simple_value(di->cache.capacity, val);
		break;
	case POWER_SUPPLY_PROP_CAPACITY_LEVEL:
		ret = bq27xxx_battery_capacity_level(di, val);
		break;
	case POWER_SUPPLY_PROP_TEMP:
		ret = bq27xxx_simple_value(di->cache.temperature, val);
		if (ret == 0)
			val->intval -= 2731; /* convert decidegree k to c */
		break;
	case POWER_SUPPLY_PROP_TIME_TO_EMPTY_NOW:
		ret = bq27xxx_simple_value(di->cache.time_to_empty, val);
		break;
	case POWER_SUPPLY_PROP_TIME_TO_EMPTY_AVG:
		ret = bq27xxx_simple_value(di->cache.time_to_empty_avg, val);
		break;
	case POWER_SUPPLY_PROP_TIME_TO_FULL_NOW:
		ret = bq27xxx_simple_value(di->cache.time_to_full, val);
		break;
	case POWER_SUPPLY_PROP_TECHNOLOGY:
		if (di->opts & BQ27XXX_O_MUL_CHEM)
			val->intval = POWER_SUPPLY_TECHNOLOGY_UNKNOWN;
		else
			val->intval = POWER_SUPPLY_TECHNOLOGY_LION;
		break;
	case POWER_SUPPLY_PROP_CHARGE_NOW:
		ret = bq27xxx_simple_value(bq27xxx_battery_read_nac(di), val);
		break;
	case POWER_SUPPLY_PROP_CHARGE_FULL:
		ret = bq27xxx_simple_value(di->cache.charge_full, val);
		break;
	case POWER_SUPPLY_PROP_CHARGE_FULL_DESIGN:
		ret = bq27xxx_simple_value(di->charge_design_full, val);
		break;
	/*
	 * TODO: Implement these to make registers set from
	 * power_supply_battery_info visible in sysfs.
	 */
	case POWER_SUPPLY_PROP_ENERGY_FULL_DESIGN:
	case POWER_SUPPLY_PROP_VOLTAGE_MIN_DESIGN:
		return -EINVAL;
	case POWER_SUPPLY_PROP_CYCLE_COUNT:
		ret = bq27xxx_simple_value(di->cache.cycle_count, val);
		break;
	case POWER_SUPPLY_PROP_ENERGY_NOW:
		ret = bq27xxx_simple_value(di->cache.energy, val);
		break;
	case POWER_SUPPLY_PROP_POWER_AVG:
		ret = bq27xxx_simple_value(di->cache.power_avg, val);
		break;
	case POWER_SUPPLY_PROP_HEALTH:
		ret = bq27xxx_simple_value(di->cache.health, val);
		break;
	case POWER_SUPPLY_PROP_MANUFACTURER:
		val->strval = BQ27XXX_MANUFACTURER;
		break;
	default:
		return -EINVAL;
	}

	return ret;
}

static void bq27xxx_external_power_changed(struct power_supply *psy)
{
	struct bq27xxx_device_info *di = power_supply_get_drvdata(psy);

	cancel_delayed_work_sync(&di->work);
	schedule_delayed_work(&di->work, 0);
}

int bq27xxx_battery_setup(struct bq27xxx_device_info *di)
{
	struct power_supply_desc *psy_desc;
	struct power_supply_config psy_cfg = {
		.of_node = di->dev->of_node,
		.drv_data = di,
	};

	INIT_DELAYED_WORK(&di->work, bq27xxx_battery_poll);
	mutex_init(&di->lock);

	di->regs       = bq27xxx_chip_data[di->chip].regs;
	di->unseal_key = bq27xxx_chip_data[di->chip].unseal_key;
	di->dm_regs    = bq27xxx_chip_data[di->chip].dm_regs;
	di->opts       = bq27xxx_chip_data[di->chip].opts;

	psy_desc = devm_kzalloc(di->dev, sizeof(*psy_desc), GFP_KERNEL);
	if (!psy_desc)
		return -ENOMEM;

	psy_desc->name = di->name;
	psy_desc->type = POWER_SUPPLY_TYPE_BATTERY;
	psy_desc->properties = bq27xxx_chip_data[di->chip].props;
	psy_desc->num_properties = bq27xxx_chip_data[di->chip].props_size;
	psy_desc->get_property = bq27xxx_battery_get_property;
	psy_desc->external_power_changed = bq27xxx_external_power_changed;

	di->bat = power_supply_register_no_ws(di->dev, psy_desc, &psy_cfg);
<<<<<<< HEAD
	if (IS_ERR(di->bat)) {
		if (PTR_ERR(di->bat) == -EPROBE_DEFER)
			dev_dbg(di->dev, "failed to register battery, deferring probe\n");
		else
			dev_err(di->dev, "failed to register battery\n");
		return PTR_ERR(di->bat);
	}
=======
	if (IS_ERR(di->bat))
		return dev_err_probe(di->dev, PTR_ERR(di->bat),
				     "failed to register battery\n");
>>>>>>> d1988041

	bq27xxx_battery_settings(di);
	bq27xxx_battery_update(di);

	mutex_lock(&bq27xxx_list_lock);
	list_add(&di->list, &bq27xxx_battery_devices);
	mutex_unlock(&bq27xxx_list_lock);

	return 0;
}
EXPORT_SYMBOL_GPL(bq27xxx_battery_setup);

void bq27xxx_battery_teardown(struct bq27xxx_device_info *di)
{
	/*
	 * power_supply_unregister call bq27xxx_battery_get_property which
	 * call bq27xxx_battery_poll.
	 * Make sure that bq27xxx_battery_poll will not call
	 * schedule_delayed_work again after unregister (which cause OOPS).
	 */
	poll_interval = 0;

	cancel_delayed_work_sync(&di->work);

	power_supply_unregister(di->bat);

	mutex_lock(&bq27xxx_list_lock);
	list_del(&di->list);
	mutex_unlock(&bq27xxx_list_lock);

	mutex_destroy(&di->lock);
}
EXPORT_SYMBOL_GPL(bq27xxx_battery_teardown);

MODULE_AUTHOR("Rodolfo Giometti <giometti@linux.it>");
MODULE_DESCRIPTION("BQ27xxx battery monitor driver");
MODULE_LICENSE("GPL");<|MERGE_RESOLUTION|>--- conflicted
+++ resolved
@@ -2038,19 +2038,9 @@
 	psy_desc->external_power_changed = bq27xxx_external_power_changed;
 
 	di->bat = power_supply_register_no_ws(di->dev, psy_desc, &psy_cfg);
-<<<<<<< HEAD
-	if (IS_ERR(di->bat)) {
-		if (PTR_ERR(di->bat) == -EPROBE_DEFER)
-			dev_dbg(di->dev, "failed to register battery, deferring probe\n");
-		else
-			dev_err(di->dev, "failed to register battery\n");
-		return PTR_ERR(di->bat);
-	}
-=======
 	if (IS_ERR(di->bat))
 		return dev_err_probe(di->dev, PTR_ERR(di->bat),
 				     "failed to register battery\n");
->>>>>>> d1988041
 
 	bq27xxx_battery_settings(di);
 	bq27xxx_battery_update(di);
