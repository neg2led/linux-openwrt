// SPDX-License-Identifier: GPL-2.0-only
/*
 * Oxford Semiconductor OXNAS NAND driver

 * Copyright (C) 2016 Neil Armstrong <narmstrong@baylibre.com>
 * Heavily based on plat_nand.c :
 * Author: Vitaly Wool <vitalywool@gmail.com>
 * Copyright (C) 2013 Ma Haijun <mahaijuns@gmail.com>
 * Copyright (C) 2012 John Crispin <blogic@openwrt.org>
 */

#include <linux/err.h>
#include <linux/io.h>
#include <linux/module.h>
#include <linux/platform_device.h>
#include <linux/slab.h>
#include <linux/clk.h>
#include <linux/reset.h>
#include <linux/mtd/mtd.h>
#include <linux/mtd/rawnand.h>
#include <linux/mtd/partitions.h>
#include <linux/of.h>

/* Nand commands */
#define OXNAS_NAND_CMD_ALE		BIT(18)
#define OXNAS_NAND_CMD_CLE		BIT(19)

#define OXNAS_NAND_MAX_CHIPS	1

struct oxnas_nand_ctrl {
	struct nand_controller base;
	void __iomem *io_base;
	struct clk *clk;
	struct nand_chip *chips[OXNAS_NAND_MAX_CHIPS];
	unsigned int nchips;
};

static uint8_t oxnas_nand_read_byte(struct nand_chip *chip)
{
	struct oxnas_nand_ctrl *oxnas = nand_get_controller_data(chip);

	return readb(oxnas->io_base);
}

static void oxnas_nand_read_buf(struct nand_chip *chip, u8 *buf, int len)
{
	struct oxnas_nand_ctrl *oxnas = nand_get_controller_data(chip);

	ioread8_rep(oxnas->io_base, buf, len);
}

static void oxnas_nand_write_buf(struct nand_chip *chip, const u8 *buf,
				 int len)
{
	struct oxnas_nand_ctrl *oxnas = nand_get_controller_data(chip);

	iowrite8_rep(oxnas->io_base, buf, len);
}

/* Single CS command control */
static void oxnas_nand_cmd_ctrl(struct nand_chip *chip, int cmd,
				unsigned int ctrl)
{
	struct oxnas_nand_ctrl *oxnas = nand_get_controller_data(chip);

	if (ctrl & NAND_CLE)
		writeb(cmd, oxnas->io_base + OXNAS_NAND_CMD_CLE);
	else if (ctrl & NAND_ALE)
		writeb(cmd, oxnas->io_base + OXNAS_NAND_CMD_ALE);
}

/*
 * Probe for the NAND device.
 */
static int oxnas_nand_probe(struct platform_device *pdev)
{
	struct device_node *np = pdev->dev.of_node;
	struct device_node *nand_np;
	struct oxnas_nand_ctrl *oxnas;
	struct nand_chip *chip;
	struct mtd_info *mtd;
	struct resource *res;
	int count = 0;
	int err = 0;
	int i;

	/* Allocate memory for the device structure (and zero it) */
	oxnas = devm_kzalloc(&pdev->dev, sizeof(*oxnas),
			     GFP_KERNEL);
	if (!oxnas)
		return -ENOMEM;

	nand_controller_init(&oxnas->base);

	res = platform_get_resource(pdev, IORESOURCE_MEM, 0);
	oxnas->io_base = devm_ioremap_resource(&pdev->dev, res);
	if (IS_ERR(oxnas->io_base))
		return PTR_ERR(oxnas->io_base);

	oxnas->clk = devm_clk_get(&pdev->dev, NULL);
	if (IS_ERR(oxnas->clk))
		oxnas->clk = NULL;

	/* Only a single chip node is supported */
	count = of_get_child_count(np);
	if (count > 1)
		return -EINVAL;

	err = clk_prepare_enable(oxnas->clk);
	if (err)
		return err;

	device_reset_optional(&pdev->dev);

	for_each_child_of_node(np, nand_np) {
		chip = devm_kzalloc(&pdev->dev, sizeof(struct nand_chip),
				    GFP_KERNEL);
		if (!chip) {
			err = -ENOMEM;
			goto err_release_child;
		}

		chip->controller = &oxnas->base;

		nand_set_flash_node(chip, nand_np);
		nand_set_controller_data(chip, oxnas);

		mtd = nand_to_mtd(chip);
		mtd->dev.parent = &pdev->dev;
		mtd->priv = chip;

		chip->legacy.cmd_ctrl = oxnas_nand_cmd_ctrl;
		chip->legacy.read_buf = oxnas_nand_read_buf;
		chip->legacy.read_byte = oxnas_nand_read_byte;
		chip->legacy.write_buf = oxnas_nand_write_buf;
		chip->legacy.chip_delay = 30;

		/* Scan to find existence of the device */
		err = nand_scan(chip, 1);
		if (err)
			goto err_release_child;

		err = mtd_device_register(mtd, NULL, 0);
		if (err)
			goto err_cleanup_nand;

		oxnas->chips[oxnas->nchips] = chip;
		++oxnas->nchips;
	}

	/* Exit if no chips found */
	if (!oxnas->nchips) {
		err = -ENODEV;
		goto err_clk_unprepare;
	}

	platform_set_drvdata(pdev, oxnas);

	return 0;

err_cleanup_nand:
	nand_cleanup(chip);
err_release_child:
	of_node_put(nand_np);

	for (i = 0; i < oxnas->nchips; i++) {
		chip = oxnas->chips[i];
		WARN_ON(mtd_device_unregister(nand_to_mtd(chip)));
		nand_cleanup(chip);
	}

err_clk_unprepare:
	clk_disable_unprepare(oxnas->clk);
	return err;
}

static int oxnas_nand_remove(struct platform_device *pdev)
{
	struct oxnas_nand_ctrl *oxnas = platform_get_drvdata(pdev);
	struct nand_chip *chip;
	int i;

	for (i = 0; i < oxnas->nchips; i++) {
		chip = oxnas->chips[i];
<<<<<<< HEAD
		nand_release(chip);
=======
		WARN_ON(mtd_device_unregister(nand_to_mtd(chip)));
		nand_cleanup(chip);
>>>>>>> ad8c735b
	}

	clk_disable_unprepare(oxnas->clk);

	return 0;
}

static const struct of_device_id oxnas_nand_match[] = {
	{ .compatible = "oxsemi,ox820-nand" },
	{},
};
MODULE_DEVICE_TABLE(of, oxnas_nand_match);

static struct platform_driver oxnas_nand_driver = {
	.probe	= oxnas_nand_probe,
	.remove	= oxnas_nand_remove,
	.driver	= {
		.name		= "oxnas_nand",
		.of_match_table = oxnas_nand_match,
	},
};

module_platform_driver(oxnas_nand_driver);

MODULE_LICENSE("GPL");
MODULE_AUTHOR("Neil Armstrong <narmstrong@baylibre.com>");
MODULE_DESCRIPTION("Oxnas NAND driver");
MODULE_ALIAS("platform:oxnas_nand");<|MERGE_RESOLUTION|>--- conflicted
+++ resolved
@@ -182,12 +182,8 @@
 
 	for (i = 0; i < oxnas->nchips; i++) {
 		chip = oxnas->chips[i];
-<<<<<<< HEAD
-		nand_release(chip);
-=======
 		WARN_ON(mtd_device_unregister(nand_to_mtd(chip)));
 		nand_cleanup(chip);
->>>>>>> ad8c735b
 	}
 
 	clk_disable_unprepare(oxnas->clk);
