--- conflicted
+++ resolved
@@ -116,11 +116,7 @@
 	u32 product_id = 0;
 	int ret, i;
 
-<<<<<<< HEAD
-	asv = devm_kzalloc(&pdev->dev, sizeof(*asv), GFP_KERNEL);
-=======
 	asv = devm_kzalloc(dev, sizeof(*asv), GFP_KERNEL);
->>>>>>> 3b17187f
 	if (!asv)
 		return -ENOMEM;
 
@@ -133,17 +129,6 @@
 		return -ENODEV;
 	}
 
-<<<<<<< HEAD
-	ret = regmap_read(asv->chipid_regmap, EXYNOS_CHIPID_REG_PRO_ID,
-			  &product_id);
-	if (ret < 0) {
-		dev_err(&pdev->dev, "Cannot read revision from ChipID: %d\n",
-			ret);
-		return -ENODEV;
-	}
-
-=======
->>>>>>> 3b17187f
 	switch (product_id & EXYNOS_MASK) {
 	case 0xE5422000:
 		probe_func = exynos5422_asv_init;
@@ -159,11 +144,7 @@
 	if (ret < 0)
 		return -EPROBE_DEFER;
 
-<<<<<<< HEAD
-	ret = of_property_read_u32(pdev->dev.of_node, "samsung,asv-bin",
-=======
 	ret = of_property_read_u32(dev->of_node, "samsung,asv-bin",
->>>>>>> 3b17187f
 				   &asv->of_bin);
 	if (ret < 0)
 		asv->of_bin = -EINVAL;
