// SPDX-License-Identifier: GPL-2.0
/*
 * Copyright (C) 2011 Sascha Hauer, Pengutronix <s.hauer@pengutronix.de>
 */
#include <linux/module.h>
#include <linux/clk-provider.h>
#include <linux/slab.h>
#include <linux/err.h>
#include <linux/of.h>
#include <linux/platform_device.h>

/*
 * DOC: basic fixed multiplier and divider clock that cannot gate
 *
 * Traits of this clock:
 * prepare - clk_prepare only ensures that parents are prepared
 * enable - clk_enable only ensures that parents are enabled
 * rate - rate is fixed.  clk->rate = parent->rate / div * mult
 * parent - fixed parent.  No clk_set_parent support
 */

static unsigned long clk_factor_recalc_rate(struct clk_hw *hw,
		unsigned long parent_rate)
{
	struct clk_fixed_factor *fix = to_clk_fixed_factor(hw);
	unsigned long long int rate;

	rate = (unsigned long long int)parent_rate * fix->mult;
	do_div(rate, fix->div);
	return (unsigned long)rate;
}

static long clk_factor_round_rate(struct clk_hw *hw, unsigned long rate,
				unsigned long *prate)
{
	struct clk_fixed_factor *fix = to_clk_fixed_factor(hw);

	if (clk_hw_get_flags(hw) & CLK_SET_RATE_PARENT) {
		unsigned long best_parent;

		best_parent = (rate / fix->mult) * fix->div;
		*prate = clk_hw_round_rate(clk_hw_get_parent(hw), best_parent);
	}

	return (*prate / fix->div) * fix->mult;
}

static int clk_factor_set_rate(struct clk_hw *hw, unsigned long rate,
				unsigned long parent_rate)
{
	/*
	 * We must report success but we can do so unconditionally because
	 * clk_factor_round_rate returns values that ensure this call is a
	 * nop.
	 */

	return 0;
}

const struct clk_ops clk_fixed_factor_ops = {
	.round_rate = clk_factor_round_rate,
	.set_rate = clk_factor_set_rate,
	.recalc_rate = clk_factor_recalc_rate,
};
EXPORT_SYMBOL_GPL(clk_fixed_factor_ops);

static struct clk_hw *
__clk_hw_register_fixed_factor(struct device *dev, struct device_node *np,
		const char *name, const char *parent_name, int index,
		unsigned long flags, unsigned int mult, unsigned int div)
{
	struct clk_fixed_factor *fix;
	struct clk_init_data init = { };
	struct clk_parent_data pdata = { .index = index };
	struct clk_hw *hw;
	int ret;

	fix = kmalloc(sizeof(*fix), GFP_KERNEL);
	if (!fix)
		return ERR_PTR(-ENOMEM);

	/* struct clk_fixed_factor assignments */
	fix->mult = mult;
	fix->div = div;
	fix->hw.init = &init;

	init.name = name;
	init.ops = &clk_fixed_factor_ops;
	init.flags = flags;
	if (parent_name)
		init.parent_names = &parent_name;
	else
		init.parent_data = &pdata;
	init.num_parents = 1;

	hw = &fix->hw;
	if (dev)
		ret = clk_hw_register(dev, hw);
	else
		ret = of_clk_hw_register(np, hw);
	if (ret) {
		kfree(fix);
		hw = ERR_PTR(ret);
	}

	return hw;
}

struct clk_hw *clk_hw_register_fixed_factor(struct device *dev,
		const char *name, const char *parent_name, unsigned long flags,
		unsigned int mult, unsigned int div)
{
	return __clk_hw_register_fixed_factor(dev, NULL, name, parent_name, -1,
					      flags, mult, div);
}
EXPORT_SYMBOL_GPL(clk_hw_register_fixed_factor);

struct clk *clk_register_fixed_factor(struct device *dev, const char *name,
		const char *parent_name, unsigned long flags,
		unsigned int mult, unsigned int div)
{
	struct clk_hw *hw;

	hw = clk_hw_register_fixed_factor(dev, name, parent_name, flags, mult,
					  div);
	if (IS_ERR(hw))
		return ERR_CAST(hw);
	return hw->clk;
}
EXPORT_SYMBOL_GPL(clk_register_fixed_factor);

void clk_unregister_fixed_factor(struct clk *clk)
{
	struct clk_hw *hw;

	hw = __clk_get_hw(clk);
	if (!hw)
		return;

	clk_unregister(clk);
	kfree(to_clk_fixed_factor(hw));
}
EXPORT_SYMBOL_GPL(clk_unregister_fixed_factor);

void clk_hw_unregister_fixed_factor(struct clk_hw *hw)
{
	struct clk_fixed_factor *fix;

	fix = to_clk_fixed_factor(hw);

	clk_hw_unregister(hw);
	kfree(fix);
}
EXPORT_SYMBOL_GPL(clk_hw_unregister_fixed_factor);

#ifdef CONFIG_OF
static const struct of_device_id set_rate_parent_matches[] = {
	{ .compatible = "allwinner,sun4i-a10-pll3-2x-clk" },
	{ /* Sentinel */ },
};

static struct clk_hw *_of_fixed_factor_clk_setup(struct device_node *node)
{
	struct clk_hw *hw;
	const char *clk_name = node->name;
	unsigned long flags = 0;
	u32 div, mult;
	int ret;

	if (of_property_read_u32(node, "clock-div", &div)) {
		pr_err("%s Fixed factor clock <%pOFn> must have a clock-div property\n",
			__func__, node);
		return ERR_PTR(-EIO);
	}

	if (of_property_read_u32(node, "clock-mult", &mult)) {
		pr_err("%s Fixed factor clock <%pOFn> must have a clock-mult property\n",
			__func__, node);
		return ERR_PTR(-EIO);
	}

	of_property_read_string(node, "clock-output-names", &clk_name);

	if (of_match_node(set_rate_parent_matches, node))
		flags |= CLK_SET_RATE_PARENT;

	hw = __clk_hw_register_fixed_factor(NULL, node, clk_name, NULL, 0,
					    flags, mult, div);
	if (IS_ERR(hw)) {
		/*
		 * Clear OF_POPULATED flag so that clock registration can be
		 * attempted again from probe function.
		 */
		of_node_clear_flag(node, OF_POPULATED);
		return ERR_CAST(hw);
	}

	ret = of_clk_add_hw_provider(node, of_clk_hw_simple_get, hw);
	if (ret) {
		clk_hw_unregister_fixed_factor(hw);
		return ERR_PTR(ret);
	}

	return hw;
}

/**
 * of_fixed_factor_clk_setup() - Setup function for simple fixed factor clock
 */
void __init of_fixed_factor_clk_setup(struct device_node *node)
{
	_of_fixed_factor_clk_setup(node);
}
CLK_OF_DECLARE(fixed_factor_clk, "fixed-factor-clock",
		of_fixed_factor_clk_setup);

static int of_fixed_factor_clk_remove(struct platform_device *pdev)
{
	struct clk_hw *clk = platform_get_drvdata(pdev);

	of_clk_del_provider(pdev->dev.of_node);
<<<<<<< HEAD
	clk_unregister_fixed_factor(clk);
=======
	clk_hw_unregister_fixed_factor(clk);
>>>>>>> f7688b48

	return 0;
}

static int of_fixed_factor_clk_probe(struct platform_device *pdev)
{
	struct clk_hw *clk;

	/*
	 * This function is not executed when of_fixed_factor_clk_setup
	 * succeeded.
	 */
	clk = _of_fixed_factor_clk_setup(pdev->dev.of_node);
	if (IS_ERR(clk))
		return PTR_ERR(clk);

	platform_set_drvdata(pdev, clk);

	return 0;
}

static const struct of_device_id of_fixed_factor_clk_ids[] = {
	{ .compatible = "fixed-factor-clock" },
	{ }
};
MODULE_DEVICE_TABLE(of, of_fixed_factor_clk_ids);

static struct platform_driver of_fixed_factor_clk_driver = {
	.driver = {
		.name = "of_fixed_factor_clk",
		.of_match_table = of_fixed_factor_clk_ids,
	},
	.probe = of_fixed_factor_clk_probe,
	.remove = of_fixed_factor_clk_remove,
};
builtin_platform_driver(of_fixed_factor_clk_driver);
#endif<|MERGE_RESOLUTION|>--- conflicted
+++ resolved
@@ -219,11 +219,7 @@
 	struct clk_hw *clk = platform_get_drvdata(pdev);
 
 	of_clk_del_provider(pdev->dev.of_node);
-<<<<<<< HEAD
-	clk_unregister_fixed_factor(clk);
-=======
 	clk_hw_unregister_fixed_factor(clk);
->>>>>>> f7688b48
 
 	return 0;
 }
