// SPDX-License-Identifier: GPL-2.0 OR Linux-OpenIB
/*
 * Copyright (c) 2018 Hisilicon Limited.
 */

#include <rdma/ib_umem.h>
#include <rdma/hns-abi.h>
#include "hns_roce_device.h"
#include "hns_roce_cmd.h"
#include "hns_roce_hem.h"

void hns_roce_srq_event(struct hns_roce_dev *hr_dev, u32 srqn, int event_type)
{
	struct hns_roce_srq_table *srq_table = &hr_dev->srq_table;
	struct hns_roce_srq *srq;

	xa_lock(&srq_table->xa);
	srq = xa_load(&srq_table->xa, srqn & (hr_dev->caps.num_srqs - 1));
	if (srq)
		atomic_inc(&srq->refcount);
	xa_unlock(&srq_table->xa);

	if (!srq) {
		dev_warn(hr_dev->dev, "Async event for bogus SRQ %08x\n", srqn);
		return;
	}

	srq->event(srq, event_type);

	if (atomic_dec_and_test(&srq->refcount))
		complete(&srq->free);
}

static void hns_roce_ib_srq_event(struct hns_roce_srq *srq,
				  enum hns_roce_event event_type)
{
	struct hns_roce_dev *hr_dev = to_hr_dev(srq->ibsrq.device);
	struct ib_srq *ibsrq = &srq->ibsrq;
	struct ib_event event;

	if (ibsrq->event_handler) {
		event.device      = ibsrq->device;
		event.element.srq = ibsrq;
		switch (event_type) {
		case HNS_ROCE_EVENT_TYPE_SRQ_LIMIT_REACH:
			event.event = IB_EVENT_SRQ_LIMIT_REACHED;
			break;
		case HNS_ROCE_EVENT_TYPE_SRQ_CATAS_ERROR:
			event.event = IB_EVENT_SRQ_ERR;
			break;
		default:
			dev_err(hr_dev->dev,
			   "hns_roce:Unexpected event type 0x%x on SRQ %06lx\n",
			   event_type, srq->srqn);
			return;
		}

		ibsrq->event_handler(&event, ibsrq->srq_context);
	}
}

static int hns_roce_hw_create_srq(struct hns_roce_dev *dev,
				  struct hns_roce_cmd_mailbox *mailbox,
				  unsigned long srq_num)
{
	return hns_roce_cmd_mbox(dev, mailbox->dma, 0, srq_num, 0,
				 HNS_ROCE_CMD_CREATE_SRQ,
				 HNS_ROCE_CMD_TIMEOUT_MSECS);
}

static int hns_roce_hw_destroy_srq(struct hns_roce_dev *dev,
				   struct hns_roce_cmd_mailbox *mailbox,
				   unsigned long srq_num)
{
	return hns_roce_cmd_mbox(dev, 0, mailbox ? mailbox->dma : 0, srq_num,
				 mailbox ? 0 : 1, HNS_ROCE_CMD_DESTROY_SRQ,
				 HNS_ROCE_CMD_TIMEOUT_MSECS);
}

static int alloc_srqc(struct hns_roce_dev *hr_dev, struct hns_roce_srq *srq,
		      u32 pdn, u32 cqn, u16 xrcd, u64 db_rec_addr)
{
	struct hns_roce_srq_table *srq_table = &hr_dev->srq_table;
	struct ib_device *ibdev = &hr_dev->ib_dev;
	struct hns_roce_cmd_mailbox *mailbox;
	u64 mtts_wqe[MTT_MIN_COUNT] = { 0 };
	u64 mtts_idx[MTT_MIN_COUNT] = { 0 };
	dma_addr_t dma_handle_wqe = 0;
	dma_addr_t dma_handle_idx = 0;
	int ret;

	/* Get the physical address of srq buf */
	ret = hns_roce_mtr_find(hr_dev, &srq->buf_mtr, 0, mtts_wqe,
				ARRAY_SIZE(mtts_wqe), &dma_handle_wqe);
	if (ret < 1) {
		ibdev_err(ibdev, "Failed to find mtr for SRQ WQE\n");
		return -ENOBUFS;
	}

	/* Get physical address of idx que buf */
	ret = hns_roce_mtr_find(hr_dev, &srq->idx_que.mtr, 0, mtts_idx,
				ARRAY_SIZE(mtts_idx), &dma_handle_idx);
	if (ret < 1) {
		ibdev_err(ibdev, "Failed to find mtr for SRQ idx\n");
		return -ENOBUFS;
	}

	ret = hns_roce_bitmap_alloc(&srq_table->bitmap, &srq->srqn);
	if (ret) {
		ibdev_err(ibdev, "Failed to alloc SRQ number, err %d\n", ret);
		return -ENOMEM;
	}

	ret = hns_roce_table_get(hr_dev, &srq_table->table, srq->srqn);
	if (ret) {
		ibdev_err(ibdev, "Failed to get SRQC table, err %d\n", ret);
		goto err_out;
	}

	ret = xa_err(xa_store(&srq_table->xa, srq->srqn, srq, GFP_KERNEL));
	if (ret) {
		ibdev_err(ibdev, "Failed to store SRQC, err %d\n", ret);
		goto err_put;
	}

	mailbox = hns_roce_alloc_cmd_mailbox(hr_dev);
	if (IS_ERR_OR_NULL(mailbox)) {
		ret = -ENOMEM;
		ibdev_err(ibdev, "Failed to alloc mailbox for SRQC\n");
		goto err_xa;
	}

	hr_dev->hw->write_srqc(hr_dev, srq, pdn, xrcd, cqn, mailbox->buf,
			       mtts_wqe, mtts_idx, dma_handle_wqe,
			       dma_handle_idx);

	ret = hns_roce_hw_create_srq(hr_dev, mailbox, srq->srqn);
	hns_roce_free_cmd_mailbox(hr_dev, mailbox);
	if (ret) {
		ibdev_err(ibdev, "Failed to config SRQC, err %d\n", ret);
		goto err_xa;
	}

	atomic_set(&srq->refcount, 1);
	init_completion(&srq->free);
	return ret;

err_xa:
	xa_erase(&srq_table->xa, srq->srqn);

err_put:
	hns_roce_table_put(hr_dev, &srq_table->table, srq->srqn);

err_out:
	hns_roce_bitmap_free(&srq_table->bitmap, srq->srqn, BITMAP_NO_RR);
	return ret;
}

static void free_srqc(struct hns_roce_dev *hr_dev, struct hns_roce_srq *srq)
{
	struct hns_roce_srq_table *srq_table = &hr_dev->srq_table;
	int ret;

	ret = hns_roce_hw_destroy_srq(hr_dev, NULL, srq->srqn);
	if (ret)
		dev_err(hr_dev->dev, "DESTROY_SRQ failed (%d) for SRQN %06lx\n",
			ret, srq->srqn);

	xa_erase(&srq_table->xa, srq->srqn);

	if (atomic_dec_and_test(&srq->refcount))
		complete(&srq->free);
	wait_for_completion(&srq->free);

	hns_roce_table_put(hr_dev, &srq_table->table, srq->srqn);
	hns_roce_bitmap_free(&srq_table->bitmap, srq->srqn, BITMAP_NO_RR);
}

static int alloc_srq_buf(struct hns_roce_dev *hr_dev, struct hns_roce_srq *srq,
			 struct ib_udata *udata, unsigned long addr)
{
<<<<<<< HEAD
	struct hns_roce_dev *hr_dev = to_hr_dev(srq->ibsrq.device);
	struct hns_roce_ib_create_srq  ucmd;
	struct hns_roce_buf *buf;
	int ret;

	if (ib_copy_from_udata(&ucmd, udata, sizeof(ucmd)))
		return -EFAULT;

	srq->umem = ib_umem_get(udata, ucmd.buf_addr, srq_buf_size, 0, 0);
	if (IS_ERR(srq->umem))
		return PTR_ERR(srq->umem);

	buf = &srq->buf;
	buf->npages = (ib_umem_page_count(srq->umem) +
		       (1 << hr_dev->caps.srqwqe_buf_pg_sz) - 1) /
		      (1 << hr_dev->caps.srqwqe_buf_pg_sz);
	buf->page_shift = PAGE_SHIFT + hr_dev->caps.srqwqe_buf_pg_sz;
	ret = hns_roce_mtt_init(hr_dev, buf->npages, buf->page_shift,
				&srq->mtt);
	if (ret)
		goto err_user_buf;
=======
	struct ib_device *ibdev = &hr_dev->ib_dev;
	struct hns_roce_buf_attr buf_attr = {};
	int err;

	srq->wqe_shift = ilog2(roundup_pow_of_two(max(HNS_ROCE_SGE_SIZE,
						      HNS_ROCE_SGE_SIZE *
						      srq->max_gs)));

	buf_attr.page_shift = hr_dev->caps.srqwqe_buf_pg_sz + HNS_HW_PAGE_SHIFT;
	buf_attr.region[0].size = to_hr_hem_entries_size(srq->wqe_cnt,
							 srq->wqe_shift);
	buf_attr.region[0].hopnum = hr_dev->caps.srqwqe_hop_num;
	buf_attr.region_count = 1;
	buf_attr.fixed_page = true;

	err = hns_roce_mtr_create(hr_dev, &srq->buf_mtr, &buf_attr,
				  hr_dev->caps.srqwqe_ba_pg_sz +
				  HNS_HW_PAGE_SHIFT, udata, addr);
	if (err)
		ibdev_err(ibdev, "Failed to alloc SRQ buf mtr, err %d\n", err);

	return err;
}

static void free_srq_buf(struct hns_roce_dev *hr_dev, struct hns_roce_srq *srq)
{
	hns_roce_mtr_destroy(hr_dev, &srq->buf_mtr);
}
>>>>>>> d1988041

static int alloc_srq_idx(struct hns_roce_dev *hr_dev, struct hns_roce_srq *srq,
			 struct ib_udata *udata, unsigned long addr)
{
	struct hns_roce_idx_que *idx_que = &srq->idx_que;
	struct ib_device *ibdev = &hr_dev->ib_dev;
	struct hns_roce_buf_attr buf_attr = {};
	int err;

	srq->idx_que.entry_shift = ilog2(HNS_ROCE_IDX_QUE_ENTRY_SZ);

	buf_attr.page_shift = hr_dev->caps.idx_buf_pg_sz + HNS_HW_PAGE_SHIFT;
	buf_attr.region[0].size = to_hr_hem_entries_size(srq->wqe_cnt,
					srq->idx_que.entry_shift);
	buf_attr.region[0].hopnum = hr_dev->caps.idx_hop_num;
	buf_attr.region_count = 1;
	buf_attr.fixed_page = true;

	err = hns_roce_mtr_create(hr_dev, &idx_que->mtr, &buf_attr,
				  hr_dev->caps.idx_ba_pg_sz + HNS_HW_PAGE_SHIFT,
				  udata, addr);
	if (err) {
		ibdev_err(ibdev, "Failed to alloc SRQ idx mtr, err %d\n", err);
		return err;
	}

<<<<<<< HEAD
	buf = &srq->idx_que.idx_buf;
	buf->npages = DIV_ROUND_UP(ib_umem_page_count(srq->idx_que.umem),
				   1 << hr_dev->caps.idx_buf_pg_sz);
	buf->page_shift = PAGE_SHIFT + hr_dev->caps.idx_buf_pg_sz;
	ret = hns_roce_mtt_init(hr_dev, buf->npages, buf->page_shift,
				&srq->idx_que.mtt);
	if (ret) {
		dev_err(hr_dev->dev, "hns_roce_mtt_init error for idx que\n");
		goto err_user_idx_mtt;
	}
=======
	if (!udata) {
		idx_que->bitmap = bitmap_zalloc(srq->wqe_cnt, GFP_KERNEL);
		if (!idx_que->bitmap) {
			ibdev_err(ibdev, "Failed to alloc SRQ idx bitmap\n");
			err = -ENOMEM;
			goto err_idx_mtr;
		}
>>>>>>> d1988041

	}

	return 0;
err_idx_mtr:
	hns_roce_mtr_destroy(hr_dev, &idx_que->mtr);

	return err;
}

static void free_srq_idx(struct hns_roce_dev *hr_dev, struct hns_roce_srq *srq)
{
	struct hns_roce_idx_que *idx_que = &srq->idx_que;

	bitmap_free(idx_que->bitmap);
	idx_que->bitmap = NULL;
	hns_roce_mtr_destroy(hr_dev, &idx_que->mtr);
}

static int alloc_srq_wrid(struct hns_roce_dev *hr_dev, struct hns_roce_srq *srq)
{
	srq->head = 0;
	srq->tail = srq->wqe_cnt - 1;
	srq->wrid = kvmalloc_array(srq->wqe_cnt, sizeof(u64), GFP_KERNEL);
	if (!srq->wrid)
		return -ENOMEM;

	return 0;
}

static void free_srq_wrid(struct hns_roce_srq *srq)
{
	kfree(srq->wrid);
	srq->wrid = NULL;
}

int hns_roce_create_srq(struct ib_srq *ib_srq,
			struct ib_srq_init_attr *init_attr,
			struct ib_udata *udata)
{
	struct hns_roce_dev *hr_dev = to_hr_dev(ib_srq->device);
	struct hns_roce_ib_create_srq_resp resp = {};
	struct hns_roce_srq *srq = to_hr_srq(ib_srq);
	struct ib_device *ibdev = &hr_dev->ib_dev;
	struct hns_roce_ib_create_srq ucmd = {};
	int ret;
	u32 cqn;

	/* Check the actual SRQ wqe and SRQ sge num */
	if (init_attr->attr.max_wr >= hr_dev->caps.max_srq_wrs ||
	    init_attr->attr.max_sge > hr_dev->caps.max_srq_sges)
		return -EINVAL;

	mutex_init(&srq->mutex);
	spin_lock_init(&srq->lock);

	srq->wqe_cnt = roundup_pow_of_two(init_attr->attr.max_wr + 1);
	srq->max_gs = init_attr->attr.max_sge;

	if (udata) {
		ret = ib_copy_from_udata(&ucmd, udata, sizeof(ucmd));
		if (ret) {
			ibdev_err(ibdev, "Failed to copy SRQ udata, err %d\n",
				  ret);
			return ret;
		}
	}

	ret = alloc_srq_buf(hr_dev, srq, udata, ucmd.buf_addr);
	if (ret) {
		ibdev_err(ibdev, "Failed to alloc SRQ buffer, err %d\n", ret);
		return ret;
	}

	ret = alloc_srq_idx(hr_dev, srq, udata, ucmd.que_addr);
	if (ret) {
		ibdev_err(ibdev, "Failed to alloc SRQ idx, err %d\n", ret);
		goto err_buf_alloc;
	}

	if (!udata) {
		ret = alloc_srq_wrid(hr_dev, srq);
		if (ret) {
			ibdev_err(ibdev, "Failed to alloc SRQ wrid, err %d\n",
				  ret);
			goto err_idx_alloc;
		}
	}

	cqn = ib_srq_has_cq(init_attr->srq_type) ?
	      to_hr_cq(init_attr->ext.cq)->cqn : 0;
	srq->db_reg_l = hr_dev->reg_base + SRQ_DB_REG;

	ret = alloc_srqc(hr_dev, srq, to_hr_pd(ib_srq->pd)->pdn, cqn, 0, 0);
	if (ret) {
		ibdev_err(ibdev, "Failed to alloc SRQ context, err %d\n", ret);
		goto err_wrid_alloc;
	}

	srq->event = hns_roce_ib_srq_event;
	resp.srqn = srq->srqn;

	if (udata) {
		if (ib_copy_to_udata(udata, &resp,
				     min(udata->outlen, sizeof(resp)))) {
			ret = -EFAULT;
			goto err_srqc_alloc;
		}
	}

	return 0;

err_srqc_alloc:
	free_srqc(hr_dev, srq);
err_wrid_alloc:
	free_srq_wrid(srq);
err_idx_alloc:
	free_srq_idx(hr_dev, srq);
err_buf_alloc:
	free_srq_buf(hr_dev, srq);
	return ret;
}

int hns_roce_destroy_srq(struct ib_srq *ibsrq, struct ib_udata *udata)
{
	struct hns_roce_dev *hr_dev = to_hr_dev(ibsrq->device);
	struct hns_roce_srq *srq = to_hr_srq(ibsrq);

	free_srqc(hr_dev, srq);
	free_srq_idx(hr_dev, srq);
	free_srq_wrid(srq);
	free_srq_buf(hr_dev, srq);
	return 0;
}

int hns_roce_init_srq_table(struct hns_roce_dev *hr_dev)
{
	struct hns_roce_srq_table *srq_table = &hr_dev->srq_table;

	xa_init(&srq_table->xa);

	return hns_roce_bitmap_init(&srq_table->bitmap, hr_dev->caps.num_srqs,
				    hr_dev->caps.num_srqs - 1,
				    hr_dev->caps.reserved_srqs, 0);
}

void hns_roce_cleanup_srq_table(struct hns_roce_dev *hr_dev)
{
	hns_roce_bitmap_cleanup(&hr_dev->srq_table.bitmap);
}<|MERGE_RESOLUTION|>--- conflicted
+++ resolved
@@ -179,29 +179,6 @@
 static int alloc_srq_buf(struct hns_roce_dev *hr_dev, struct hns_roce_srq *srq,
 			 struct ib_udata *udata, unsigned long addr)
 {
-<<<<<<< HEAD
-	struct hns_roce_dev *hr_dev = to_hr_dev(srq->ibsrq.device);
-	struct hns_roce_ib_create_srq  ucmd;
-	struct hns_roce_buf *buf;
-	int ret;
-
-	if (ib_copy_from_udata(&ucmd, udata, sizeof(ucmd)))
-		return -EFAULT;
-
-	srq->umem = ib_umem_get(udata, ucmd.buf_addr, srq_buf_size, 0, 0);
-	if (IS_ERR(srq->umem))
-		return PTR_ERR(srq->umem);
-
-	buf = &srq->buf;
-	buf->npages = (ib_umem_page_count(srq->umem) +
-		       (1 << hr_dev->caps.srqwqe_buf_pg_sz) - 1) /
-		      (1 << hr_dev->caps.srqwqe_buf_pg_sz);
-	buf->page_shift = PAGE_SHIFT + hr_dev->caps.srqwqe_buf_pg_sz;
-	ret = hns_roce_mtt_init(hr_dev, buf->npages, buf->page_shift,
-				&srq->mtt);
-	if (ret)
-		goto err_user_buf;
-=======
 	struct ib_device *ibdev = &hr_dev->ib_dev;
 	struct hns_roce_buf_attr buf_attr = {};
 	int err;
@@ -230,7 +207,6 @@
 {
 	hns_roce_mtr_destroy(hr_dev, &srq->buf_mtr);
 }
->>>>>>> d1988041
 
 static int alloc_srq_idx(struct hns_roce_dev *hr_dev, struct hns_roce_srq *srq,
 			 struct ib_udata *udata, unsigned long addr)
@@ -257,18 +233,6 @@
 		return err;
 	}
 
-<<<<<<< HEAD
-	buf = &srq->idx_que.idx_buf;
-	buf->npages = DIV_ROUND_UP(ib_umem_page_count(srq->idx_que.umem),
-				   1 << hr_dev->caps.idx_buf_pg_sz);
-	buf->page_shift = PAGE_SHIFT + hr_dev->caps.idx_buf_pg_sz;
-	ret = hns_roce_mtt_init(hr_dev, buf->npages, buf->page_shift,
-				&srq->idx_que.mtt);
-	if (ret) {
-		dev_err(hr_dev->dev, "hns_roce_mtt_init error for idx que\n");
-		goto err_user_idx_mtt;
-	}
-=======
 	if (!udata) {
 		idx_que->bitmap = bitmap_zalloc(srq->wqe_cnt, GFP_KERNEL);
 		if (!idx_que->bitmap) {
@@ -276,7 +240,6 @@
 			err = -ENOMEM;
 			goto err_idx_mtr;
 		}
->>>>>>> d1988041
 
 	}
 
