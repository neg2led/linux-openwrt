--- conflicted
+++ resolved
@@ -1125,11 +1125,7 @@
 	       grh->traffic_class >> DSCP_SHIFT : grh->traffic_class;
 }
 
-<<<<<<< HEAD
-int hns_roce_init_uar_table(struct hns_roce_dev *dev);
-=======
 void hns_roce_init_uar_table(struct hns_roce_dev *dev);
->>>>>>> 3b17187f
 int hns_roce_uar_alloc(struct hns_roce_dev *dev, struct hns_roce_uar *uar);
 
 int hns_roce_cmd_init(struct hns_roce_dev *hr_dev);
