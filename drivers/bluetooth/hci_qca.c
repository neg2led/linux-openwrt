// SPDX-License-Identifier: GPL-2.0-only
/*
 *  Bluetooth Software UART Qualcomm protocol
 *
 *  HCI_IBS (HCI In-Band Sleep) is Qualcomm's power management
 *  protocol extension to H4.
 *
 *  Copyright (C) 2007 Texas Instruments, Inc.
 *  Copyright (c) 2010, 2012, 2018 The Linux Foundation. All rights reserved.
 *
 *  Acknowledgements:
 *  This file is based on hci_ll.c, which was...
 *  Written by Ohad Ben-Cohen <ohad@bencohen.org>
 *  which was in turn based on hci_h4.c, which was written
 *  by Maxim Krasnyansky and Marcel Holtmann.
 */

#include <linux/kernel.h>
#include <linux/clk.h>
#include <linux/completion.h>
#include <linux/debugfs.h>
#include <linux/delay.h>
#include <linux/device.h>
#include <linux/gpio/consumer.h>
#include <linux/mod_devicetable.h>
#include <linux/module.h>
#include <linux/of_device.h>
#include <linux/platform_device.h>
#include <linux/regulator/consumer.h>
#include <linux/serdev.h>
#include <asm/unaligned.h>

#include <net/bluetooth/bluetooth.h>
#include <net/bluetooth/hci_core.h>

#include "hci_uart.h"
#include "btqca.h"

/* HCI_IBS protocol messages */
#define HCI_IBS_SLEEP_IND	0xFE
#define HCI_IBS_WAKE_IND	0xFD
#define HCI_IBS_WAKE_ACK	0xFC
#define HCI_MAX_IBS_SIZE	10

#define IBS_WAKE_RETRANS_TIMEOUT_MS	100
#define IBS_TX_IDLE_TIMEOUT_MS		2000
#define CMD_TRANS_TIMEOUT_MS		100

/* susclk rate */
#define SUSCLK_RATE_32KHZ	32768

/* Controller debug log header */
#define QCA_DEBUG_HANDLE	0x2EDC

enum qca_flags {
	QCA_IBS_ENABLED,
	QCA_DROP_VENDOR_EVENT,
};

/* HCI_IBS transmit side sleep protocol states */
enum tx_ibs_states {
	HCI_IBS_TX_ASLEEP,
	HCI_IBS_TX_WAKING,
	HCI_IBS_TX_AWAKE,
};

/* HCI_IBS receive side sleep protocol states */
enum rx_states {
	HCI_IBS_RX_ASLEEP,
	HCI_IBS_RX_AWAKE,
};

/* HCI_IBS transmit and receive side clock state vote */
enum hci_ibs_clock_state_vote {
	HCI_IBS_VOTE_STATS_UPDATE,
	HCI_IBS_TX_VOTE_CLOCK_ON,
	HCI_IBS_TX_VOTE_CLOCK_OFF,
	HCI_IBS_RX_VOTE_CLOCK_ON,
	HCI_IBS_RX_VOTE_CLOCK_OFF,
};

struct qca_data {
	struct hci_uart *hu;
	struct sk_buff *rx_skb;
	struct sk_buff_head txq;
	struct sk_buff_head tx_wait_q;	/* HCI_IBS wait queue	*/
	spinlock_t hci_ibs_lock;	/* HCI_IBS state lock	*/
	u8 tx_ibs_state;	/* HCI_IBS transmit side power state*/
	u8 rx_ibs_state;	/* HCI_IBS receive side power state */
	bool tx_vote;		/* Clock must be on for TX */
	bool rx_vote;		/* Clock must be on for RX */
	struct timer_list tx_idle_timer;
	u32 tx_idle_delay;
	struct timer_list wake_retrans_timer;
	u32 wake_retrans;
	struct workqueue_struct *workqueue;
	struct work_struct ws_awake_rx;
	struct work_struct ws_awake_device;
	struct work_struct ws_rx_vote_off;
	struct work_struct ws_tx_vote_off;
	unsigned long flags;
	struct completion drop_ev_comp;

	/* For debugging purpose */
	u64 ibs_sent_wacks;
	u64 ibs_sent_slps;
	u64 ibs_sent_wakes;
	u64 ibs_recv_wacks;
	u64 ibs_recv_slps;
	u64 ibs_recv_wakes;
	u64 vote_last_jif;
	u32 vote_on_ms;
	u32 vote_off_ms;
	u64 tx_votes_on;
	u64 rx_votes_on;
	u64 tx_votes_off;
	u64 rx_votes_off;
	u64 votes_on;
	u64 votes_off;
};

enum qca_speed_type {
	QCA_INIT_SPEED = 1,
	QCA_OPER_SPEED
};

/*
 * Voltage regulator information required for configuring the
 * QCA Bluetooth chipset
 */
struct qca_vreg {
	const char *name;
	unsigned int min_uV;
	unsigned int max_uV;
	unsigned int load_uA;
};

struct qca_vreg_data {
	enum qca_btsoc_type soc_type;
	struct qca_vreg *vregs;
	size_t num_vregs;
};

/*
 * Platform data for the QCA Bluetooth power driver.
 */
struct qca_power {
	struct device *dev;
	const struct qca_vreg_data *vreg_data;
	struct regulator_bulk_data *vreg_bulk;
	bool vregs_on;
};

struct qca_serdev {
	struct hci_uart	 serdev_hu;
	struct gpio_desc *bt_en;
	struct clk	 *susclk;
	enum qca_btsoc_type btsoc_type;
	struct qca_power *bt_power;
	u32 init_speed;
	u32 oper_speed;
	const char *firmware_name;
};

static int qca_power_setup(struct hci_uart *hu, bool on);
static void qca_power_shutdown(struct hci_uart *hu);
<<<<<<< HEAD
=======
static int qca_power_off(struct hci_dev *hdev);

static enum qca_btsoc_type qca_soc_type(struct hci_uart *hu)
{
	enum qca_btsoc_type soc_type;

	if (hu->serdev) {
		struct qca_serdev *qsd = serdev_device_get_drvdata(hu->serdev);

		soc_type = qsd->btsoc_type;
	} else {
		soc_type = QCA_ROME;
	}

	return soc_type;
}

static const char *qca_get_firmware_name(struct hci_uart *hu)
{
	if (hu->serdev) {
		struct qca_serdev *qsd = serdev_device_get_drvdata(hu->serdev);

		return qsd->firmware_name;
	} else {
		return NULL;
	}
}
>>>>>>> f7688b48

static void __serial_clock_on(struct tty_struct *tty)
{
	/* TODO: Some chipset requires to enable UART clock on client
	 * side to save power consumption or manual work is required.
	 * Please put your code to control UART clock here if needed
	 */
}

static void __serial_clock_off(struct tty_struct *tty)
{
	/* TODO: Some chipset requires to disable UART clock on client
	 * side to save power consumption or manual work is required.
	 * Please put your code to control UART clock off here if needed
	 */
}

/* serial_clock_vote needs to be called with the ibs lock held */
static void serial_clock_vote(unsigned long vote, struct hci_uart *hu)
{
	struct qca_data *qca = hu->priv;
	unsigned int diff;

	bool old_vote = (qca->tx_vote | qca->rx_vote);
	bool new_vote;

	switch (vote) {
	case HCI_IBS_VOTE_STATS_UPDATE:
		diff = jiffies_to_msecs(jiffies - qca->vote_last_jif);

		if (old_vote)
			qca->vote_off_ms += diff;
		else
			qca->vote_on_ms += diff;
		return;

	case HCI_IBS_TX_VOTE_CLOCK_ON:
		qca->tx_vote = true;
		qca->tx_votes_on++;
		new_vote = true;
		break;

	case HCI_IBS_RX_VOTE_CLOCK_ON:
		qca->rx_vote = true;
		qca->rx_votes_on++;
		new_vote = true;
		break;

	case HCI_IBS_TX_VOTE_CLOCK_OFF:
		qca->tx_vote = false;
		qca->tx_votes_off++;
		new_vote = qca->rx_vote | qca->tx_vote;
		break;

	case HCI_IBS_RX_VOTE_CLOCK_OFF:
		qca->rx_vote = false;
		qca->rx_votes_off++;
		new_vote = qca->rx_vote | qca->tx_vote;
		break;

	default:
		BT_ERR("Voting irregularity");
		return;
	}

	if (new_vote != old_vote) {
		if (new_vote)
			__serial_clock_on(hu->tty);
		else
			__serial_clock_off(hu->tty);

		BT_DBG("Vote serial clock %s(%s)", new_vote ? "true" : "false",
		       vote ? "true" : "false");

		diff = jiffies_to_msecs(jiffies - qca->vote_last_jif);

		if (new_vote) {
			qca->votes_on++;
			qca->vote_off_ms += diff;
		} else {
			qca->votes_off++;
			qca->vote_on_ms += diff;
		}
		qca->vote_last_jif = jiffies;
	}
}

/* Builds and sends an HCI_IBS command packet.
 * These are very simple packets with only 1 cmd byte.
 */
static int send_hci_ibs_cmd(u8 cmd, struct hci_uart *hu)
{
	int err = 0;
	struct sk_buff *skb = NULL;
	struct qca_data *qca = hu->priv;

	BT_DBG("hu %p send hci ibs cmd 0x%x", hu, cmd);

	skb = bt_skb_alloc(1, GFP_ATOMIC);
	if (!skb) {
		BT_ERR("Failed to allocate memory for HCI_IBS packet");
		return -ENOMEM;
	}

	/* Assign HCI_IBS type */
	skb_put_u8(skb, cmd);

	skb_queue_tail(&qca->txq, skb);

	return err;
}

static void qca_wq_awake_device(struct work_struct *work)
{
	struct qca_data *qca = container_of(work, struct qca_data,
					    ws_awake_device);
	struct hci_uart *hu = qca->hu;
	unsigned long retrans_delay;
	unsigned long flags;

	BT_DBG("hu %p wq awake device", hu);

	/* Vote for serial clock */
	serial_clock_vote(HCI_IBS_TX_VOTE_CLOCK_ON, hu);

	spin_lock_irqsave(&qca->hci_ibs_lock, flags);

	/* Send wake indication to device */
	if (send_hci_ibs_cmd(HCI_IBS_WAKE_IND, hu) < 0)
		BT_ERR("Failed to send WAKE to device");

	qca->ibs_sent_wakes++;

	/* Start retransmit timer */
	retrans_delay = msecs_to_jiffies(qca->wake_retrans);
	mod_timer(&qca->wake_retrans_timer, jiffies + retrans_delay);

	spin_unlock_irqrestore(&qca->hci_ibs_lock, flags);

	/* Actually send the packets */
	hci_uart_tx_wakeup(hu);
}

static void qca_wq_awake_rx(struct work_struct *work)
{
	struct qca_data *qca = container_of(work, struct qca_data,
					    ws_awake_rx);
	struct hci_uart *hu = qca->hu;
	unsigned long flags;

	BT_DBG("hu %p wq awake rx", hu);

	serial_clock_vote(HCI_IBS_RX_VOTE_CLOCK_ON, hu);

	spin_lock_irqsave(&qca->hci_ibs_lock, flags);
	qca->rx_ibs_state = HCI_IBS_RX_AWAKE;

	/* Always acknowledge device wake up,
	 * sending IBS message doesn't count as TX ON.
	 */
	if (send_hci_ibs_cmd(HCI_IBS_WAKE_ACK, hu) < 0)
		BT_ERR("Failed to acknowledge device wake up");

	qca->ibs_sent_wacks++;

	spin_unlock_irqrestore(&qca->hci_ibs_lock, flags);

	/* Actually send the packets */
	hci_uart_tx_wakeup(hu);
}

static void qca_wq_serial_rx_clock_vote_off(struct work_struct *work)
{
	struct qca_data *qca = container_of(work, struct qca_data,
					    ws_rx_vote_off);
	struct hci_uart *hu = qca->hu;

	BT_DBG("hu %p rx clock vote off", hu);

	serial_clock_vote(HCI_IBS_RX_VOTE_CLOCK_OFF, hu);
}

static void qca_wq_serial_tx_clock_vote_off(struct work_struct *work)
{
	struct qca_data *qca = container_of(work, struct qca_data,
					    ws_tx_vote_off);
	struct hci_uart *hu = qca->hu;

	BT_DBG("hu %p tx clock vote off", hu);

	/* Run HCI tx handling unlocked */
	hci_uart_tx_wakeup(hu);

	/* Now that message queued to tty driver, vote for tty clocks off.
	 * It is up to the tty driver to pend the clocks off until tx done.
	 */
	serial_clock_vote(HCI_IBS_TX_VOTE_CLOCK_OFF, hu);
}

static void hci_ibs_tx_idle_timeout(struct timer_list *t)
{
	struct qca_data *qca = from_timer(qca, t, tx_idle_timer);
	struct hci_uart *hu = qca->hu;
	unsigned long flags;

	BT_DBG("hu %p idle timeout in %d state", hu, qca->tx_ibs_state);

	spin_lock_irqsave_nested(&qca->hci_ibs_lock,
				 flags, SINGLE_DEPTH_NESTING);

	switch (qca->tx_ibs_state) {
	case HCI_IBS_TX_AWAKE:
		/* TX_IDLE, go to SLEEP */
		if (send_hci_ibs_cmd(HCI_IBS_SLEEP_IND, hu) < 0) {
			BT_ERR("Failed to send SLEEP to device");
			break;
		}
		qca->tx_ibs_state = HCI_IBS_TX_ASLEEP;
		qca->ibs_sent_slps++;
		queue_work(qca->workqueue, &qca->ws_tx_vote_off);
		break;

	case HCI_IBS_TX_ASLEEP:
	case HCI_IBS_TX_WAKING:
		/* Fall through */

	default:
		BT_ERR("Spurious timeout tx state %d", qca->tx_ibs_state);
		break;
	}

	spin_unlock_irqrestore(&qca->hci_ibs_lock, flags);
}

static void hci_ibs_wake_retrans_timeout(struct timer_list *t)
{
	struct qca_data *qca = from_timer(qca, t, wake_retrans_timer);
	struct hci_uart *hu = qca->hu;
	unsigned long flags, retrans_delay;
	bool retransmit = false;

	BT_DBG("hu %p wake retransmit timeout in %d state",
		hu, qca->tx_ibs_state);

	spin_lock_irqsave_nested(&qca->hci_ibs_lock,
				 flags, SINGLE_DEPTH_NESTING);

	switch (qca->tx_ibs_state) {
	case HCI_IBS_TX_WAKING:
		/* No WAKE_ACK, retransmit WAKE */
		retransmit = true;
		if (send_hci_ibs_cmd(HCI_IBS_WAKE_IND, hu) < 0) {
			BT_ERR("Failed to acknowledge device wake up");
			break;
		}
		qca->ibs_sent_wakes++;
		retrans_delay = msecs_to_jiffies(qca->wake_retrans);
		mod_timer(&qca->wake_retrans_timer, jiffies + retrans_delay);
		break;

	case HCI_IBS_TX_ASLEEP:
	case HCI_IBS_TX_AWAKE:
		/* Fall through */

	default:
		BT_ERR("Spurious timeout tx state %d", qca->tx_ibs_state);
		break;
	}

	spin_unlock_irqrestore(&qca->hci_ibs_lock, flags);

	if (retransmit)
		hci_uart_tx_wakeup(hu);
}

/* Initialize protocol */
static int qca_open(struct hci_uart *hu)
{
	struct qca_serdev *qcadev;
	struct qca_data *qca;
	int ret;

	BT_DBG("hu %p qca_open", hu);

	if (!hci_uart_has_flow_control(hu))
		return -EOPNOTSUPP;

	qca = kzalloc(sizeof(struct qca_data), GFP_KERNEL);
	if (!qca)
		return -ENOMEM;

	skb_queue_head_init(&qca->txq);
	skb_queue_head_init(&qca->tx_wait_q);
	spin_lock_init(&qca->hci_ibs_lock);
	qca->workqueue = alloc_ordered_workqueue("qca_wq", 0);
	if (!qca->workqueue) {
		BT_ERR("QCA Workqueue not initialized properly");
		kfree(qca);
		return -ENOMEM;
	}

	INIT_WORK(&qca->ws_awake_rx, qca_wq_awake_rx);
	INIT_WORK(&qca->ws_awake_device, qca_wq_awake_device);
	INIT_WORK(&qca->ws_rx_vote_off, qca_wq_serial_rx_clock_vote_off);
	INIT_WORK(&qca->ws_tx_vote_off, qca_wq_serial_tx_clock_vote_off);

	qca->hu = hu;
	init_completion(&qca->drop_ev_comp);

	/* Assume we start with both sides asleep -- extra wakes OK */
	qca->tx_ibs_state = HCI_IBS_TX_ASLEEP;
	qca->rx_ibs_state = HCI_IBS_RX_ASLEEP;

	qca->vote_last_jif = jiffies;

	hu->priv = qca;

	if (hu->serdev) {

		qcadev = serdev_device_get_drvdata(hu->serdev);
		if (!qca_is_wcn399x(qcadev->btsoc_type)) {
			gpiod_set_value_cansleep(qcadev->bt_en, 1);
			/* Controller needs time to bootup. */
			msleep(150);
		} else {
			hu->init_speed = qcadev->init_speed;
			hu->oper_speed = qcadev->oper_speed;
			ret = qca_power_setup(hu, true);
			if (ret) {
				destroy_workqueue(qca->workqueue);
				kfree_skb(qca->rx_skb);
				hu->priv = NULL;
				kfree(qca);
				return ret;
			}
		}
	}

	timer_setup(&qca->wake_retrans_timer, hci_ibs_wake_retrans_timeout, 0);
	qca->wake_retrans = IBS_WAKE_RETRANS_TIMEOUT_MS;

	timer_setup(&qca->tx_idle_timer, hci_ibs_tx_idle_timeout, 0);
	qca->tx_idle_delay = IBS_TX_IDLE_TIMEOUT_MS;

	BT_DBG("HCI_UART_QCA open, tx_idle_delay=%u, wake_retrans=%u",
	       qca->tx_idle_delay, qca->wake_retrans);

	return 0;
}

static void qca_debugfs_init(struct hci_dev *hdev)
{
	struct hci_uart *hu = hci_get_drvdata(hdev);
	struct qca_data *qca = hu->priv;
	struct dentry *ibs_dir;
	umode_t mode;

	if (!hdev->debugfs)
		return;

	ibs_dir = debugfs_create_dir("ibs", hdev->debugfs);

	/* read only */
	mode = S_IRUGO;
	debugfs_create_u8("tx_ibs_state", mode, ibs_dir, &qca->tx_ibs_state);
	debugfs_create_u8("rx_ibs_state", mode, ibs_dir, &qca->rx_ibs_state);
	debugfs_create_u64("ibs_sent_sleeps", mode, ibs_dir,
			   &qca->ibs_sent_slps);
	debugfs_create_u64("ibs_sent_wakes", mode, ibs_dir,
			   &qca->ibs_sent_wakes);
	debugfs_create_u64("ibs_sent_wake_acks", mode, ibs_dir,
			   &qca->ibs_sent_wacks);
	debugfs_create_u64("ibs_recv_sleeps", mode, ibs_dir,
			   &qca->ibs_recv_slps);
	debugfs_create_u64("ibs_recv_wakes", mode, ibs_dir,
			   &qca->ibs_recv_wakes);
	debugfs_create_u64("ibs_recv_wake_acks", mode, ibs_dir,
			   &qca->ibs_recv_wacks);
	debugfs_create_bool("tx_vote", mode, ibs_dir, &qca->tx_vote);
	debugfs_create_u64("tx_votes_on", mode, ibs_dir, &qca->tx_votes_on);
	debugfs_create_u64("tx_votes_off", mode, ibs_dir, &qca->tx_votes_off);
	debugfs_create_bool("rx_vote", mode, ibs_dir, &qca->rx_vote);
	debugfs_create_u64("rx_votes_on", mode, ibs_dir, &qca->rx_votes_on);
	debugfs_create_u64("rx_votes_off", mode, ibs_dir, &qca->rx_votes_off);
	debugfs_create_u64("votes_on", mode, ibs_dir, &qca->votes_on);
	debugfs_create_u64("votes_off", mode, ibs_dir, &qca->votes_off);
	debugfs_create_u32("vote_on_ms", mode, ibs_dir, &qca->vote_on_ms);
	debugfs_create_u32("vote_off_ms", mode, ibs_dir, &qca->vote_off_ms);

	/* read/write */
	mode = S_IRUGO | S_IWUSR;
	debugfs_create_u32("wake_retrans", mode, ibs_dir, &qca->wake_retrans);
	debugfs_create_u32("tx_idle_delay", mode, ibs_dir,
			   &qca->tx_idle_delay);
}

/* Flush protocol data */
static int qca_flush(struct hci_uart *hu)
{
	struct qca_data *qca = hu->priv;

	BT_DBG("hu %p qca flush", hu);

	skb_queue_purge(&qca->tx_wait_q);
	skb_queue_purge(&qca->txq);

	return 0;
}

/* Close protocol */
static int qca_close(struct hci_uart *hu)
{
	struct qca_serdev *qcadev;
	struct qca_data *qca = hu->priv;

	BT_DBG("hu %p qca close", hu);

	serial_clock_vote(HCI_IBS_VOTE_STATS_UPDATE, hu);

	skb_queue_purge(&qca->tx_wait_q);
	skb_queue_purge(&qca->txq);
	del_timer(&qca->tx_idle_timer);
	del_timer(&qca->wake_retrans_timer);
	destroy_workqueue(qca->workqueue);
	qca->hu = NULL;

	if (hu->serdev) {
		qcadev = serdev_device_get_drvdata(hu->serdev);
<<<<<<< HEAD
		if (qcadev->btsoc_type == QCA_WCN3990)
=======
		if (qca_is_wcn399x(qcadev->btsoc_type))
>>>>>>> f7688b48
			qca_power_shutdown(hu);
		else
			gpiod_set_value_cansleep(qcadev->bt_en, 0);

	}

	kfree_skb(qca->rx_skb);

	hu->priv = NULL;

	kfree(qca);

	return 0;
}

/* Called upon a wake-up-indication from the device.
 */
static void device_want_to_wakeup(struct hci_uart *hu)
{
	unsigned long flags;
	struct qca_data *qca = hu->priv;

	BT_DBG("hu %p want to wake up", hu);

	spin_lock_irqsave(&qca->hci_ibs_lock, flags);

	qca->ibs_recv_wakes++;

	switch (qca->rx_ibs_state) {
	case HCI_IBS_RX_ASLEEP:
		/* Make sure clock is on - we may have turned clock off since
		 * receiving the wake up indicator awake rx clock.
		 */
		queue_work(qca->workqueue, &qca->ws_awake_rx);
		spin_unlock_irqrestore(&qca->hci_ibs_lock, flags);
		return;

	case HCI_IBS_RX_AWAKE:
		/* Always acknowledge device wake up,
		 * sending IBS message doesn't count as TX ON.
		 */
		if (send_hci_ibs_cmd(HCI_IBS_WAKE_ACK, hu) < 0) {
			BT_ERR("Failed to acknowledge device wake up");
			break;
		}
		qca->ibs_sent_wacks++;
		break;

	default:
		/* Any other state is illegal */
		BT_ERR("Received HCI_IBS_WAKE_IND in rx state %d",
		       qca->rx_ibs_state);
		break;
	}

	spin_unlock_irqrestore(&qca->hci_ibs_lock, flags);

	/* Actually send the packets */
	hci_uart_tx_wakeup(hu);
}

/* Called upon a sleep-indication from the device.
 */
static void device_want_to_sleep(struct hci_uart *hu)
{
	unsigned long flags;
	struct qca_data *qca = hu->priv;

	BT_DBG("hu %p want to sleep in %d state", hu, qca->rx_ibs_state);

	spin_lock_irqsave(&qca->hci_ibs_lock, flags);

	qca->ibs_recv_slps++;

	switch (qca->rx_ibs_state) {
	case HCI_IBS_RX_AWAKE:
		/* Update state */
		qca->rx_ibs_state = HCI_IBS_RX_ASLEEP;
		/* Vote off rx clock under workqueue */
		queue_work(qca->workqueue, &qca->ws_rx_vote_off);
		break;

	case HCI_IBS_RX_ASLEEP:
		break;

	default:
		/* Any other state is illegal */
		BT_ERR("Received HCI_IBS_SLEEP_IND in rx state %d",
		       qca->rx_ibs_state);
		break;
	}

	spin_unlock_irqrestore(&qca->hci_ibs_lock, flags);
}

/* Called upon wake-up-acknowledgement from the device
 */
static void device_woke_up(struct hci_uart *hu)
{
	unsigned long flags, idle_delay;
	struct qca_data *qca = hu->priv;
	struct sk_buff *skb = NULL;

	BT_DBG("hu %p woke up", hu);

	spin_lock_irqsave(&qca->hci_ibs_lock, flags);

	qca->ibs_recv_wacks++;

	switch (qca->tx_ibs_state) {
	case HCI_IBS_TX_AWAKE:
		/* Expect one if we send 2 WAKEs */
		BT_DBG("Received HCI_IBS_WAKE_ACK in tx state %d",
		       qca->tx_ibs_state);
		break;

	case HCI_IBS_TX_WAKING:
		/* Send pending packets */
		while ((skb = skb_dequeue(&qca->tx_wait_q)))
			skb_queue_tail(&qca->txq, skb);

		/* Switch timers and change state to HCI_IBS_TX_AWAKE */
		del_timer(&qca->wake_retrans_timer);
		idle_delay = msecs_to_jiffies(qca->tx_idle_delay);
		mod_timer(&qca->tx_idle_timer, jiffies + idle_delay);
		qca->tx_ibs_state = HCI_IBS_TX_AWAKE;
		break;

	case HCI_IBS_TX_ASLEEP:
		/* Fall through */

	default:
		BT_ERR("Received HCI_IBS_WAKE_ACK in tx state %d",
		       qca->tx_ibs_state);
		break;
	}

	spin_unlock_irqrestore(&qca->hci_ibs_lock, flags);

	/* Actually send the packets */
	hci_uart_tx_wakeup(hu);
}

/* Enqueue frame for transmittion (padding, crc, etc) may be called from
 * two simultaneous tasklets.
 */
static int qca_enqueue(struct hci_uart *hu, struct sk_buff *skb)
{
	unsigned long flags = 0, idle_delay;
	struct qca_data *qca = hu->priv;

	BT_DBG("hu %p qca enq skb %p tx_ibs_state %d", hu, skb,
	       qca->tx_ibs_state);

	/* Prepend skb with frame type */
	memcpy(skb_push(skb, 1), &hci_skb_pkt_type(skb), 1);

	spin_lock_irqsave(&qca->hci_ibs_lock, flags);

	/* Don't go to sleep in middle of patch download or
	 * Out-Of-Band(GPIOs control) sleep is selected.
	 */
	if (!test_bit(QCA_IBS_ENABLED, &qca->flags)) {
		skb_queue_tail(&qca->txq, skb);
		spin_unlock_irqrestore(&qca->hci_ibs_lock, flags);
		return 0;
	}

	/* Act according to current state */
	switch (qca->tx_ibs_state) {
	case HCI_IBS_TX_AWAKE:
		BT_DBG("Device awake, sending normally");
		skb_queue_tail(&qca->txq, skb);
		idle_delay = msecs_to_jiffies(qca->tx_idle_delay);
		mod_timer(&qca->tx_idle_timer, jiffies + idle_delay);
		break;

	case HCI_IBS_TX_ASLEEP:
		BT_DBG("Device asleep, waking up and queueing packet");
		/* Save packet for later */
		skb_queue_tail(&qca->tx_wait_q, skb);

		qca->tx_ibs_state = HCI_IBS_TX_WAKING;
		/* Schedule a work queue to wake up device */
		queue_work(qca->workqueue, &qca->ws_awake_device);
		break;

	case HCI_IBS_TX_WAKING:
		BT_DBG("Device waking up, queueing packet");
		/* Transient state; just keep packet for later */
		skb_queue_tail(&qca->tx_wait_q, skb);
		break;

	default:
		BT_ERR("Illegal tx state: %d (losing packet)",
		       qca->tx_ibs_state);
		kfree_skb(skb);
		break;
	}

	spin_unlock_irqrestore(&qca->hci_ibs_lock, flags);

	return 0;
}

static int qca_ibs_sleep_ind(struct hci_dev *hdev, struct sk_buff *skb)
{
	struct hci_uart *hu = hci_get_drvdata(hdev);

	BT_DBG("hu %p recv hci ibs cmd 0x%x", hu, HCI_IBS_SLEEP_IND);

	device_want_to_sleep(hu);

	kfree_skb(skb);
	return 0;
}

static int qca_ibs_wake_ind(struct hci_dev *hdev, struct sk_buff *skb)
{
	struct hci_uart *hu = hci_get_drvdata(hdev);

	BT_DBG("hu %p recv hci ibs cmd 0x%x", hu, HCI_IBS_WAKE_IND);

	device_want_to_wakeup(hu);

	kfree_skb(skb);
	return 0;
}

static int qca_ibs_wake_ack(struct hci_dev *hdev, struct sk_buff *skb)
{
	struct hci_uart *hu = hci_get_drvdata(hdev);

	BT_DBG("hu %p recv hci ibs cmd 0x%x", hu, HCI_IBS_WAKE_ACK);

	device_woke_up(hu);

	kfree_skb(skb);
	return 0;
}

static int qca_recv_acl_data(struct hci_dev *hdev, struct sk_buff *skb)
{
	/* We receive debug logs from chip as an ACL packets.
	 * Instead of sending the data to ACL to decode the
	 * received data, we are pushing them to the above layers
	 * as a diagnostic packet.
	 */
	if (get_unaligned_le16(skb->data) == QCA_DEBUG_HANDLE)
		return hci_recv_diag(hdev, skb);

	return hci_recv_frame(hdev, skb);
}

static int qca_recv_event(struct hci_dev *hdev, struct sk_buff *skb)
{
	struct hci_uart *hu = hci_get_drvdata(hdev);
	struct qca_data *qca = hu->priv;

	if (test_bit(QCA_DROP_VENDOR_EVENT, &qca->flags)) {
		struct hci_event_hdr *hdr = (void *)skb->data;

		/* For the WCN3990 the vendor command for a baudrate change
		 * isn't sent as synchronous HCI command, because the
		 * controller sends the corresponding vendor event with the
		 * new baudrate. The event is received and properly decoded
		 * after changing the baudrate of the host port. It needs to
		 * be dropped, otherwise it can be misinterpreted as
		 * response to a later firmware download command (also a
		 * vendor command).
		 */

		if (hdr->evt == HCI_EV_VENDOR)
			complete(&qca->drop_ev_comp);

		kfree_skb(skb);

		return 0;
	}

	return hci_recv_frame(hdev, skb);
}

#define QCA_IBS_SLEEP_IND_EVENT \
	.type = HCI_IBS_SLEEP_IND, \
	.hlen = 0, \
	.loff = 0, \
	.lsize = 0, \
	.maxlen = HCI_MAX_IBS_SIZE

#define QCA_IBS_WAKE_IND_EVENT \
	.type = HCI_IBS_WAKE_IND, \
	.hlen = 0, \
	.loff = 0, \
	.lsize = 0, \
	.maxlen = HCI_MAX_IBS_SIZE

#define QCA_IBS_WAKE_ACK_EVENT \
	.type = HCI_IBS_WAKE_ACK, \
	.hlen = 0, \
	.loff = 0, \
	.lsize = 0, \
	.maxlen = HCI_MAX_IBS_SIZE

static const struct h4_recv_pkt qca_recv_pkts[] = {
	{ H4_RECV_ACL,             .recv = qca_recv_acl_data },
	{ H4_RECV_SCO,             .recv = hci_recv_frame    },
	{ H4_RECV_EVENT,           .recv = qca_recv_event    },
	{ QCA_IBS_WAKE_IND_EVENT,  .recv = qca_ibs_wake_ind  },
	{ QCA_IBS_WAKE_ACK_EVENT,  .recv = qca_ibs_wake_ack  },
	{ QCA_IBS_SLEEP_IND_EVENT, .recv = qca_ibs_sleep_ind },
};

static int qca_recv(struct hci_uart *hu, const void *data, int count)
{
	struct qca_data *qca = hu->priv;

	if (!test_bit(HCI_UART_REGISTERED, &hu->flags))
		return -EUNATCH;

	qca->rx_skb = h4_recv_buf(hu->hdev, qca->rx_skb, data, count,
				  qca_recv_pkts, ARRAY_SIZE(qca_recv_pkts));
	if (IS_ERR(qca->rx_skb)) {
		int err = PTR_ERR(qca->rx_skb);
		bt_dev_err(hu->hdev, "Frame reassembly failed (%d)", err);
		qca->rx_skb = NULL;
		return err;
	}

	return count;
}

static struct sk_buff *qca_dequeue(struct hci_uart *hu)
{
	struct qca_data *qca = hu->priv;

	return skb_dequeue(&qca->txq);
}

static uint8_t qca_get_baudrate_value(int speed)
{
	switch (speed) {
	case 9600:
		return QCA_BAUDRATE_9600;
	case 19200:
		return QCA_BAUDRATE_19200;
	case 38400:
		return QCA_BAUDRATE_38400;
	case 57600:
		return QCA_BAUDRATE_57600;
	case 115200:
		return QCA_BAUDRATE_115200;
	case 230400:
		return QCA_BAUDRATE_230400;
	case 460800:
		return QCA_BAUDRATE_460800;
	case 500000:
		return QCA_BAUDRATE_500000;
	case 921600:
		return QCA_BAUDRATE_921600;
	case 1000000:
		return QCA_BAUDRATE_1000000;
	case 2000000:
		return QCA_BAUDRATE_2000000;
	case 3000000:
		return QCA_BAUDRATE_3000000;
	case 3200000:
		return QCA_BAUDRATE_3200000;
	case 3500000:
		return QCA_BAUDRATE_3500000;
	default:
		return QCA_BAUDRATE_115200;
	}
}

static int qca_set_baudrate(struct hci_dev *hdev, uint8_t baudrate)
{
	struct hci_uart *hu = hci_get_drvdata(hdev);
	struct qca_data *qca = hu->priv;
	struct sk_buff *skb;
	u8 cmd[] = { 0x01, 0x48, 0xFC, 0x01, 0x00 };

	if (baudrate > QCA_BAUDRATE_3200000)
		return -EINVAL;

	cmd[4] = baudrate;

	skb = bt_skb_alloc(sizeof(cmd), GFP_KERNEL);
	if (!skb) {
		bt_dev_err(hdev, "Failed to allocate baudrate packet");
		return -ENOMEM;
	}

	/* Assign commands to change baudrate and packet type. */
	skb_put_data(skb, cmd, sizeof(cmd));
	hci_skb_pkt_type(skb) = HCI_COMMAND_PKT;

	skb_queue_tail(&qca->txq, skb);
	hci_uart_tx_wakeup(hu);

	/* Wait for the baudrate change request to be sent */

	while (!skb_queue_empty(&qca->txq))
		usleep_range(100, 200);

	if (hu->serdev)
		serdev_device_wait_until_sent(hu->serdev,
		      msecs_to_jiffies(CMD_TRANS_TIMEOUT_MS));

	/* Give the controller time to process the request */
	if (qca_is_wcn399x(qca_soc_type(hu)))
		msleep(10);
	else
		msleep(300);

	return 0;
}

static inline void host_set_baudrate(struct hci_uart *hu, unsigned int speed)
{
	if (hu->serdev)
		serdev_device_set_baudrate(hu->serdev, speed);
	else
		hci_uart_set_baudrate(hu, speed);
}

static int qca_send_power_pulse(struct hci_uart *hu, bool on)
{
	int ret;
	int timeout = msecs_to_jiffies(CMD_TRANS_TIMEOUT_MS);
	u8 cmd = on ? QCA_WCN3990_POWERON_PULSE : QCA_WCN3990_POWEROFF_PULSE;

	/* These power pulses are single byte command which are sent
	 * at required baudrate to wcn3990. On wcn3990, we have an external
	 * circuit at Tx pin which decodes the pulse sent at specific baudrate.
	 * For example, wcn3990 supports RF COEX antenna for both Wi-Fi/BT
	 * and also we use the same power inputs to turn on and off for
	 * Wi-Fi/BT. Powering up the power sources will not enable BT, until
	 * we send a power on pulse at 115200 bps. This algorithm will help to
	 * save power. Disabling hardware flow control is mandatory while
	 * sending power pulses to SoC.
	 */
	bt_dev_dbg(hu->hdev, "sending power pulse %02x to controller", cmd);

	serdev_device_write_flush(hu->serdev);
	hci_uart_set_flow_control(hu, true);
	ret = serdev_device_write_buf(hu->serdev, &cmd, sizeof(cmd));
	if (ret < 0) {
		bt_dev_err(hu->hdev, "failed to send power pulse %02x", cmd);
		return ret;
	}

	serdev_device_wait_until_sent(hu->serdev, timeout);
	hci_uart_set_flow_control(hu, false);

	/* Give to controller time to boot/shutdown */
	if (on)
		msleep(100);
	else
		msleep(10);

	return 0;
}

static unsigned int qca_get_speed(struct hci_uart *hu,
				  enum qca_speed_type speed_type)
{
	unsigned int speed = 0;

	if (speed_type == QCA_INIT_SPEED) {
		if (hu->init_speed)
			speed = hu->init_speed;
		else if (hu->proto->init_speed)
			speed = hu->proto->init_speed;
	} else {
		if (hu->oper_speed)
			speed = hu->oper_speed;
		else if (hu->proto->oper_speed)
			speed = hu->proto->oper_speed;
	}

	return speed;
}

static int qca_check_speeds(struct hci_uart *hu)
{
	if (qca_is_wcn399x(qca_soc_type(hu))) {
		if (!qca_get_speed(hu, QCA_INIT_SPEED) &&
		    !qca_get_speed(hu, QCA_OPER_SPEED))
			return -EINVAL;
	} else {
		if (!qca_get_speed(hu, QCA_INIT_SPEED) ||
		    !qca_get_speed(hu, QCA_OPER_SPEED))
			return -EINVAL;
	}

	return 0;
}

static int qca_set_speed(struct hci_uart *hu, enum qca_speed_type speed_type)
{
	unsigned int speed, qca_baudrate;
	struct qca_data *qca = hu->priv;
	int ret = 0;

	if (speed_type == QCA_INIT_SPEED) {
		speed = qca_get_speed(hu, QCA_INIT_SPEED);
		if (speed)
			host_set_baudrate(hu, speed);
	} else {
		enum qca_btsoc_type soc_type = qca_soc_type(hu);

		speed = qca_get_speed(hu, QCA_OPER_SPEED);
		if (!speed)
			return 0;

		/* Disable flow control for wcn3990 to deassert RTS while
		 * changing the baudrate of chip and host.
		 */
		if (qca_is_wcn399x(soc_type))
			hci_uart_set_flow_control(hu, true);

		if (soc_type == QCA_WCN3990) {
			reinit_completion(&qca->drop_ev_comp);
			set_bit(QCA_DROP_VENDOR_EVENT, &qca->flags);
		}

		qca_baudrate = qca_get_baudrate_value(speed);
		bt_dev_dbg(hu->hdev, "Set UART speed to %d", speed);
		ret = qca_set_baudrate(hu->hdev, qca_baudrate);
		if (ret)
			goto error;

		host_set_baudrate(hu, speed);

error:
		if (qca_is_wcn399x(soc_type))
			hci_uart_set_flow_control(hu, false);

		if (soc_type == QCA_WCN3990) {
			/* Wait for the controller to send the vendor event
			 * for the baudrate change command.
			 */
			if (!wait_for_completion_timeout(&qca->drop_ev_comp,
						 msecs_to_jiffies(100))) {
				bt_dev_err(hu->hdev,
					   "Failed to change controller baudrate\n");
				ret = -ETIMEDOUT;
			}

			clear_bit(QCA_DROP_VENDOR_EVENT, &qca->flags);
		}
	}

	return ret;
}

static int qca_wcn3990_init(struct hci_uart *hu)
{
	struct qca_serdev *qcadev;
	int ret;

	/* Check for vregs status, may be hci down has turned
	 * off the voltage regulator.
	 */
	qcadev = serdev_device_get_drvdata(hu->serdev);
	if (!qcadev->bt_power->vregs_on) {
		serdev_device_close(hu->serdev);
		ret = qca_power_setup(hu, true);
		if (ret)
			return ret;

		ret = serdev_device_open(hu->serdev);
		if (ret) {
			bt_dev_err(hu->hdev, "failed to open port");
			return ret;
		}
	}

	/* Forcefully enable wcn3990 to enter in to boot mode. */
	host_set_baudrate(hu, 2400);
	ret = qca_send_power_pulse(hu, false);
	if (ret)
		return ret;

	qca_set_speed(hu, QCA_INIT_SPEED);
	ret = qca_send_power_pulse(hu, true);
	if (ret)
		return ret;

	/* Now the device is in ready state to communicate with host.
	 * To sync host with device we need to reopen port.
	 * Without this, we will have RTS and CTS synchronization
	 * issues.
	 */
	serdev_device_close(hu->serdev);
	ret = serdev_device_open(hu->serdev);
	if (ret) {
		bt_dev_err(hu->hdev, "failed to open port");
		return ret;
	}

	hci_uart_set_flow_control(hu, false);

	return 0;
}

static int qca_setup(struct hci_uart *hu)
{
	struct hci_dev *hdev = hu->hdev;
	struct qca_data *qca = hu->priv;
	unsigned int speed, qca_baudrate = QCA_BAUDRATE_115200;
	enum qca_btsoc_type soc_type = qca_soc_type(hu);
	const char *firmware_name = qca_get_firmware_name(hu);
	int ret;
	int soc_ver = 0;

	ret = qca_check_speeds(hu);
	if (ret)
		return ret;

	/* Patch downloading has to be done without IBS mode */
	clear_bit(QCA_IBS_ENABLED, &qca->flags);

	/* Enable controller to do both LE scan and BR/EDR inquiry
	 * simultaneously.
	 */
	set_bit(HCI_QUIRK_SIMULTANEOUS_DISCOVERY, &hdev->quirks);

	if (qca_is_wcn399x(soc_type)) {
		bt_dev_info(hdev, "setting up wcn3990");

		/* Enable NON_PERSISTENT_SETUP QUIRK to ensure to execute
		 * setup for every hci up.
		 */
		set_bit(HCI_QUIRK_NON_PERSISTENT_SETUP, &hdev->quirks);
		set_bit(HCI_QUIRK_USE_BDADDR_PROPERTY, &hdev->quirks);
		hu->hdev->shutdown = qca_power_off;
		ret = qca_wcn3990_init(hu);
		if (ret)
			return ret;

		ret = qca_read_soc_version(hdev, &soc_ver);
		if (ret)
			return ret;
	} else {
		bt_dev_info(hdev, "ROME setup");
		qca_set_speed(hu, QCA_INIT_SPEED);
	}

	/* Setup user speed if needed */
	speed = qca_get_speed(hu, QCA_OPER_SPEED);
	if (speed) {
		ret = qca_set_speed(hu, QCA_OPER_SPEED);
		if (ret)
			return ret;

		qca_baudrate = qca_get_baudrate_value(speed);
	}

	if (!qca_is_wcn399x(soc_type)) {
		/* Get QCA version information */
		ret = qca_read_soc_version(hdev, &soc_ver);
		if (ret)
			return ret;
	}

	bt_dev_info(hdev, "QCA controller version 0x%08x", soc_ver);
	/* Setup patch / NVM configurations */
	ret = qca_uart_setup(hdev, qca_baudrate, soc_type, soc_ver,
			firmware_name);
	if (!ret) {
		set_bit(QCA_IBS_ENABLED, &qca->flags);
		qca_debugfs_init(hdev);
	} else if (ret == -ENOENT) {
		/* No patch/nvm-config found, run with original fw/config */
		ret = 0;
	} else if (ret == -EAGAIN) {
		/*
		 * Userspace firmware loader will return -EAGAIN in case no
		 * patch/nvm-config is found, so run with original fw/config.
		 */
		ret = 0;
	}

	/* Setup bdaddr */
	if (qca_is_wcn399x(soc_type))
		hu->hdev->set_bdaddr = qca_set_bdaddr;
	else
		hu->hdev->set_bdaddr = qca_set_bdaddr_rome;

	return ret;
}

static const struct hci_uart_proto qca_proto = {
	.id		= HCI_UART_QCA,
	.name		= "QCA",
	.manufacturer	= 29,
	.init_speed	= 115200,
	.oper_speed	= 3000000,
	.open		= qca_open,
	.close		= qca_close,
	.flush		= qca_flush,
	.setup		= qca_setup,
	.recv		= qca_recv,
	.enqueue	= qca_enqueue,
	.dequeue	= qca_dequeue,
};

static const struct qca_vreg_data qca_soc_data_wcn3990 = {
	.soc_type = QCA_WCN3990,
	.vregs = (struct qca_vreg []) {
		{ "vddio",   1800000, 1900000,  15000  },
		{ "vddxo",   1800000, 1900000,  80000  },
		{ "vddrf",   1300000, 1350000,  300000 },
		{ "vddch0",  3300000, 3400000,  450000 },
	},
	.num_vregs = 4,
};

<<<<<<< HEAD
static void qca_power_shutdown(struct hci_uart *hu)
{
	struct serdev_device *serdev = hu->serdev;
	unsigned char cmd = QCA_WCN3990_POWEROFF_PULSE;

	host_set_baudrate(hu, 2400);
	hci_uart_set_flow_control(hu, true);
	serdev_device_write_buf(serdev, &cmd, sizeof(cmd));
	hci_uart_set_flow_control(hu, false);
=======
static const struct qca_vreg_data qca_soc_data_wcn3998 = {
	.soc_type = QCA_WCN3998,
	.vregs = (struct qca_vreg []) {
		{ "vddio",   1800000, 1900000,  10000  },
		{ "vddxo",   1800000, 1900000,  80000  },
		{ "vddrf",   1300000, 1352000,  300000 },
		{ "vddch0",  3300000, 3300000,  450000 },
	},
	.num_vregs = 4,
};

static void qca_power_shutdown(struct hci_uart *hu)
{
	struct qca_data *qca = hu->priv;
	unsigned long flags;

	/* From this point we go into power off state. But serial port is
	 * still open, stop queueing the IBS data and flush all the buffered
	 * data in skb's.
	 */
	spin_lock_irqsave(&qca->hci_ibs_lock, flags);
	clear_bit(QCA_IBS_ENABLED, &qca->flags);
	qca_flush(hu);
	spin_unlock_irqrestore(&qca->hci_ibs_lock, flags);

	host_set_baudrate(hu, 2400);
	qca_send_power_pulse(hu, false);
>>>>>>> f7688b48
	qca_power_setup(hu, false);
}

static int qca_power_off(struct hci_dev *hdev)
{
	struct hci_uart *hu = hci_get_drvdata(hdev);

	/* Perform pre shutdown command */
	qca_send_pre_shutdown_cmd(hdev);

	usleep_range(8000, 10000);

	qca_power_shutdown(hu);
	return 0;
}

static int qca_enable_regulator(struct qca_vreg vregs,
				struct regulator *regulator)
{
	int ret;

	ret = regulator_set_voltage(regulator, vregs.min_uV,
				    vregs.max_uV);
	if (ret)
		return ret;

	if (vregs.load_uA)
		ret = regulator_set_load(regulator,
					 vregs.load_uA);

	if (ret)
		return ret;

	return regulator_enable(regulator);

}

static void qca_disable_regulator(struct qca_vreg vregs,
				  struct regulator *regulator)
{
	regulator_disable(regulator);
	regulator_set_voltage(regulator, 0, vregs.max_uV);
	if (vregs.load_uA)
		regulator_set_load(regulator, 0);

}

static int qca_power_setup(struct hci_uart *hu, bool on)
{
	struct qca_vreg *vregs;
	struct regulator_bulk_data *vreg_bulk;
	struct qca_serdev *qcadev;
	int i, num_vregs, ret = 0;

	qcadev = serdev_device_get_drvdata(hu->serdev);
	if (!qcadev || !qcadev->bt_power || !qcadev->bt_power->vreg_data ||
	    !qcadev->bt_power->vreg_bulk)
		return -EINVAL;

	vregs = qcadev->bt_power->vreg_data->vregs;
	vreg_bulk = qcadev->bt_power->vreg_bulk;
	num_vregs = qcadev->bt_power->vreg_data->num_vregs;
	BT_DBG("on: %d", on);
	if (on && !qcadev->bt_power->vregs_on) {
		for (i = 0; i < num_vregs; i++) {
			ret = qca_enable_regulator(vregs[i],
						   vreg_bulk[i].consumer);
			if (ret)
				break;
		}

		if (ret) {
			BT_ERR("failed to enable regulator:%s", vregs[i].name);
			/* turn off regulators which are enabled */
			for (i = i - 1; i >= 0; i--)
				qca_disable_regulator(vregs[i],
						      vreg_bulk[i].consumer);
		} else {
			qcadev->bt_power->vregs_on = true;
		}
	} else if (!on && qcadev->bt_power->vregs_on) {
		/* turn off regulator in reverse order */
		i = qcadev->bt_power->vreg_data->num_vregs - 1;
		for ( ; i >= 0; i--)
			qca_disable_regulator(vregs[i], vreg_bulk[i].consumer);

		qcadev->bt_power->vregs_on = false;
	}

	return ret;
}

static int qca_init_regulators(struct qca_power *qca,
				const struct qca_vreg *vregs, size_t num_vregs)
{
	int i;

	qca->vreg_bulk = devm_kcalloc(qca->dev, num_vregs,
				      sizeof(struct regulator_bulk_data),
				      GFP_KERNEL);
	if (!qca->vreg_bulk)
		return -ENOMEM;

	for (i = 0; i < num_vregs; i++)
		qca->vreg_bulk[i].supply = vregs[i].name;

	return devm_regulator_bulk_get(qca->dev, num_vregs, qca->vreg_bulk);
}

static int qca_serdev_probe(struct serdev_device *serdev)
{
	struct qca_serdev *qcadev;
	const struct qca_vreg_data *data;
	int err;

	qcadev = devm_kzalloc(&serdev->dev, sizeof(*qcadev), GFP_KERNEL);
	if (!qcadev)
		return -ENOMEM;

	qcadev->serdev_hu.serdev = serdev;
	data = of_device_get_match_data(&serdev->dev);
	serdev_device_set_drvdata(serdev, qcadev);
	device_property_read_string(&serdev->dev, "firmware-name",
					 &qcadev->firmware_name);
	if (data && qca_is_wcn399x(data->soc_type)) {
		qcadev->btsoc_type = data->soc_type;
		qcadev->bt_power = devm_kzalloc(&serdev->dev,
						sizeof(struct qca_power),
						GFP_KERNEL);
		if (!qcadev->bt_power)
			return -ENOMEM;

		qcadev->bt_power->dev = &serdev->dev;
		qcadev->bt_power->vreg_data = data;
		err = qca_init_regulators(qcadev->bt_power, data->vregs,
					  data->num_vregs);
		if (err) {
			BT_ERR("Failed to init regulators:%d", err);
			goto out;
		}

		qcadev->bt_power->vregs_on = false;

		device_property_read_u32(&serdev->dev, "max-speed",
					 &qcadev->oper_speed);
		if (!qcadev->oper_speed)
			BT_DBG("UART will pick default operating speed");

		err = hci_uart_register_device(&qcadev->serdev_hu, &qca_proto);
		if (err) {
			BT_ERR("wcn3990 serdev registration failed");
			goto out;
		}
	} else {
		qcadev->btsoc_type = QCA_ROME;
		qcadev->bt_en = devm_gpiod_get(&serdev->dev, "enable",
					       GPIOD_OUT_LOW);
		if (IS_ERR(qcadev->bt_en)) {
			dev_err(&serdev->dev, "failed to acquire enable gpio\n");
			return PTR_ERR(qcadev->bt_en);
		}

		qcadev->susclk = devm_clk_get(&serdev->dev, NULL);
		if (IS_ERR(qcadev->susclk)) {
			dev_err(&serdev->dev, "failed to acquire clk\n");
			return PTR_ERR(qcadev->susclk);
		}

		err = clk_set_rate(qcadev->susclk, SUSCLK_RATE_32KHZ);
		if (err)
			return err;

		err = clk_prepare_enable(qcadev->susclk);
		if (err)
			return err;

		err = hci_uart_register_device(&qcadev->serdev_hu, &qca_proto);
		if (err)
			clk_disable_unprepare(qcadev->susclk);
	}

out:	return err;

}

static void qca_serdev_remove(struct serdev_device *serdev)
{
	struct qca_serdev *qcadev = serdev_device_get_drvdata(serdev);

<<<<<<< HEAD
	if (qcadev->btsoc_type == QCA_WCN3990)
=======
	if (qca_is_wcn399x(qcadev->btsoc_type))
>>>>>>> f7688b48
		qca_power_shutdown(&qcadev->serdev_hu);
	else
		clk_disable_unprepare(qcadev->susclk);

	hci_uart_unregister_device(&qcadev->serdev_hu);
}

static const struct of_device_id qca_bluetooth_of_match[] = {
	{ .compatible = "qcom,qca6174-bt" },
	{ .compatible = "qcom,wcn3990-bt", .data = &qca_soc_data_wcn3990},
	{ .compatible = "qcom,wcn3998-bt", .data = &qca_soc_data_wcn3998},
	{ /* sentinel */ }
};
MODULE_DEVICE_TABLE(of, qca_bluetooth_of_match);

static struct serdev_device_driver qca_serdev_driver = {
	.probe = qca_serdev_probe,
	.remove = qca_serdev_remove,
	.driver = {
		.name = "hci_uart_qca",
		.of_match_table = qca_bluetooth_of_match,
	},
};

int __init qca_init(void)
{
	serdev_device_driver_register(&qca_serdev_driver);

	return hci_uart_register_proto(&qca_proto);
}

int __exit qca_deinit(void)
{
	serdev_device_driver_unregister(&qca_serdev_driver);

	return hci_uart_unregister_proto(&qca_proto);
}<|MERGE_RESOLUTION|>--- conflicted
+++ resolved
@@ -164,8 +164,6 @@
 
 static int qca_power_setup(struct hci_uart *hu, bool on);
 static void qca_power_shutdown(struct hci_uart *hu);
-<<<<<<< HEAD
-=======
 static int qca_power_off(struct hci_dev *hdev);
 
 static enum qca_btsoc_type qca_soc_type(struct hci_uart *hu)
@@ -193,7 +191,6 @@
 		return NULL;
 	}
 }
->>>>>>> f7688b48
 
 static void __serial_clock_on(struct tty_struct *tty)
 {
@@ -622,11 +619,7 @@
 
 	if (hu->serdev) {
 		qcadev = serdev_device_get_drvdata(hu->serdev);
-<<<<<<< HEAD
-		if (qcadev->btsoc_type == QCA_WCN3990)
-=======
 		if (qca_is_wcn399x(qcadev->btsoc_type))
->>>>>>> f7688b48
 			qca_power_shutdown(hu);
 		else
 			gpiod_set_value_cansleep(qcadev->bt_en, 0);
@@ -1347,17 +1340,6 @@
 	.num_vregs = 4,
 };
 
-<<<<<<< HEAD
-static void qca_power_shutdown(struct hci_uart *hu)
-{
-	struct serdev_device *serdev = hu->serdev;
-	unsigned char cmd = QCA_WCN3990_POWEROFF_PULSE;
-
-	host_set_baudrate(hu, 2400);
-	hci_uart_set_flow_control(hu, true);
-	serdev_device_write_buf(serdev, &cmd, sizeof(cmd));
-	hci_uart_set_flow_control(hu, false);
-=======
 static const struct qca_vreg_data qca_soc_data_wcn3998 = {
 	.soc_type = QCA_WCN3998,
 	.vregs = (struct qca_vreg []) {
@@ -1385,7 +1367,6 @@
 
 	host_set_baudrate(hu, 2400);
 	qca_send_power_pulse(hu, false);
->>>>>>> f7688b48
 	qca_power_setup(hu, false);
 }
 
@@ -1575,11 +1556,7 @@
 {
 	struct qca_serdev *qcadev = serdev_device_get_drvdata(serdev);
 
-<<<<<<< HEAD
-	if (qcadev->btsoc_type == QCA_WCN3990)
-=======
 	if (qca_is_wcn399x(qcadev->btsoc_type))
->>>>>>> f7688b48
 		qca_power_shutdown(&qcadev->serdev_hu);
 	else
 		clk_disable_unprepare(qcadev->susclk);
