/******************************************************************************
 * os_intfs.c
 *
 * Copyright(c) 2007 - 2010 Realtek Corporation. All rights reserved.
 * Linux device driver for RTL8192SU
 *
 * This program is free software; you can redistribute it and/or modify it
 * under the terms of version 2 of the GNU General Public License as
 * published by the Free Software Foundation.
 *
 * This program is distributed in the hope that it will be useful, but WITHOUT
 * ANY WARRANTY; without even the implied warranty of MERCHANTABILITY or
 * FITNESS FOR A PARTICULAR PURPOSE.  See the GNU General Public License for
 * more details.
 *
 * You should have received a copy of the GNU General Public License along with
 * this program; if not, write to the Free Software Foundation, Inc.,
 * 51 Franklin Street, Fifth Floor, Boston, MA 02110, USA
 *
 * Modifications for inclusion into the Linux staging tree are
 * Copyright(c) 2010 Larry Finger. All rights reserved.
 *
 * Contact information:
 * WLAN FAE <wlanfae@realtek.com>.
 * Larry Finger <Larry.Finger@lwfinger.net>
 *
 ******************************************************************************/

#define _OS_INTFS_C_

#include <linux/module.h>
#include <linux/init.h>
#include <linux/kthread.h>
#include <linux/firmware.h>
#include "osdep_service.h"
#include "drv_types.h"
#include "xmit_osdep.h"
#include "recv_osdep.h"
#include "rtl871x_ioctl.h"
#include "usb_osintf.h"

MODULE_LICENSE("GPL");
MODULE_DESCRIPTION("rtl871x wireless lan driver");
MODULE_AUTHOR("Larry Finger");

static char ifname[IFNAMSIZ] = "wlan%d";

/* module param defaults */
static int chip_version = RTL8712_2ndCUT;
static int rfintfs = HWPI;
static int lbkmode = RTL8712_AIR_TRX;
static int hci = RTL8712_USB;
static int ampdu_enable = 1;/*for enable tx_ampdu*/

/* The video_mode variable is for vedio mode.*/
/* It may be specify when inserting module with video_mode=1 parameter.*/
static int video_mode = 1;   /* enable video mode*/

/*Ndis802_11Infrastructure; infra, ad-hoc, auto*/
static int network_mode = Ndis802_11IBSS;
static int channel = 1;/*ad-hoc support requirement*/
static int wireless_mode = WIRELESS_11BG;
static int vrtl_carrier_sense = AUTO_VCS;
static int vcs_type = RTS_CTS;
static int frag_thresh = 2346;
static int preamble = PREAMBLE_LONG;/*long, short, auto*/
static int scan_mode = 1;/*active, passive*/
static int adhoc_tx_pwr = 1;
static int soft_ap;
static int smart_ps = 1;
static int power_mgnt = PS_MODE_ACTIVE;
static int radio_enable = 1;
static int long_retry_lmt = 7;
static int short_retry_lmt = 7;
static int busy_thresh = 40;
static int ack_policy = NORMAL_ACK;
static int mp_mode;
static int software_encrypt;
static int software_decrypt;

static int wmm_enable;/* default is set to disable the wmm.*/
static int uapsd_enable;
static int uapsd_max_sp = NO_LIMIT;
static int uapsd_acbk_en;
static int uapsd_acbe_en;
static int uapsd_acvi_en;
static int uapsd_acvo_en;

static int ht_enable = 1;
static int cbw40_enable = 1;
static int rf_config = RTL8712_RF_1T2R;  /* 1T2R*/
static int low_power;
/* mac address to use instead of the one stored in Efuse */
char *r8712_initmac;
static char *initmac;
/* if wifi_test = 1, driver will disable the turbo mode and pass it to
 * firmware private.
 */
static int wifi_test = 0;

module_param_string(ifname, ifname, sizeof(ifname), S_IRUGO|S_IWUSR);
module_param(wifi_test, int, 0644);
module_param(initmac, charp, 0644);
module_param(video_mode, int, 0644);
module_param(chip_version, int, 0644);
module_param(rfintfs, int, 0644);
module_param(lbkmode, int, 0644);
module_param(hci, int, 0644);
module_param(network_mode, int, 0644);
module_param(channel, int, 0644);
module_param(mp_mode, int, 0644);
module_param(wmm_enable, int, 0644);
module_param(vrtl_carrier_sense, int, 0644);
module_param(vcs_type, int, 0644);
module_param(busy_thresh, int, 0644);
module_param(ht_enable, int, 0644);
module_param(cbw40_enable, int, 0644);
module_param(ampdu_enable, int, 0644);
module_param(rf_config, int, 0644);
module_param(power_mgnt, int, 0644);
module_param(low_power, int, 0644);

MODULE_PARM_DESC(ifname, " Net interface name, wlan%d=default");
MODULE_PARM_DESC(initmac, "MAC-Address, default: use FUSE");

static uint loadparam(struct _adapter *padapter, struct  net_device *pnetdev);
static int netdev_open(struct net_device *pnetdev);
static int netdev_close(struct net_device *pnetdev);

static uint loadparam(struct _adapter *padapter, struct  net_device *pnetdev)
{
	uint status = _SUCCESS;
	struct registry_priv  *registry_par = &padapter->registrypriv;

	registry_par->chip_version = (u8)chip_version;
	registry_par->rfintfs = (u8)rfintfs;
	registry_par->lbkmode = (u8)lbkmode;
	registry_par->hci = (u8)hci;
	registry_par->network_mode  = (u8)network_mode;
	memcpy(registry_par->ssid.Ssid, "ANY", 3);
	registry_par->ssid.SsidLength = 3;
	registry_par->channel = (u8)channel;
	registry_par->wireless_mode = (u8)wireless_mode;
	registry_par->vrtl_carrier_sense = (u8)vrtl_carrier_sense ;
	registry_par->vcs_type = (u8)vcs_type;
	registry_par->frag_thresh = (u16)frag_thresh;
	registry_par->preamble = (u8)preamble;
	registry_par->scan_mode = (u8)scan_mode;
	registry_par->adhoc_tx_pwr = (u8)adhoc_tx_pwr;
	registry_par->soft_ap = (u8)soft_ap;
	registry_par->smart_ps = (u8)smart_ps;
	registry_par->power_mgnt = (u8)power_mgnt;
	registry_par->radio_enable = (u8)radio_enable;
	registry_par->long_retry_lmt = (u8)long_retry_lmt;
	registry_par->short_retry_lmt = (u8)short_retry_lmt;
	registry_par->busy_thresh = (u16)busy_thresh;
	registry_par->ack_policy = (u8)ack_policy;
	registry_par->mp_mode = (u8)mp_mode;
	registry_par->software_encrypt = (u8)software_encrypt;
	registry_par->software_decrypt = (u8)software_decrypt;
	/*UAPSD*/
	registry_par->wmm_enable = (u8)wmm_enable;
	registry_par->uapsd_enable = (u8)uapsd_enable;
	registry_par->uapsd_max_sp = (u8)uapsd_max_sp;
	registry_par->uapsd_acbk_en = (u8)uapsd_acbk_en;
	registry_par->uapsd_acbe_en = (u8)uapsd_acbe_en;
	registry_par->uapsd_acvi_en = (u8)uapsd_acvi_en;
	registry_par->uapsd_acvo_en = (u8)uapsd_acvo_en;
	registry_par->ht_enable = (u8)ht_enable;
	registry_par->cbw40_enable = (u8)cbw40_enable;
	registry_par->ampdu_enable = (u8)ampdu_enable;
	registry_par->rf_config = (u8)rf_config;
	registry_par->low_power = (u8)low_power;
	registry_par->wifi_test = (u8) wifi_test;
	r8712_initmac = initmac;
	return status;
}

static int r871x_net_set_mac_address(struct net_device *pnetdev, void *p)
{
	struct _adapter *padapter = (struct _adapter *)netdev_priv(pnetdev);
	struct sockaddr *addr = p;

	if (padapter->bup == false)
		memcpy(pnetdev->dev_addr, addr->sa_data, ETH_ALEN);
	return 0;
}

static struct net_device_stats *r871x_net_get_stats(struct net_device *pnetdev)
{
	struct _adapter *padapter = (struct _adapter *) netdev_priv(pnetdev);
	struct xmit_priv *pxmitpriv = &(padapter->xmitpriv);
	struct recv_priv *precvpriv = &(padapter->recvpriv);

	padapter->stats.tx_packets = pxmitpriv->tx_pkts;
	padapter->stats.rx_packets = precvpriv->rx_pkts;
	padapter->stats.tx_dropped = pxmitpriv->tx_drop;
	padapter->stats.rx_dropped = precvpriv->rx_drop;
	padapter->stats.tx_bytes = pxmitpriv->tx_bytes;
	padapter->stats.rx_bytes = precvpriv->rx_bytes;
	return &padapter->stats;
}

static const struct net_device_ops rtl8712_netdev_ops = {
	.ndo_open = netdev_open,
	.ndo_stop = netdev_close,
	.ndo_start_xmit = r8712_xmit_entry,
	.ndo_set_mac_address = r871x_net_set_mac_address,
	.ndo_get_stats = r871x_net_get_stats,
	.ndo_do_ioctl = r871x_ioctl,
};

struct net_device *r8712_init_netdev(void)
{
	struct _adapter *padapter;
	struct net_device *pnetdev;

	pnetdev = alloc_etherdev(sizeof(struct _adapter));
	if (!pnetdev)
		return NULL;
	if (dev_alloc_name(pnetdev, ifname) < 0) {
		strcpy(ifname, "wlan%d");
		dev_alloc_name(pnetdev, ifname);
	}
	padapter = (struct _adapter *) netdev_priv(pnetdev);
	padapter->pnetdev = pnetdev;
	printk(KERN_INFO "r8712u: register rtl8712_netdev_ops to"
	       " netdev_ops\n");
	pnetdev->netdev_ops = &rtl8712_netdev_ops;
	pnetdev->watchdog_timeo = HZ; /* 1 second timeout */
	pnetdev->wireless_handlers = (struct iw_handler_def *)
				     &r871x_handlers_def;
	/*step 2.*/
	loadparam(padapter, pnetdev);
	netif_carrier_off(pnetdev);
	padapter->pid = 0;  /* Initial the PID value used for HW PBC.*/
	return pnetdev;
}

static u32 start_drv_threads(struct _adapter *padapter)
{
	padapter->cmdThread = kthread_run(r8712_cmd_thread, padapter,
			      padapter->pnetdev->name);
	if (IS_ERR(padapter->cmdThread) < 0)
		return _FAIL;
	return _SUCCESS;
}

void r8712_stop_drv_threads(struct _adapter *padapter)
{
	/*Below is to termindate r8712_cmd_thread & event_thread...*/
	up(&padapter->cmdpriv.cmd_queue_sema);
	if (padapter->cmdThread)
		_down_sema(&padapter->cmdpriv.terminate_cmdthread_sema);
	padapter->cmdpriv.cmd_seq = 1;
}

static void start_drv_timers(struct _adapter *padapter)
{
	_set_timer(&padapter->mlmepriv.sitesurveyctrl.sitesurvey_ctrl_timer,
		   5000);
	_set_timer(&padapter->mlmepriv.wdg_timer, 2000);
}

void r8712_stop_drv_timers(struct _adapter *padapter)
{
	_cancel_timer_ex(&padapter->mlmepriv.assoc_timer);
	_cancel_timer_ex(&padapter->securitypriv.tkip_timer);
	_cancel_timer_ex(&padapter->mlmepriv.scan_to_timer);
	_cancel_timer_ex(&padapter->mlmepriv.dhcp_timer);
	_cancel_timer_ex(&padapter->mlmepriv.wdg_timer);
	_cancel_timer_ex(&padapter->mlmepriv.sitesurveyctrl.
			 sitesurvey_ctrl_timer);
}

static u8 init_default_value(struct _adapter *padapter)
{
	u8 ret  = _SUCCESS;
	struct registry_priv *pregistrypriv = &padapter->registrypriv;
	struct xmit_priv *pxmitpriv = &padapter->xmitpriv;
	struct mlme_priv *pmlmepriv = &padapter->mlmepriv;
	struct security_priv *psecuritypriv = &padapter->securitypriv;

	/*xmit_priv*/
	pxmitpriv->vcs_setting = pregistrypriv->vrtl_carrier_sense;
	pxmitpriv->vcs = pregistrypriv->vcs_type;
	pxmitpriv->vcs_type = pregistrypriv->vcs_type;
	pxmitpriv->rts_thresh = pregistrypriv->rts_thresh;
	pxmitpriv->frag_len = pregistrypriv->frag_thresh;
	/* mlme_priv */
	/* Maybe someday we should rename this variable to "active_mode"(Jeff)*/
	pmlmepriv->passive_mode = 1; /* 1: active, 0: passive. */
	/*ht_priv*/
	{
		int i;
		struct ht_priv	 *phtpriv = &pmlmepriv->htpriv;

		phtpriv->ampdu_enable = false;/*set to disabled*/
		for (i = 0; i < 16; i++)
			phtpriv->baddbareq_issued[i] = false;
	}
	/*security_priv*/
	psecuritypriv->sw_encrypt = pregistrypriv->software_encrypt;
	psecuritypriv->sw_decrypt = pregistrypriv->software_decrypt;
	psecuritypriv->binstallGrpkey = _FAIL;
	/*pwrctrl_priv*/
	/*registry_priv*/
	r8712_init_registrypriv_dev_network(padapter);
	r8712_update_registrypriv_dev_network(padapter);
	/*misc.*/
	return ret;
}

u8 r8712_init_drv_sw(struct _adapter *padapter)
{
	if ((r8712_init_cmd_priv(&padapter->cmdpriv)) == _FAIL)
		return _FAIL;
	padapter->cmdpriv.padapter = padapter;
	if ((r8712_init_evt_priv(&padapter->evtpriv)) == _FAIL)
		return _FAIL;
	if (r8712_init_mlme_priv(padapter) == _FAIL)
		return _FAIL;
	_r8712_init_xmit_priv(&padapter->xmitpriv, padapter);
	_r8712_init_recv_priv(&padapter->recvpriv, padapter);
	memset((unsigned char *)&padapter->securitypriv, 0,
	       sizeof(struct security_priv));
	_init_timer(&(padapter->securitypriv.tkip_timer), padapter->pnetdev,
		    r8712_use_tkipkey_handler, padapter);
	_r8712_init_sta_priv(&padapter->stapriv);
	padapter->stapriv.padapter = padapter;
	r8712_init_bcmc_stainfo(padapter);
	r8712_init_pwrctrl_priv(padapter);
	mp871xinit(padapter);
	if (init_default_value(padapter) != _SUCCESS)
		return _FAIL;
	r8712_InitSwLeds(padapter);
	return _SUCCESS;
}

u8 r8712_free_drv_sw(struct _adapter *padapter)
{
	struct net_device *pnetdev = (struct net_device *)padapter->pnetdev;

	r8712_free_cmd_priv(&padapter->cmdpriv);
	r8712_free_evt_priv(&padapter->evtpriv);
	r8712_DeInitSwLeds(padapter);
	r8712_free_mlme_priv(&padapter->mlmepriv);
	r8712_free_io_queue(padapter);
	_free_xmit_priv(&padapter->xmitpriv);
	if (padapter->fw_found)
		_r8712_free_sta_priv(&padapter->stapriv);
	_r8712_free_recv_priv(&padapter->recvpriv);
	mp871xdeinit(padapter);
	if (pnetdev)
		free_netdev(pnetdev);
	return _SUCCESS;
}


static void enable_video_mode(struct _adapter *padapter, int cbw40_value)
{
	/*   bit 8:
	 *   1 -> enable video mode to 96B AP
	 *   0 -> disable video mode to 96B AP
	 *   bit 9:
	 *   1 -> enable 40MHz mode
	 *   0 -> disable 40MHz mode
	 *   bit 10:
	 *   1 -> enable STBC
	 *   0 -> disable STBC
	 */
	u32  intcmd = 0xf4000500;   /* enable bit8, bit10*/

	if (cbw40_value) {
		/* if the driver supports the 40M bandwidth,
		 * we can enable the bit 9.*/
		intcmd |= 0x200;
	}
	r8712_fw_cmd(padapter, intcmd);
}

/**
 *
 * This function intends to handle the activation of an interface
 * i.e. when it is brought Up/Active from a Down state.
 *
 */
static int netdev_open(struct net_device *pnetdev)
{
	struct _adapter *padapter = (struct _adapter *)netdev_priv(pnetdev);

	mutex_lock(&padapter->mutex_start);
	if (padapter->bup == false) {
		padapter->bDriverStopped = false;
		padapter->bSurpriseRemoved = false;
		padapter->bup = true;
		if (rtl871x_hal_init(padapter) != _SUCCESS)
			goto netdev_open_error;
		if (r8712_initmac == NULL)
			/* Use the mac address stored in the Efuse */
			memcpy(pnetdev->dev_addr,
				padapter->eeprompriv.mac_addr, ETH_ALEN);
		else {
			/* We have to inform f/w to use user-supplied MAC
			 * address.
			 */
			msleep(200);
			r8712_setMacAddr_cmd(padapter, (u8 *)pnetdev->dev_addr);
			/*
			 * The "myid" function will get the wifi mac address
			 * from eeprompriv structure instead of netdev
			 * structure. So, we have to overwrite the mac_addr
			 * stored in the eeprompriv structure. In this case,
			 * the real mac address won't be used anymore. So that,
			 * the eeprompriv.mac_addr should store the mac which
			 * users specify.
			 */
			memcpy(padapter->eeprompriv.mac_addr,
				pnetdev->dev_addr, ETH_ALEN);
		}
		if (start_drv_threads(padapter) != _SUCCESS)
			goto netdev_open_error;
		if (padapter->dvobjpriv.inirp_init == NULL)
			goto netdev_open_error;
		else
			padapter->dvobjpriv.inirp_init(padapter);
		r8712_set_ps_mode(padapter, padapter->registrypriv.power_mgnt,
				  padapter->registrypriv.smart_ps);
	}
	if (!netif_queue_stopped(pnetdev))
		netif_start_queue(pnetdev);
	else
		netif_wake_queue(pnetdev);

	 if (video_mode)
		enable_video_mode(padapter, cbw40_enable);
	/* start driver mlme relation timer */
	start_drv_timers(padapter);
	padapter->ledpriv.LedControlHandler(padapter, LED_CTL_NO_LINK);
	mutex_unlock(&padapter->mutex_start);
	return 0;
netdev_open_error:
	padapter->bup = false;
	netif_carrier_off(pnetdev);
	netif_stop_queue(pnetdev);
	mutex_unlock(&padapter->mutex_start);
	return -1;
}

/**
 *
 * This function intends to handle the shutdown of an interface
 * i.e. when it is brought Down from an Up/Active state.
 *
 */
static int netdev_close(struct net_device *pnetdev)
{
	struct _adapter *padapter = (struct _adapter *) netdev_priv(pnetdev);

	/* Close LED*/
	padapter->ledpriv.LedControlHandler(padapter, LED_CTL_POWER_OFF);
	msleep(200);

	/*s1.*/
	if (pnetdev) {
		if (!netif_queue_stopped(pnetdev))
			netif_stop_queue(pnetdev);
	}
	/*s2.*/
	/*s2-1.  issue disassoc_cmd to fw*/
	r8712_disassoc_cmd(padapter);
	/*s2-2.  indicate disconnect to os*/
	r8712_ind_disconnect(padapter);
	/*s2-3.*/
	r8712_free_assoc_resources(padapter);
	/*s2-4.*/
	r8712_free_network_queue(padapter);
<<<<<<< HEAD
	/* The interface is no longer Up: */
	padapter->bup = false;
	release_firmware(padapter->fw);
	/* never exit with a firmware callback pending */
	wait_for_completion(&padapter->rtl8712_fw_ready);
=======
>>>>>>> e9676695
	return 0;
}

#include "mlme_osdep.h"<|MERGE_RESOLUTION|>--- conflicted
+++ resolved
@@ -475,14 +475,6 @@
 	r8712_free_assoc_resources(padapter);
 	/*s2-4.*/
 	r8712_free_network_queue(padapter);
-<<<<<<< HEAD
-	/* The interface is no longer Up: */
-	padapter->bup = false;
-	release_firmware(padapter->fw);
-	/* never exit with a firmware callback pending */
-	wait_for_completion(&padapter->rtl8712_fw_ready);
-=======
->>>>>>> e9676695
 	return 0;
 }
 
