// SPDX-License-Identifier: GPL-2.0-only
/*
 * SPI interface.
 *
 * Copyright (c) 2017-2019, Silicon Laboratories, Inc.
 * Copyright (c) 2011, Sagrad Inc.
 * Copyright (c) 2010, ST-Ericsson
 */
#include <linux/module.h>
#include <linux/delay.h>
#include <linux/gpio.h>
#include <linux/gpio/consumer.h>
#include <linux/spi/spi.h>
#include <linux/interrupt.h>
#include <linux/of.h>

#include "bus.h"
#include "wfx.h"
#include "hwio.h"
#include "main.h"
#include "bh.h"

static int gpio_reset = -2;
module_param(gpio_reset, int, 0644);
MODULE_PARM_DESC(gpio_reset, "gpio number for reset. -1 for none.");

#define SET_WRITE 0x7FFF        /* usage: and operation */
#define SET_READ 0x8000         /* usage: or operation */

#define WFX_RESET_INVERTED 1

static const struct wfx_platform_data wfx_spi_pdata = {
	.file_fw = "wfm_wf200",
	.file_pds = "wf200.pds",
	.use_rising_clk = true,
};

struct wfx_spi_priv {
	struct spi_device *func;
	struct wfx_dev *core;
	struct gpio_desc *gpio_reset;
	struct work_struct request_rx;
	bool need_swab;
};

/*
 * WFx chip read data 16bits at time and place them directly into (little
 * endian) CPU register. So, chip expect byte order like "B1 B0 B3 B2" (while
 * LE is "B0 B1 B2 B3" and BE is "B3 B2 B1 B0")
 *
 * A little endian host with bits_per_word == 16 should do the right job
 * natively. The code below to support big endian host and commonly used SPI
 * 8bits.
 */
static int wfx_spi_copy_from_io(void *priv, unsigned int addr,
				void *dst, size_t count)
{
	struct wfx_spi_priv *bus = priv;
	u16 regaddr = (addr << 12) | (count / 2) | SET_READ;
	struct spi_message      m;
	struct spi_transfer     t_addr = {
		.tx_buf         = &regaddr,
		.len            = sizeof(regaddr),
	};
	struct spi_transfer     t_msg = {
		.rx_buf         = dst,
		.len            = count,
	};
	u16 *dst16 = dst;
	int ret, i;

	WARN(count % 2, "buffer size must be a multiple of 2");

	cpu_to_le16s(&regaddr);
	if (bus->need_swab)
		swab16s(&regaddr);

	spi_message_init(&m);
	spi_message_add_tail(&t_addr, &m);
	spi_message_add_tail(&t_msg, &m);
	ret = spi_sync(bus->func, &m);

	if (bus->need_swab && addr == WFX_REG_CONFIG)
		for (i = 0; i < count / 2; i++)
			swab16s(&dst16[i]);
	return ret;
}

static int wfx_spi_copy_to_io(void *priv, unsigned int addr,
			      const void *src, size_t count)
{
	struct wfx_spi_priv *bus = priv;
	u16 regaddr = (addr << 12) | (count / 2);
	// FIXME: use a bounce buffer
	u16 *src16 = (void *)src;
	int ret, i;
	struct spi_message      m;
	struct spi_transfer     t_addr = {
		.tx_buf         = &regaddr,
		.len            = sizeof(regaddr),
	};
	struct spi_transfer     t_msg = {
		.tx_buf         = src,
		.len            = count,
	};

	WARN(count % 2, "buffer size must be a multiple of 2");
	WARN(regaddr & SET_READ, "bad addr or size overflow");

	cpu_to_le16s(&regaddr);

	// Register address and CONFIG content always use 16bit big endian
	// ("BADC" order)
	if (bus->need_swab)
		swab16s(&regaddr);
	if (bus->need_swab && addr == WFX_REG_CONFIG)
		for (i = 0; i < count / 2; i++)
			swab16s(&src16[i]);

	spi_message_init(&m);
	spi_message_add_tail(&t_addr, &m);
	spi_message_add_tail(&t_msg, &m);
	ret = spi_sync(bus->func, &m);

	if (bus->need_swab && addr == WFX_REG_CONFIG)
		for (i = 0; i < count / 2; i++)
			swab16s(&src16[i]);
	return ret;
}

static void wfx_spi_lock(void *priv)
{
}

static void wfx_spi_unlock(void *priv)
{
}

static irqreturn_t wfx_spi_irq_handler(int irq, void *priv)
{
	struct wfx_spi_priv *bus = priv;

	if (!bus->core) {
		WARN(!bus->core, "race condition in driver init/deinit");
		return IRQ_NONE;
	}
	queue_work(system_highpri_wq, &bus->request_rx);
	return IRQ_HANDLED;
}

static void wfx_spi_request_rx(struct work_struct *work)
{
	struct wfx_spi_priv *bus =
		container_of(work, struct wfx_spi_priv, request_rx);

	wfx_bh_request_rx(bus->core);
}

static void wfx_flush_irq_work(void *w)
{
	flush_work(w);
}

static size_t wfx_spi_align_size(void *priv, size_t size)
{
	// Most of SPI controllers avoid DMA if buffer size is not 32bit aligned
	return ALIGN(size, 4);
}

static const struct hwbus_ops wfx_spi_hwbus_ops = {
	.copy_from_io = wfx_spi_copy_from_io,
	.copy_to_io = wfx_spi_copy_to_io,
	.lock			= wfx_spi_lock,
	.unlock			= wfx_spi_unlock,
	.align_size		= wfx_spi_align_size,
};

static int wfx_spi_probe(struct spi_device *func)
{
	struct wfx_spi_priv *bus;
	int ret;

	if (!func->bits_per_word)
		func->bits_per_word = 16;
	ret = spi_setup(func);
	if (ret)
		return ret;
	// Trace below is also displayed by spi_setup() if compiled with DEBUG
	dev_dbg(&func->dev, "SPI params: CS=%d, mode=%d bits/word=%d speed=%d\n",
		func->chip_select, func->mode, func->bits_per_word,
		func->max_speed_hz);
	if (func->bits_per_word != 16 && func->bits_per_word != 8)
		dev_warn(&func->dev, "unusual bits/word value: %d\n",
			 func->bits_per_word);
	if (func->max_speed_hz > 50000000)
		dev_warn(&func->dev, "%dHz is a very high speed\n",
			 func->max_speed_hz);

	bus = devm_kzalloc(&func->dev, sizeof(*bus), GFP_KERNEL);
	if (!bus)
		return -ENOMEM;
	bus->func = func;
	if (func->bits_per_word == 8 || IS_ENABLED(CONFIG_CPU_BIG_ENDIAN))
		bus->need_swab = true;
	spi_set_drvdata(func, bus);

	bus->gpio_reset = wfx_get_gpio(&func->dev, gpio_reset, "reset");
	if (!bus->gpio_reset) {
		dev_warn(&func->dev, "try to load firmware anyway\n");
	} else {
		if (spi_get_device_id(func)->driver_data & WFX_RESET_INVERTED)
			gpiod_toggle_active_low(bus->gpio_reset);
<<<<<<< HEAD
		gpiod_set_value(bus->gpio_reset, 1);
		udelay(100);
		gpiod_set_value(bus->gpio_reset, 0);
		udelay(2000);
=======
		gpiod_set_value_cansleep(bus->gpio_reset, 1);
		usleep_range(100, 150);
		gpiod_set_value_cansleep(bus->gpio_reset, 0);
		usleep_range(2000, 2500);
>>>>>>> c58091a3
	}

	INIT_WORK(&bus->request_rx, wfx_spi_request_rx);
	bus->core = wfx_init_common(&func->dev, &wfx_spi_pdata,
				    &wfx_spi_hwbus_ops, bus);
	if (!bus->core)
		return -EIO;

	ret = devm_add_action_or_reset(&func->dev, wfx_flush_irq_work,
				       &bus->request_rx);
	if (ret)
		return ret;

	ret = devm_request_irq(&func->dev, func->irq, wfx_spi_irq_handler,
			       IRQF_TRIGGER_RISING, "wfx", bus);
	if (ret)
		return ret;

	return wfx_probe(bus->core);
}

static int wfx_spi_remove(struct spi_device *func)
{
	struct wfx_spi_priv *bus = spi_get_drvdata(func);

	wfx_release(bus->core);
	return 0;
}

/*
 * For dynamic driver binding, kernel does not use OF to match driver. It only
 * use modalias and modalias is a copy of 'compatible' DT node with vendor
 * stripped.
 */
static const struct spi_device_id wfx_spi_id[] = {
	{ "wfx-spi", WFX_RESET_INVERTED },
	{ "wf200", 0 },
	{ },
};
MODULE_DEVICE_TABLE(spi, wfx_spi_id);

#ifdef CONFIG_OF
static const struct of_device_id wfx_spi_of_match[] = {
	{ .compatible = "silabs,wfx-spi", .data = (void *)WFX_RESET_INVERTED },
	{ .compatible = "silabs,wf200" },
	{ },
};
MODULE_DEVICE_TABLE(of, wfx_spi_of_match);
#endif

struct spi_driver wfx_spi_driver = {
	.driver = {
		.name = "wfx-spi",
		.of_match_table = of_match_ptr(wfx_spi_of_match),
	},
	.id_table = wfx_spi_id,
	.probe = wfx_spi_probe,
	.remove = wfx_spi_remove,
};<|MERGE_RESOLUTION|>--- conflicted
+++ resolved
@@ -210,17 +210,10 @@
 	} else {
 		if (spi_get_device_id(func)->driver_data & WFX_RESET_INVERTED)
 			gpiod_toggle_active_low(bus->gpio_reset);
-<<<<<<< HEAD
-		gpiod_set_value(bus->gpio_reset, 1);
-		udelay(100);
-		gpiod_set_value(bus->gpio_reset, 0);
-		udelay(2000);
-=======
 		gpiod_set_value_cansleep(bus->gpio_reset, 1);
 		usleep_range(100, 150);
 		gpiod_set_value_cansleep(bus->gpio_reset, 0);
 		usleep_range(2000, 2500);
->>>>>>> c58091a3
 	}
 
 	INIT_WORK(&bus->request_rx, wfx_spi_request_rx);
