// SPDX-License-Identifier: GPL-2.0
/*
 * PCIe host controller driver for Amlogic MESON SoCs
 *
 * Copyright (c) 2018 Amlogic, inc.
 * Author: Yue Wang <yue.wang@amlogic.com>
 */

#include <linux/clk.h>
#include <linux/delay.h>
#include <linux/gpio/consumer.h>
#include <linux/of_device.h>
#include <linux/of_gpio.h>
#include <linux/pci.h>
#include <linux/platform_device.h>
#include <linux/reset.h>
#include <linux/resource.h>
#include <linux/types.h>
#include <linux/phy/phy.h>
#include <linux/module.h>

#include "pcie-designware.h"

#define to_meson_pcie(x) dev_get_drvdata((x)->dev)

#define PCIE_CAP_MAX_PAYLOAD_SIZE(x)	((x) << 5)
#define PCIE_CAP_MAX_READ_REQ_SIZE(x)	((x) << 12)

/* PCIe specific config registers */
#define PCIE_CFG0			0x0
#define APP_LTSSM_ENABLE		BIT(7)

#define PCIE_CFG_STATUS12		0x30
#define IS_SMLH_LINK_UP(x)		((x) & (1 << 6))
#define IS_RDLH_LINK_UP(x)		((x) & (1 << 16))
#define IS_LTSSM_UP(x)			((((x) >> 10) & 0x1f) == 0x11)

#define PCIE_CFG_STATUS17		0x44
#define PM_CURRENT_STATE(x)		(((x) >> 7) & 0x1)

#define WAIT_LINKUP_TIMEOUT		4000
#define PORT_CLK_RATE			100000000UL
#define MAX_PAYLOAD_SIZE		256
#define MAX_READ_REQ_SIZE		256
#define PCIE_RESET_DELAY		500
#define PCIE_SHARED_RESET		1
#define PCIE_NORMAL_RESET		0

enum pcie_data_rate {
	PCIE_GEN1,
	PCIE_GEN2,
	PCIE_GEN3,
	PCIE_GEN4
};

struct meson_pcie_clk_res {
	struct clk *clk;
	struct clk *port_clk;
	struct clk *general_clk;
};

struct meson_pcie_rc_reset {
	struct reset_control *port;
	struct reset_control *apb;
};

struct meson_pcie {
	struct dw_pcie pci;
	void __iomem *cfg_base;
	struct meson_pcie_clk_res clk_res;
	struct meson_pcie_rc_reset mrst;
	struct gpio_desc *reset_gpio;
	struct phy *phy;
};

static struct reset_control *meson_pcie_get_reset(struct meson_pcie *mp,
						  const char *id,
						  u32 reset_type)
{
	struct device *dev = mp->pci.dev;
	struct reset_control *reset;

	if (reset_type == PCIE_SHARED_RESET)
		reset = devm_reset_control_get_shared(dev, id);
	else
		reset = devm_reset_control_get(dev, id);

	return reset;
}

static int meson_pcie_get_resets(struct meson_pcie *mp)
{
	struct meson_pcie_rc_reset *mrst = &mp->mrst;

	mrst->port = meson_pcie_get_reset(mp, "port", PCIE_NORMAL_RESET);
	if (IS_ERR(mrst->port))
		return PTR_ERR(mrst->port);
	reset_control_deassert(mrst->port);

	mrst->apb = meson_pcie_get_reset(mp, "apb", PCIE_SHARED_RESET);
	if (IS_ERR(mrst->apb))
		return PTR_ERR(mrst->apb);
	reset_control_deassert(mrst->apb);

	return 0;
}

static int meson_pcie_get_mems(struct platform_device *pdev,
			       struct meson_pcie *mp)
{
	struct dw_pcie *pci = &mp->pci;

	pci->dbi_base = devm_platform_ioremap_resource_byname(pdev, "elbi");
	if (IS_ERR(pci->dbi_base))
		return PTR_ERR(pci->dbi_base);

	mp->cfg_base = devm_platform_ioremap_resource_byname(pdev, "cfg");
	if (IS_ERR(mp->cfg_base))
		return PTR_ERR(mp->cfg_base);

	return 0;
}

static int meson_pcie_power_on(struct meson_pcie *mp)
{
	int ret = 0;

	ret = phy_init(mp->phy);
	if (ret)
		return ret;

	ret = phy_power_on(mp->phy);
	if (ret) {
		phy_exit(mp->phy);
		return ret;
	}

	return 0;
}

static void meson_pcie_power_off(struct meson_pcie *mp)
{
	phy_power_off(mp->phy);
	phy_exit(mp->phy);
}

static int meson_pcie_reset(struct meson_pcie *mp)
{
	struct meson_pcie_rc_reset *mrst = &mp->mrst;
	int ret = 0;

	ret = phy_reset(mp->phy);
	if (ret)
		return ret;

	reset_control_assert(mrst->port);
	reset_control_assert(mrst->apb);
	udelay(PCIE_RESET_DELAY);
	reset_control_deassert(mrst->port);
	reset_control_deassert(mrst->apb);
	udelay(PCIE_RESET_DELAY);

	return 0;
}

static inline struct clk *meson_pcie_probe_clock(struct device *dev,
						 const char *id, u64 rate)
{
	struct clk *clk;
	int ret;

	clk = devm_clk_get(dev, id);
	if (IS_ERR(clk))
		return clk;

	if (rate) {
		ret = clk_set_rate(clk, rate);
		if (ret) {
			dev_err(dev, "set clk rate failed, ret = %d\n", ret);
			return ERR_PTR(ret);
		}
	}

	ret = clk_prepare_enable(clk);
	if (ret) {
		dev_err(dev, "couldn't enable clk\n");
		return ERR_PTR(ret);
	}

	devm_add_action_or_reset(dev,
				 (void (*) (void *))clk_disable_unprepare,
				 clk);

	return clk;
}

static int meson_pcie_probe_clocks(struct meson_pcie *mp)
{
	struct device *dev = mp->pci.dev;
	struct meson_pcie_clk_res *res = &mp->clk_res;

	res->port_clk = meson_pcie_probe_clock(dev, "port", PORT_CLK_RATE);
	if (IS_ERR(res->port_clk))
		return PTR_ERR(res->port_clk);

<<<<<<< HEAD
	res->mipi_gate = meson_pcie_probe_clock(dev, "mipi", 0);
	if (IS_ERR(res->mipi_gate))
		return PTR_ERR(res->mipi_gate);

=======
>>>>>>> d1988041
	res->general_clk = meson_pcie_probe_clock(dev, "general", 0);
	if (IS_ERR(res->general_clk))
		return PTR_ERR(res->general_clk);

	res->clk = meson_pcie_probe_clock(dev, "pclk", 0);
	if (IS_ERR(res->clk))
		return PTR_ERR(res->clk);

	return 0;
}

static inline u32 meson_cfg_readl(struct meson_pcie *mp, u32 reg)
{
	return readl(mp->cfg_base + reg);
}

static inline void meson_cfg_writel(struct meson_pcie *mp, u32 val, u32 reg)
{
	writel(val, mp->cfg_base + reg);
}

static void meson_pcie_assert_reset(struct meson_pcie *mp)
{
	gpiod_set_value_cansleep(mp->reset_gpio, 1);
	udelay(500);
	gpiod_set_value_cansleep(mp->reset_gpio, 0);
}

static void meson_pcie_init_dw(struct meson_pcie *mp)
{
	u32 val;

	val = meson_cfg_readl(mp, PCIE_CFG0);
	val |= APP_LTSSM_ENABLE;
	meson_cfg_writel(mp, val, PCIE_CFG0);
<<<<<<< HEAD

	val = meson_elb_readl(mp, PCIE_PORT_LINK_CTRL_OFF);
	val &= ~(LINK_CAPABLE_MASK | FAST_LINK_MODE);
	meson_elb_writel(mp, val, PCIE_PORT_LINK_CTRL_OFF);

	val = meson_elb_readl(mp, PCIE_PORT_LINK_CTRL_OFF);
	val |= LINK_CAPABLE_X1;
	meson_elb_writel(mp, val, PCIE_PORT_LINK_CTRL_OFF);

	val = meson_elb_readl(mp, PCIE_GEN2_CTRL_OFF);
	val &= ~NUM_OF_LANES_MASK;
	meson_elb_writel(mp, val, PCIE_GEN2_CTRL_OFF);

	val = meson_elb_readl(mp, PCIE_GEN2_CTRL_OFF);
	val |= NUM_OF_LANES_X1 | DIRECT_SPEED_CHANGE;
	meson_elb_writel(mp, val, PCIE_GEN2_CTRL_OFF);

	meson_elb_writel(mp, 0x0, PCIE_BASE_ADDR0);
	meson_elb_writel(mp, 0x0, PCIE_BASE_ADDR1);
=======
>>>>>>> d1988041
}

static int meson_size_to_payload(struct meson_pcie *mp, int size)
{
	struct device *dev = mp->pci.dev;

	/*
	 * dwc supports 2^(val+7) payload size, which val is 0~5 default to 1.
	 * So if input size is not 2^order alignment or less than 2^7 or bigger
	 * than 2^12, just set to default size 2^(1+7).
	 */
	if (!is_power_of_2(size) || size < 128 || size > 4096) {
		dev_warn(dev, "payload size %d, set to default 256\n", size);
		return 1;
	}

	return fls(size) - 8;
}

static void meson_set_max_payload(struct meson_pcie *mp, int size)
{
	struct dw_pcie *pci = &mp->pci;
	u32 val;
	u16 offset = dw_pcie_find_capability(pci, PCI_CAP_ID_EXP);
	int max_payload_size = meson_size_to_payload(mp, size);

	val = dw_pcie_readl_dbi(pci, offset + PCI_EXP_DEVCTL);
	val &= ~PCI_EXP_DEVCTL_PAYLOAD;
	dw_pcie_writel_dbi(pci, offset + PCI_EXP_DEVCTL, val);

	val = dw_pcie_readl_dbi(pci, offset + PCI_EXP_DEVCTL);
	val |= PCIE_CAP_MAX_PAYLOAD_SIZE(max_payload_size);
	dw_pcie_writel_dbi(pci, offset + PCI_EXP_DEVCTL, val);
}

static void meson_set_max_rd_req_size(struct meson_pcie *mp, int size)
{
	struct dw_pcie *pci = &mp->pci;
	u32 val;
	u16 offset = dw_pcie_find_capability(pci, PCI_CAP_ID_EXP);
	int max_rd_req_size = meson_size_to_payload(mp, size);

	val = dw_pcie_readl_dbi(pci, offset + PCI_EXP_DEVCTL);
	val &= ~PCI_EXP_DEVCTL_READRQ;
	dw_pcie_writel_dbi(pci, offset + PCI_EXP_DEVCTL, val);

	val = dw_pcie_readl_dbi(pci, offset + PCI_EXP_DEVCTL);
	val |= PCIE_CAP_MAX_READ_REQ_SIZE(max_rd_req_size);
	dw_pcie_writel_dbi(pci, offset + PCI_EXP_DEVCTL, val);
}

static int meson_pcie_establish_link(struct meson_pcie *mp)
{
	struct dw_pcie *pci = &mp->pci;
	struct pcie_port *pp = &pci->pp;

	meson_pcie_init_dw(mp);
	meson_set_max_payload(mp, MAX_PAYLOAD_SIZE);
	meson_set_max_rd_req_size(mp, MAX_READ_REQ_SIZE);

	dw_pcie_setup_rc(pp);

	meson_pcie_assert_reset(mp);

	return dw_pcie_wait_for_link(pci);
}

static int meson_pcie_rd_own_conf(struct pci_bus *bus, u32 devfn,
				  int where, int size, u32 *val)
{
	int ret;

	ret = pci_generic_config_read(bus, devfn, where, size, val);
	if (ret != PCIBIOS_SUCCESSFUL)
		return ret;

	/*
	 * There is a bug in the MESON AXG PCIe controller whereby software
	 * cannot program the PCI_CLASS_DEVICE register, so we must fabricate
	 * the return value in the config accessors.
	 */
	if (where == PCI_CLASS_REVISION && size == 4)
		*val = (PCI_CLASS_BRIDGE_PCI << 16) | (*val & 0xffff);
	else if (where == PCI_CLASS_DEVICE && size == 2)
		*val = PCI_CLASS_BRIDGE_PCI;
	else if (where == PCI_CLASS_DEVICE && size == 1)
		*val = PCI_CLASS_BRIDGE_PCI & 0xff;
	else if (where == PCI_CLASS_DEVICE + 1 && size == 1)
		*val = (PCI_CLASS_BRIDGE_PCI >> 8) & 0xff;

	return PCIBIOS_SUCCESSFUL;
}

static struct pci_ops meson_pci_ops = {
	.map_bus = dw_pcie_own_conf_map_bus,
	.read = meson_pcie_rd_own_conf,
	.write = pci_generic_config_write,
};

static int meson_pcie_link_up(struct dw_pcie *pci)
{
	struct meson_pcie *mp = to_meson_pcie(pci);
	struct device *dev = pci->dev;
	u32 speed_okay = 0;
	u32 cnt = 0;
	u32 state12, state17, smlh_up, ltssm_up, rdlh_up;

	do {
		state12 = meson_cfg_readl(mp, PCIE_CFG_STATUS12);
		state17 = meson_cfg_readl(mp, PCIE_CFG_STATUS17);
		smlh_up = IS_SMLH_LINK_UP(state12);
		rdlh_up = IS_RDLH_LINK_UP(state12);
		ltssm_up = IS_LTSSM_UP(state12);

		if (PM_CURRENT_STATE(state17) < PCIE_GEN3)
			speed_okay = 1;

		if (smlh_up)
			dev_dbg(dev, "smlh_link_up is on\n");
		if (rdlh_up)
			dev_dbg(dev, "rdlh_link_up is on\n");
		if (ltssm_up)
			dev_dbg(dev, "ltssm_up is on\n");
		if (speed_okay)
			dev_dbg(dev, "speed_okay\n");

		if (smlh_up && rdlh_up && ltssm_up && speed_okay)
			return 1;

		cnt++;

		udelay(10);
	} while (cnt < WAIT_LINKUP_TIMEOUT);

	dev_err(dev, "error: wait linkup timeout\n");
	return 0;
}

static int meson_pcie_host_init(struct pcie_port *pp)
{
	struct dw_pcie *pci = to_dw_pcie_from_pp(pp);
	struct meson_pcie *mp = to_meson_pcie(pci);
	int ret;

	pp->bridge->ops = &meson_pci_ops;

	ret = meson_pcie_establish_link(mp);
	if (ret)
		return ret;

	dw_pcie_msi_init(pp);

	return 0;
}

static const struct dw_pcie_host_ops meson_pcie_host_ops = {
	.host_init = meson_pcie_host_init,
};

static int meson_add_pcie_port(struct meson_pcie *mp,
			       struct platform_device *pdev)
{
	struct dw_pcie *pci = &mp->pci;
	struct pcie_port *pp = &pci->pp;
	struct device *dev = &pdev->dev;
	int ret;

	if (IS_ENABLED(CONFIG_PCI_MSI)) {
		pp->msi_irq = platform_get_irq(pdev, 0);
		if (pp->msi_irq < 0)
			return pp->msi_irq;
	}

	pp->ops = &meson_pcie_host_ops;

	ret = dw_pcie_host_init(pp);
	if (ret) {
		dev_err(dev, "failed to initialize host\n");
		return ret;
	}

	return 0;
}

static const struct dw_pcie_ops dw_pcie_ops = {
	.link_up = meson_pcie_link_up,
};

static int meson_pcie_probe(struct platform_device *pdev)
{
	struct device *dev = &pdev->dev;
	struct dw_pcie *pci;
	struct meson_pcie *mp;
	int ret;

	mp = devm_kzalloc(dev, sizeof(*mp), GFP_KERNEL);
	if (!mp)
		return -ENOMEM;

	pci = &mp->pci;
	pci->dev = dev;
	pci->ops = &dw_pcie_ops;
	pci->num_lanes = 1;

	mp->phy = devm_phy_get(dev, "pcie");
	if (IS_ERR(mp->phy)) {
		dev_err(dev, "get phy failed, %ld\n", PTR_ERR(mp->phy));
		return PTR_ERR(mp->phy);
	}

	mp->reset_gpio = devm_gpiod_get(dev, "reset", GPIOD_OUT_LOW);
	if (IS_ERR(mp->reset_gpio)) {
		dev_err(dev, "get reset gpio failed\n");
		return PTR_ERR(mp->reset_gpio);
	}

	ret = meson_pcie_get_resets(mp);
	if (ret) {
		dev_err(dev, "get reset resource failed, %d\n", ret);
		return ret;
	}

	ret = meson_pcie_get_mems(pdev, mp);
	if (ret) {
		dev_err(dev, "get memory resource failed, %d\n", ret);
		return ret;
	}

	ret = meson_pcie_power_on(mp);
	if (ret) {
		dev_err(dev, "phy power on failed, %d\n", ret);
		return ret;
	}

	ret = meson_pcie_reset(mp);
	if (ret) {
		dev_err(dev, "reset failed, %d\n", ret);
		goto err_phy;
	}

	ret = meson_pcie_probe_clocks(mp);
	if (ret) {
		dev_err(dev, "init clock resources failed, %d\n", ret);
		goto err_phy;
	}

	platform_set_drvdata(pdev, mp);

	ret = meson_add_pcie_port(mp, pdev);
	if (ret < 0) {
		dev_err(dev, "Add PCIe port failed, %d\n", ret);
		goto err_phy;
	}

	return 0;

err_phy:
	meson_pcie_power_off(mp);
	return ret;
}

static const struct of_device_id meson_pcie_of_match[] = {
	{
		.compatible = "amlogic,axg-pcie",
	},
	{
		.compatible = "amlogic,g12a-pcie",
	},
	{},
};
MODULE_DEVICE_TABLE(of, meson_pcie_of_match);

static struct platform_driver meson_pcie_driver = {
	.probe = meson_pcie_probe,
	.driver = {
		.name = "meson-pcie",
		.of_match_table = meson_pcie_of_match,
	},
};

module_platform_driver(meson_pcie_driver);

MODULE_AUTHOR("Yue Wang <yue.wang@amlogic.com>");
MODULE_DESCRIPTION("Amlogic PCIe Controller driver");
MODULE_LICENSE("GPL v2");<|MERGE_RESOLUTION|>--- conflicted
+++ resolved
@@ -203,13 +203,6 @@
 	if (IS_ERR(res->port_clk))
 		return PTR_ERR(res->port_clk);
 
-<<<<<<< HEAD
-	res->mipi_gate = meson_pcie_probe_clock(dev, "mipi", 0);
-	if (IS_ERR(res->mipi_gate))
-		return PTR_ERR(res->mipi_gate);
-
-=======
->>>>>>> d1988041
 	res->general_clk = meson_pcie_probe_clock(dev, "general", 0);
 	if (IS_ERR(res->general_clk))
 		return PTR_ERR(res->general_clk);
@@ -245,28 +238,6 @@
 	val = meson_cfg_readl(mp, PCIE_CFG0);
 	val |= APP_LTSSM_ENABLE;
 	meson_cfg_writel(mp, val, PCIE_CFG0);
-<<<<<<< HEAD
-
-	val = meson_elb_readl(mp, PCIE_PORT_LINK_CTRL_OFF);
-	val &= ~(LINK_CAPABLE_MASK | FAST_LINK_MODE);
-	meson_elb_writel(mp, val, PCIE_PORT_LINK_CTRL_OFF);
-
-	val = meson_elb_readl(mp, PCIE_PORT_LINK_CTRL_OFF);
-	val |= LINK_CAPABLE_X1;
-	meson_elb_writel(mp, val, PCIE_PORT_LINK_CTRL_OFF);
-
-	val = meson_elb_readl(mp, PCIE_GEN2_CTRL_OFF);
-	val &= ~NUM_OF_LANES_MASK;
-	meson_elb_writel(mp, val, PCIE_GEN2_CTRL_OFF);
-
-	val = meson_elb_readl(mp, PCIE_GEN2_CTRL_OFF);
-	val |= NUM_OF_LANES_X1 | DIRECT_SPEED_CHANGE;
-	meson_elb_writel(mp, val, PCIE_GEN2_CTRL_OFF);
-
-	meson_elb_writel(mp, 0x0, PCIE_BASE_ADDR0);
-	meson_elb_writel(mp, 0x0, PCIE_BASE_ADDR1);
-=======
->>>>>>> d1988041
 }
 
 static int meson_size_to_payload(struct meson_pcie *mp, int size)
