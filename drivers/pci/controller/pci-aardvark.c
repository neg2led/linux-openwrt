// SPDX-License-Identifier: GPL-2.0
/*
 * Driver for the Aardvark PCIe controller, used on Marvell Armada
 * 3700.
 *
 * Copyright (C) 2016 Marvell
 *
 * Author: Hezi Shahmoon <hezi.shahmoon@marvell.com>
 */

#include <linux/delay.h>
#include <linux/gpio/consumer.h>
#include <linux/interrupt.h>
#include <linux/irq.h>
#include <linux/irqdomain.h>
#include <linux/kernel.h>
#include <linux/module.h>
#include <linux/pci.h>
#include <linux/pci-ecam.h>
#include <linux/init.h>
#include <linux/phy/phy.h>
#include <linux/platform_device.h>
#include <linux/msi.h>
#include <linux/of_address.h>
#include <linux/of_gpio.h>
#include <linux/of_pci.h>

#include "../pci.h"
#include "../pci-bridge-emul.h"

/* PCIe core registers */
#define PCIE_CORE_DEV_ID_REG					0x0
#define PCIE_CORE_CMD_STATUS_REG				0x4
#define PCIE_CORE_DEV_REV_REG					0x8
#define PCIE_CORE_EXP_ROM_BAR_REG				0x30
#define PCIE_CORE_PCIEXP_CAP					0xc0
#define PCIE_CORE_ERR_CAPCTL_REG				0x118
#define     PCIE_CORE_ERR_CAPCTL_ECRC_CHK_TX			BIT(5)
#define     PCIE_CORE_ERR_CAPCTL_ECRC_CHK_TX_EN			BIT(6)
#define     PCIE_CORE_ERR_CAPCTL_ECRC_CHCK			BIT(7)
#define     PCIE_CORE_ERR_CAPCTL_ECRC_CHCK_RCV			BIT(8)
#define     PCIE_CORE_INT_A_ASSERT_ENABLE			1
#define     PCIE_CORE_INT_B_ASSERT_ENABLE			2
#define     PCIE_CORE_INT_C_ASSERT_ENABLE			3
#define     PCIE_CORE_INT_D_ASSERT_ENABLE			4
/* PIO registers base address and register offsets */
#define PIO_BASE_ADDR				0x4000
#define PIO_CTRL				(PIO_BASE_ADDR + 0x0)
#define   PIO_CTRL_TYPE_MASK			GENMASK(3, 0)
#define   PIO_CTRL_ADDR_WIN_DISABLE		BIT(24)
#define PIO_STAT				(PIO_BASE_ADDR + 0x4)
#define   PIO_COMPLETION_STATUS_SHIFT		7
#define   PIO_COMPLETION_STATUS_MASK		GENMASK(9, 7)
#define   PIO_COMPLETION_STATUS_OK		0
#define   PIO_COMPLETION_STATUS_UR		1
#define   PIO_COMPLETION_STATUS_CRS		2
#define   PIO_COMPLETION_STATUS_CA		4
#define   PIO_NON_POSTED_REQ			BIT(10)
#define   PIO_ERR_STATUS			BIT(11)
#define PIO_ADDR_LS				(PIO_BASE_ADDR + 0x8)
#define PIO_ADDR_MS				(PIO_BASE_ADDR + 0xc)
#define PIO_WR_DATA				(PIO_BASE_ADDR + 0x10)
#define PIO_WR_DATA_STRB			(PIO_BASE_ADDR + 0x14)
#define PIO_RD_DATA				(PIO_BASE_ADDR + 0x18)
#define PIO_START				(PIO_BASE_ADDR + 0x1c)
#define PIO_ISR					(PIO_BASE_ADDR + 0x20)
#define PIO_ISRM				(PIO_BASE_ADDR + 0x24)

/* Aardvark Control registers */
#define CONTROL_BASE_ADDR			0x4800
#define PCIE_CORE_CTRL0_REG			(CONTROL_BASE_ADDR + 0x0)
#define     PCIE_GEN_SEL_MSK			0x3
#define     PCIE_GEN_SEL_SHIFT			0x0
#define     SPEED_GEN_1				0
#define     SPEED_GEN_2				1
#define     SPEED_GEN_3				2
#define     IS_RC_MSK				1
#define     IS_RC_SHIFT				2
#define     LANE_CNT_MSK			0x18
#define     LANE_CNT_SHIFT			0x3
#define     LANE_COUNT_1			(0 << LANE_CNT_SHIFT)
#define     LANE_COUNT_2			(1 << LANE_CNT_SHIFT)
#define     LANE_COUNT_4			(2 << LANE_CNT_SHIFT)
#define     LANE_COUNT_8			(3 << LANE_CNT_SHIFT)
#define     LINK_TRAINING_EN			BIT(6)
#define     LEGACY_INTA				BIT(28)
#define     LEGACY_INTB				BIT(29)
#define     LEGACY_INTC				BIT(30)
#define     LEGACY_INTD				BIT(31)
#define PCIE_CORE_CTRL1_REG			(CONTROL_BASE_ADDR + 0x4)
#define     HOT_RESET_GEN			BIT(0)
#define PCIE_CORE_CTRL2_REG			(CONTROL_BASE_ADDR + 0x8)
#define     PCIE_CORE_CTRL2_RESERVED		0x7
#define     PCIE_CORE_CTRL2_TD_ENABLE		BIT(4)
#define     PCIE_CORE_CTRL2_STRICT_ORDER_ENABLE	BIT(5)
#define     PCIE_CORE_CTRL2_OB_WIN_ENABLE	BIT(6)
#define     PCIE_CORE_CTRL2_MSI_ENABLE		BIT(10)
#define PCIE_CORE_REF_CLK_REG			(CONTROL_BASE_ADDR + 0x14)
#define     PCIE_CORE_REF_CLK_TX_ENABLE		BIT(1)
#define     PCIE_CORE_REF_CLK_RX_ENABLE		BIT(2)
#define PCIE_MSG_LOG_REG			(CONTROL_BASE_ADDR + 0x30)
#define PCIE_ISR0_REG				(CONTROL_BASE_ADDR + 0x40)
#define PCIE_MSG_PM_PME_MASK			BIT(7)
#define PCIE_ISR0_MASK_REG			(CONTROL_BASE_ADDR + 0x44)
#define     PCIE_ISR0_MSI_INT_PENDING		BIT(24)
#define     PCIE_ISR0_INTX_ASSERT(val)		BIT(16 + (val))
#define     PCIE_ISR0_INTX_DEASSERT(val)	BIT(20 + (val))
#define     PCIE_ISR0_ALL_MASK			GENMASK(31, 0)
#define PCIE_ISR1_REG				(CONTROL_BASE_ADDR + 0x48)
#define PCIE_ISR1_MASK_REG			(CONTROL_BASE_ADDR + 0x4C)
#define     PCIE_ISR1_POWER_STATE_CHANGE	BIT(4)
#define     PCIE_ISR1_FLUSH			BIT(5)
#define     PCIE_ISR1_INTX_ASSERT(val)		BIT(8 + (val))
#define     PCIE_ISR1_ALL_MASK			GENMASK(31, 0)
#define PCIE_MSI_ADDR_LOW_REG			(CONTROL_BASE_ADDR + 0x50)
#define PCIE_MSI_ADDR_HIGH_REG			(CONTROL_BASE_ADDR + 0x54)
#define PCIE_MSI_STATUS_REG			(CONTROL_BASE_ADDR + 0x58)
#define PCIE_MSI_MASK_REG			(CONTROL_BASE_ADDR + 0x5C)
#define PCIE_MSI_PAYLOAD_REG			(CONTROL_BASE_ADDR + 0x9C)
#define     PCIE_MSI_DATA_MASK			GENMASK(15, 0)

/* PCIe window configuration */
#define OB_WIN_BASE_ADDR			0x4c00
#define OB_WIN_BLOCK_SIZE			0x20
#define OB_WIN_COUNT				8
#define OB_WIN_REG_ADDR(win, offset)		(OB_WIN_BASE_ADDR + \
						 OB_WIN_BLOCK_SIZE * (win) + \
						 (offset))
#define OB_WIN_MATCH_LS(win)			OB_WIN_REG_ADDR(win, 0x00)
#define     OB_WIN_ENABLE			BIT(0)
#define OB_WIN_MATCH_MS(win)			OB_WIN_REG_ADDR(win, 0x04)
#define OB_WIN_REMAP_LS(win)			OB_WIN_REG_ADDR(win, 0x08)
#define OB_WIN_REMAP_MS(win)			OB_WIN_REG_ADDR(win, 0x0c)
#define OB_WIN_MASK_LS(win)			OB_WIN_REG_ADDR(win, 0x10)
#define OB_WIN_MASK_MS(win)			OB_WIN_REG_ADDR(win, 0x14)
#define OB_WIN_ACTIONS(win)			OB_WIN_REG_ADDR(win, 0x18)
#define OB_WIN_DEFAULT_ACTIONS			(OB_WIN_ACTIONS(OB_WIN_COUNT-1) + 0x4)
#define     OB_WIN_FUNC_NUM_MASK		GENMASK(31, 24)
#define     OB_WIN_FUNC_NUM_SHIFT		24
#define     OB_WIN_FUNC_NUM_ENABLE		BIT(23)
#define     OB_WIN_BUS_NUM_BITS_MASK		GENMASK(22, 20)
#define     OB_WIN_BUS_NUM_BITS_SHIFT		20
#define     OB_WIN_MSG_CODE_ENABLE		BIT(22)
#define     OB_WIN_MSG_CODE_MASK		GENMASK(21, 14)
#define     OB_WIN_MSG_CODE_SHIFT		14
#define     OB_WIN_MSG_PAYLOAD_LEN		BIT(12)
#define     OB_WIN_ATTR_ENABLE			BIT(11)
#define     OB_WIN_ATTR_TC_MASK			GENMASK(10, 8)
#define     OB_WIN_ATTR_TC_SHIFT		8
#define     OB_WIN_ATTR_RELAXED			BIT(7)
#define     OB_WIN_ATTR_NOSNOOP			BIT(6)
#define     OB_WIN_ATTR_POISON			BIT(5)
#define     OB_WIN_ATTR_IDO			BIT(4)
#define     OB_WIN_TYPE_MASK			GENMASK(3, 0)
#define     OB_WIN_TYPE_SHIFT			0
#define     OB_WIN_TYPE_MEM			0x0
#define     OB_WIN_TYPE_IO			0x4
#define     OB_WIN_TYPE_CONFIG_TYPE0		0x8
#define     OB_WIN_TYPE_CONFIG_TYPE1		0x9
#define     OB_WIN_TYPE_MSG			0xc

/* LMI registers base address and register offsets */
#define LMI_BASE_ADDR				0x6000
#define CFG_REG					(LMI_BASE_ADDR + 0x0)
#define     LTSSM_SHIFT				24
#define     LTSSM_MASK				0x3f
#define     RC_BAR_CONFIG			0x300

/* LTSSM values in CFG_REG */
enum {
	LTSSM_DETECT_QUIET			= 0x0,
	LTSSM_DETECT_ACTIVE			= 0x1,
	LTSSM_POLLING_ACTIVE			= 0x2,
	LTSSM_POLLING_COMPLIANCE		= 0x3,
	LTSSM_POLLING_CONFIGURATION		= 0x4,
	LTSSM_CONFIG_LINKWIDTH_START		= 0x5,
	LTSSM_CONFIG_LINKWIDTH_ACCEPT		= 0x6,
	LTSSM_CONFIG_LANENUM_ACCEPT		= 0x7,
	LTSSM_CONFIG_LANENUM_WAIT		= 0x8,
	LTSSM_CONFIG_COMPLETE			= 0x9,
	LTSSM_CONFIG_IDLE			= 0xa,
	LTSSM_RECOVERY_RCVR_LOCK		= 0xb,
	LTSSM_RECOVERY_SPEED			= 0xc,
	LTSSM_RECOVERY_RCVR_CFG			= 0xd,
	LTSSM_RECOVERY_IDLE			= 0xe,
	LTSSM_L0				= 0x10,
	LTSSM_RX_L0S_ENTRY			= 0x11,
	LTSSM_RX_L0S_IDLE			= 0x12,
	LTSSM_RX_L0S_FTS			= 0x13,
	LTSSM_TX_L0S_ENTRY			= 0x14,
	LTSSM_TX_L0S_IDLE			= 0x15,
	LTSSM_TX_L0S_FTS			= 0x16,
	LTSSM_L1_ENTRY				= 0x17,
	LTSSM_L1_IDLE				= 0x18,
	LTSSM_L2_IDLE				= 0x19,
	LTSSM_L2_TRANSMIT_WAKE			= 0x1a,
	LTSSM_DISABLED				= 0x20,
	LTSSM_LOOPBACK_ENTRY_MASTER		= 0x21,
	LTSSM_LOOPBACK_ACTIVE_MASTER		= 0x22,
	LTSSM_LOOPBACK_EXIT_MASTER		= 0x23,
	LTSSM_LOOPBACK_ENTRY_SLAVE		= 0x24,
	LTSSM_LOOPBACK_ACTIVE_SLAVE		= 0x25,
	LTSSM_LOOPBACK_EXIT_SLAVE		= 0x26,
	LTSSM_HOT_RESET				= 0x27,
	LTSSM_RECOVERY_EQUALIZATION_PHASE0	= 0x28,
	LTSSM_RECOVERY_EQUALIZATION_PHASE1	= 0x29,
	LTSSM_RECOVERY_EQUALIZATION_PHASE2	= 0x2a,
	LTSSM_RECOVERY_EQUALIZATION_PHASE3	= 0x2b,
};

#define VENDOR_ID_REG				(LMI_BASE_ADDR + 0x44)

/* PCIe core controller registers */
#define CTRL_CORE_BASE_ADDR			0x18000
#define CTRL_CONFIG_REG				(CTRL_CORE_BASE_ADDR + 0x0)
#define     CTRL_MODE_SHIFT			0x0
#define     CTRL_MODE_MASK			0x1
#define     PCIE_CORE_MODE_DIRECT		0x0
#define     PCIE_CORE_MODE_COMMAND		0x1

/* PCIe Central Interrupts Registers */
#define CENTRAL_INT_BASE_ADDR			0x1b000
#define HOST_CTRL_INT_STATUS_REG		(CENTRAL_INT_BASE_ADDR + 0x0)
#define HOST_CTRL_INT_MASK_REG			(CENTRAL_INT_BASE_ADDR + 0x4)
#define     PCIE_IRQ_CMDQ_INT			BIT(0)
#define     PCIE_IRQ_MSI_STATUS_INT		BIT(1)
#define     PCIE_IRQ_CMD_SENT_DONE		BIT(3)
#define     PCIE_IRQ_DMA_INT			BIT(4)
#define     PCIE_IRQ_IB_DXFERDONE		BIT(5)
#define     PCIE_IRQ_OB_DXFERDONE		BIT(6)
#define     PCIE_IRQ_OB_RXFERDONE		BIT(7)
#define     PCIE_IRQ_COMPQ_INT			BIT(12)
#define     PCIE_IRQ_DIR_RD_DDR_DET		BIT(13)
#define     PCIE_IRQ_DIR_WR_DDR_DET		BIT(14)
#define     PCIE_IRQ_CORE_INT			BIT(16)
#define     PCIE_IRQ_CORE_INT_PIO		BIT(17)
#define     PCIE_IRQ_DPMU_INT			BIT(18)
#define     PCIE_IRQ_PCIE_MIS_INT		BIT(19)
#define     PCIE_IRQ_MSI_INT1_DET		BIT(20)
#define     PCIE_IRQ_MSI_INT2_DET		BIT(21)
#define     PCIE_IRQ_RC_DBELL_DET		BIT(22)
#define     PCIE_IRQ_EP_STATUS			BIT(23)
#define     PCIE_IRQ_ALL_MASK			GENMASK(31, 0)
#define     PCIE_IRQ_ENABLE_INTS_MASK		PCIE_IRQ_CORE_INT

/* Transaction types */
#define PCIE_CONFIG_RD_TYPE0			0x8
#define PCIE_CONFIG_RD_TYPE1			0x9
#define PCIE_CONFIG_WR_TYPE0			0xa
#define PCIE_CONFIG_WR_TYPE1			0xb

<<<<<<< HEAD
#define PCIE_CONF_BUS(bus)			(((bus) & 0xff) << 20)
#define PCIE_CONF_DEV(dev)			(((dev) & 0x1f) << 15)
#define PCIE_CONF_FUNC(fun)			(((fun) & 0x7)	<< 12)
#define PCIE_CONF_REG(reg)			((reg) & 0xffc)
#define PCIE_CONF_ADDR(bus, devfn, where)	\
	(PCIE_CONF_BUS(bus) | PCIE_CONF_DEV(PCI_SLOT(devfn))	| \
	 PCIE_CONF_FUNC(PCI_FUNC(devfn)) | PCIE_CONF_REG(where))

=======
>>>>>>> 3b17187f
#define PIO_RETRY_CNT			750000 /* 1.5 s */
#define PIO_RETRY_DELAY			2 /* 2 us*/

#define LINK_WAIT_MAX_RETRIES		10
#define LINK_WAIT_USLEEP_MIN		90000
#define LINK_WAIT_USLEEP_MAX		100000
#define RETRAIN_WAIT_MAX_RETRIES	10
#define RETRAIN_WAIT_USLEEP_US		2000

#define MSI_IRQ_NUM			32

#define CFG_RD_CRS_VAL			0xffff0001

struct advk_pcie {
	struct platform_device *pdev;
	void __iomem *base;
	struct {
		phys_addr_t match;
		phys_addr_t remap;
		phys_addr_t mask;
		u32 actions;
	} wins[OB_WIN_COUNT];
	u8 wins_count;
	struct irq_domain *irq_domain;
	struct irq_chip irq_chip;
	raw_spinlock_t irq_lock;
	struct irq_domain *msi_domain;
	struct irq_domain *msi_inner_domain;
	struct irq_chip msi_bottom_irq_chip;
	struct irq_chip msi_irq_chip;
	struct msi_domain_info msi_domain_info;
	DECLARE_BITMAP(msi_used, MSI_IRQ_NUM);
	struct mutex msi_used_lock;
	u16 msi_msg;
	int link_gen;
	struct pci_bridge_emul bridge;
	struct gpio_desc *reset_gpio;
	struct phy *phy;
};

static inline void advk_writel(struct advk_pcie *pcie, u32 val, u64 reg)
{
	writel(val, pcie->base + reg);
}

static inline u32 advk_readl(struct advk_pcie *pcie, u64 reg)
{
	return readl(pcie->base + reg);
}

static inline u16 advk_read16(struct advk_pcie *pcie, u64 reg)
{
	return advk_readl(pcie, (reg & ~0x3)) >> ((reg & 0x3) * 8);
}

static u8 advk_pcie_ltssm_state(struct advk_pcie *pcie)
{
	u32 val;
	u8 ltssm_state;

	val = advk_readl(pcie, CFG_REG);
	ltssm_state = (val >> LTSSM_SHIFT) & LTSSM_MASK;
	return ltssm_state;
}

static inline bool advk_pcie_link_up(struct advk_pcie *pcie)
{
	/* check if LTSSM is in normal operation - some L* state */
	u8 ltssm_state = advk_pcie_ltssm_state(pcie);
	return ltssm_state >= LTSSM_L0 && ltssm_state < LTSSM_DISABLED;
}

static inline bool advk_pcie_link_active(struct advk_pcie *pcie)
{
	/*
	 * According to PCIe Base specification 3.0, Table 4-14: Link
	 * Status Mapped to the LTSSM, and 4.2.6.3.6 Configuration.Idle
	 * is Link Up mapped to LTSSM Configuration.Idle, Recovery, L0,
	 * L0s, L1 and L2 states. And according to 3.2.1. Data Link
	 * Control and Management State Machine Rules is DL Up status
	 * reported in DL Active state.
	 */
	u8 ltssm_state = advk_pcie_ltssm_state(pcie);
	return ltssm_state >= LTSSM_CONFIG_IDLE && ltssm_state < LTSSM_DISABLED;
}

static inline bool advk_pcie_link_training(struct advk_pcie *pcie)
{
	/*
	 * According to PCIe Base specification 3.0, Table 4-14: Link
	 * Status Mapped to the LTSSM is Link Training mapped to LTSSM
	 * Configuration and Recovery states.
	 */
	u8 ltssm_state = advk_pcie_ltssm_state(pcie);
	return ((ltssm_state >= LTSSM_CONFIG_LINKWIDTH_START &&
		 ltssm_state < LTSSM_L0) ||
		(ltssm_state >= LTSSM_RECOVERY_EQUALIZATION_PHASE0 &&
		 ltssm_state <= LTSSM_RECOVERY_EQUALIZATION_PHASE3));
}

static int advk_pcie_wait_for_link(struct advk_pcie *pcie)
{
	int retries;

	/* check if the link is up or not */
	for (retries = 0; retries < LINK_WAIT_MAX_RETRIES; retries++) {
		if (advk_pcie_link_up(pcie))
			return 0;

		usleep_range(LINK_WAIT_USLEEP_MIN, LINK_WAIT_USLEEP_MAX);
	}

	return -ETIMEDOUT;
}

static void advk_pcie_wait_for_retrain(struct advk_pcie *pcie)
{
	size_t retries;

	for (retries = 0; retries < RETRAIN_WAIT_MAX_RETRIES; ++retries) {
		if (advk_pcie_link_training(pcie))
			break;
		udelay(RETRAIN_WAIT_USLEEP_US);
	}
}

static void advk_pcie_issue_perst(struct advk_pcie *pcie)
{
	u32 reg;

	if (!pcie->reset_gpio)
		return;

	/*
	 * As required by PCI Express spec (PCI Express Base Specification, REV.
	 * 4.0 PCI Express, February 19 2014, 6.6.1 Conventional Reset) a delay
	 * for at least 100ms after de-asserting PERST# signal is needed before
	 * link training is enabled. So ensure that link training is disabled
	 * prior de-asserting PERST# signal to fulfill that PCI Express spec
	 * requirement.
	 */
	reg = advk_readl(pcie, PCIE_CORE_CTRL0_REG);
	reg &= ~LINK_TRAINING_EN;
	advk_writel(pcie, reg, PCIE_CORE_CTRL0_REG);

	/* 10ms delay is needed for some cards */
	dev_info(&pcie->pdev->dev, "issuing PERST via reset GPIO for 10ms\n");
	gpiod_set_value_cansleep(pcie->reset_gpio, 1);
	usleep_range(10000, 11000);
	gpiod_set_value_cansleep(pcie->reset_gpio, 0);
}

static int advk_pcie_train_at_gen(struct advk_pcie *pcie, int gen)
{
	int ret, neg_gen;
	u32 reg;

	/* Setup link speed */
	reg = advk_readl(pcie, PCIE_CORE_CTRL0_REG);
	reg &= ~PCIE_GEN_SEL_MSK;
	if (gen == 3)
		reg |= SPEED_GEN_3;
	else if (gen == 2)
		reg |= SPEED_GEN_2;
	else
		reg |= SPEED_GEN_1;
	advk_writel(pcie, reg, PCIE_CORE_CTRL0_REG);

	/*
	 * Enable link training. This is not needed in every call to this
	 * function, just once suffices, but it does not break anything either.
	 */
	reg = advk_readl(pcie, PCIE_CORE_CTRL0_REG);
	reg |= LINK_TRAINING_EN;
	advk_writel(pcie, reg, PCIE_CORE_CTRL0_REG);

	/*
	 * Start link training immediately after enabling it.
	 * This solves problems for some buggy cards.
	 */
	reg = advk_readl(pcie, PCIE_CORE_PCIEXP_CAP + PCI_EXP_LNKCTL);
	reg |= PCI_EXP_LNKCTL_RL;
	advk_writel(pcie, reg, PCIE_CORE_PCIEXP_CAP + PCI_EXP_LNKCTL);

	ret = advk_pcie_wait_for_link(pcie);
	if (ret)
		return ret;

	reg = advk_read16(pcie, PCIE_CORE_PCIEXP_CAP + PCI_EXP_LNKSTA);
	neg_gen = reg & PCI_EXP_LNKSTA_CLS;

	return neg_gen;
}

static void advk_pcie_train_link(struct advk_pcie *pcie)
{
	struct device *dev = &pcie->pdev->dev;
	int neg_gen = -1, gen;

	/*
	 * Reset PCIe card via PERST# signal. Some cards are not detected
	 * during link training when they are in some non-initial state.
	 */
	advk_pcie_issue_perst(pcie);

	/*
	 * PERST# signal could have been asserted by pinctrl subsystem before
	 * probe() callback has been called or issued explicitly by reset gpio
	 * function advk_pcie_issue_perst(), making the endpoint going into
	 * fundamental reset. As required by PCI Express spec a delay for at
	 * least 100ms after such a reset before link training is needed.
	 */
	msleep(PCI_PM_D3COLD_WAIT);

	/*
	 * Try link training at link gen specified by device tree property
	 * 'max-link-speed'. If this fails, iteratively train at lower gen.
	 */
	for (gen = pcie->link_gen; gen > 0; --gen) {
		neg_gen = advk_pcie_train_at_gen(pcie, gen);
		if (neg_gen > 0)
			break;
	}

	if (neg_gen < 0)
		goto err;

	/*
	 * After successful training if negotiated gen is lower than requested,
	 * train again on negotiated gen. This solves some stability issues for
	 * some buggy gen1 cards.
	 */
	if (neg_gen < gen) {
		gen = neg_gen;
		neg_gen = advk_pcie_train_at_gen(pcie, gen);
	}

	if (neg_gen == gen) {
		dev_info(dev, "link up at gen %i\n", gen);
		return;
	}

err:
	dev_err(dev, "link never came up\n");
}

/*
 * Set PCIe address window register which could be used for memory
 * mapping.
 */
static void advk_pcie_set_ob_win(struct advk_pcie *pcie, u8 win_num,
				 phys_addr_t match, phys_addr_t remap,
				 phys_addr_t mask, u32 actions)
{
	advk_writel(pcie, OB_WIN_ENABLE |
			  lower_32_bits(match), OB_WIN_MATCH_LS(win_num));
	advk_writel(pcie, upper_32_bits(match), OB_WIN_MATCH_MS(win_num));
	advk_writel(pcie, lower_32_bits(remap), OB_WIN_REMAP_LS(win_num));
	advk_writel(pcie, upper_32_bits(remap), OB_WIN_REMAP_MS(win_num));
	advk_writel(pcie, lower_32_bits(mask), OB_WIN_MASK_LS(win_num));
	advk_writel(pcie, upper_32_bits(mask), OB_WIN_MASK_MS(win_num));
	advk_writel(pcie, actions, OB_WIN_ACTIONS(win_num));
}

static void advk_pcie_disable_ob_win(struct advk_pcie *pcie, u8 win_num)
{
	advk_writel(pcie, 0, OB_WIN_MATCH_LS(win_num));
	advk_writel(pcie, 0, OB_WIN_MATCH_MS(win_num));
	advk_writel(pcie, 0, OB_WIN_REMAP_LS(win_num));
	advk_writel(pcie, 0, OB_WIN_REMAP_MS(win_num));
	advk_writel(pcie, 0, OB_WIN_MASK_LS(win_num));
	advk_writel(pcie, 0, OB_WIN_MASK_MS(win_num));
	advk_writel(pcie, 0, OB_WIN_ACTIONS(win_num));
}

static void advk_pcie_setup_hw(struct advk_pcie *pcie)
{
	u32 reg;
	int i;

	/*
	 * Configure PCIe Reference clock. Direction is from the PCIe
	 * controller to the endpoint card, so enable transmitting of
	 * Reference clock differential signal off-chip and disable
	 * receiving off-chip differential signal.
	 */
	reg = advk_readl(pcie, PCIE_CORE_REF_CLK_REG);
	reg |= PCIE_CORE_REF_CLK_TX_ENABLE;
	reg &= ~PCIE_CORE_REF_CLK_RX_ENABLE;
	advk_writel(pcie, reg, PCIE_CORE_REF_CLK_REG);

	/* Set to Direct mode */
	reg = advk_readl(pcie, CTRL_CONFIG_REG);
	reg &= ~(CTRL_MODE_MASK << CTRL_MODE_SHIFT);
	reg |= ((PCIE_CORE_MODE_DIRECT & CTRL_MODE_MASK) << CTRL_MODE_SHIFT);
	advk_writel(pcie, reg, CTRL_CONFIG_REG);

	/* Set PCI global control register to RC mode */
	reg = advk_readl(pcie, PCIE_CORE_CTRL0_REG);
	reg |= (IS_RC_MSK << IS_RC_SHIFT);
	advk_writel(pcie, reg, PCIE_CORE_CTRL0_REG);

	/*
	 * Replace incorrect PCI vendor id value 0x1b4b by correct value 0x11ab.
	 * VENDOR_ID_REG contains vendor id in low 16 bits and subsystem vendor
	 * id in high 16 bits. Updating this register changes readback value of
	 * read-only vendor id bits in PCIE_CORE_DEV_ID_REG register. Workaround
	 * for erratum 4.1: "The value of device and vendor ID is incorrect".
	 */
	reg = (PCI_VENDOR_ID_MARVELL << 16) | PCI_VENDOR_ID_MARVELL;
	advk_writel(pcie, reg, VENDOR_ID_REG);

	/*
	 * Change Class Code of PCI Bridge device to PCI Bridge (0x600400),
	 * because the default value is Mass storage controller (0x010400).
	 *
	 * Note that this Aardvark PCI Bridge does not have compliant Type 1
	 * Configuration Space and it even cannot be accessed via Aardvark's
	 * PCI config space access method. Something like config space is
	 * available in internal Aardvark registers starting at offset 0x0
	 * and is reported as Type 0. In range 0x10 - 0x34 it has totally
	 * different registers.
	 *
	 * Therefore driver uses emulation of PCI Bridge which emulates
	 * access to configuration space via internal Aardvark registers or
	 * emulated configuration buffer.
	 */
	reg = advk_readl(pcie, PCIE_CORE_DEV_REV_REG);
	reg &= ~0xffffff00;
	reg |= (PCI_CLASS_BRIDGE_PCI << 8) << 8;
	advk_writel(pcie, reg, PCIE_CORE_DEV_REV_REG);

	/* Disable Root Bridge I/O space, memory space and bus mastering */
	reg = advk_readl(pcie, PCIE_CORE_CMD_STATUS_REG);
	reg &= ~(PCI_COMMAND_IO | PCI_COMMAND_MEMORY | PCI_COMMAND_MASTER);
	advk_writel(pcie, reg, PCIE_CORE_CMD_STATUS_REG);

	/* Set Advanced Error Capabilities and Control PF0 register */
	reg = PCIE_CORE_ERR_CAPCTL_ECRC_CHK_TX |
		PCIE_CORE_ERR_CAPCTL_ECRC_CHK_TX_EN |
		PCIE_CORE_ERR_CAPCTL_ECRC_CHCK |
		PCIE_CORE_ERR_CAPCTL_ECRC_CHCK_RCV;
	advk_writel(pcie, reg, PCIE_CORE_ERR_CAPCTL_REG);

	/* Set PCIe Device Control register */
	reg = advk_readl(pcie, PCIE_CORE_PCIEXP_CAP + PCI_EXP_DEVCTL);
	reg &= ~PCI_EXP_DEVCTL_RELAX_EN;
	reg &= ~PCI_EXP_DEVCTL_NOSNOOP_EN;
	reg &= ~PCI_EXP_DEVCTL_PAYLOAD;
	reg &= ~PCI_EXP_DEVCTL_READRQ;
	reg |= PCI_EXP_DEVCTL_PAYLOAD_512B;
	reg |= PCI_EXP_DEVCTL_READRQ_512B;
	advk_writel(pcie, reg, PCIE_CORE_PCIEXP_CAP + PCI_EXP_DEVCTL);

	/* Program PCIe Control 2 to disable strict ordering */
	reg = PCIE_CORE_CTRL2_RESERVED |
		PCIE_CORE_CTRL2_TD_ENABLE;
	advk_writel(pcie, reg, PCIE_CORE_CTRL2_REG);

	/* Set lane X1 */
	reg = advk_readl(pcie, PCIE_CORE_CTRL0_REG);
	reg &= ~LANE_CNT_MSK;
	reg |= LANE_COUNT_1;
	advk_writel(pcie, reg, PCIE_CORE_CTRL0_REG);

	/* Enable MSI */
	reg = advk_readl(pcie, PCIE_CORE_CTRL2_REG);
	reg |= PCIE_CORE_CTRL2_MSI_ENABLE;
	advk_writel(pcie, reg, PCIE_CORE_CTRL2_REG);

	/* Clear all interrupts */
	advk_writel(pcie, PCIE_ISR0_ALL_MASK, PCIE_ISR0_REG);
	advk_writel(pcie, PCIE_ISR1_ALL_MASK, PCIE_ISR1_REG);
	advk_writel(pcie, PCIE_IRQ_ALL_MASK, HOST_CTRL_INT_STATUS_REG);

	/* Disable All ISR0/1 Sources */
	reg = PCIE_ISR0_ALL_MASK;
	reg &= ~PCIE_ISR0_MSI_INT_PENDING;
	advk_writel(pcie, reg, PCIE_ISR0_MASK_REG);

	advk_writel(pcie, PCIE_ISR1_ALL_MASK, PCIE_ISR1_MASK_REG);

	/* Unmask all MSIs */
	advk_writel(pcie, 0, PCIE_MSI_MASK_REG);

	/* Enable summary interrupt for GIC SPI source */
	reg = PCIE_IRQ_ALL_MASK & (~PCIE_IRQ_ENABLE_INTS_MASK);
	advk_writel(pcie, reg, HOST_CTRL_INT_MASK_REG);

	/*
	 * Enable AXI address window location generation:
	 * When it is enabled, the default outbound window
	 * configurations (Default User Field: 0xD0074CFC)
	 * are used to transparent address translation for
	 * the outbound transactions. Thus, PCIe address
	 * windows are not required for transparent memory
	 * access when default outbound window configuration
	 * is set for memory access.
	 */
	reg = advk_readl(pcie, PCIE_CORE_CTRL2_REG);
	reg |= PCIE_CORE_CTRL2_OB_WIN_ENABLE;
	advk_writel(pcie, reg, PCIE_CORE_CTRL2_REG);

	/*
	 * Set memory access in Default User Field so it
	 * is not required to configure PCIe address for
	 * transparent memory access.
	 */
	advk_writel(pcie, OB_WIN_TYPE_MEM, OB_WIN_DEFAULT_ACTIONS);

	/*
	 * Bypass the address window mapping for PIO:
	 * Since PIO access already contains all required
	 * info over AXI interface by PIO registers, the
	 * address window is not required.
	 */
	reg = advk_readl(pcie, PIO_CTRL);
	reg |= PIO_CTRL_ADDR_WIN_DISABLE;
	advk_writel(pcie, reg, PIO_CTRL);

	/*
	 * Configure PCIe address windows for non-memory or
	 * non-transparent access as by default PCIe uses
	 * transparent memory access.
	 */
	for (i = 0; i < pcie->wins_count; i++)
		advk_pcie_set_ob_win(pcie, i,
				     pcie->wins[i].match, pcie->wins[i].remap,
				     pcie->wins[i].mask, pcie->wins[i].actions);

	/* Disable remaining PCIe outbound windows */
	for (i = pcie->wins_count; i < OB_WIN_COUNT; i++)
		advk_pcie_disable_ob_win(pcie, i);

	advk_pcie_train_link(pcie);
}

static int advk_pcie_check_pio_status(struct advk_pcie *pcie, bool allow_crs, u32 *val)
{
	struct device *dev = &pcie->pdev->dev;
	u32 reg;
	unsigned int status;
	char *strcomp_status, *str_posted;

	reg = advk_readl(pcie, PIO_STAT);
	status = (reg & PIO_COMPLETION_STATUS_MASK) >>
		PIO_COMPLETION_STATUS_SHIFT;

	/*
	 * According to HW spec, the PIO status check sequence as below:
	 * 1) even if COMPLETION_STATUS(bit9:7) indicates successful,
	 *    it still needs to check Error Status(bit11), only when this bit
	 *    indicates no error happen, the operation is successful.
	 * 2) value Unsupported Request(1) of COMPLETION_STATUS(bit9:7) only
	 *    means a PIO write error, and for PIO read it is successful with
	 *    a read value of 0xFFFFFFFF.
	 * 3) value Completion Retry Status(CRS) of COMPLETION_STATUS(bit9:7)
	 *    only means a PIO write error, and for PIO read it is successful
	 *    with a read value of 0xFFFF0001.
	 * 4) value Completer Abort (CA) of COMPLETION_STATUS(bit9:7) means
	 *    error for both PIO read and PIO write operation.
	 * 5) other errors are indicated as 'unknown'.
	 */
	switch (status) {
	case PIO_COMPLETION_STATUS_OK:
		if (reg & PIO_ERR_STATUS) {
			strcomp_status = "COMP_ERR";
			break;
		}
		/* Get the read result */
		if (val)
			*val = advk_readl(pcie, PIO_RD_DATA);
		/* No error */
		strcomp_status = NULL;
		break;
	case PIO_COMPLETION_STATUS_UR:
		strcomp_status = "UR";
		break;
	case PIO_COMPLETION_STATUS_CRS:
		if (allow_crs && val) {
			/* PCIe r4.0, sec 2.3.2, says:
			 * If CRS Software Visibility is enabled:
			 * For a Configuration Read Request that includes both
			 * bytes of the Vendor ID field of a device Function's
			 * Configuration Space Header, the Root Complex must
			 * complete the Request to the host by returning a
			 * read-data value of 0001h for the Vendor ID field and
			 * all '1's for any additional bytes included in the
			 * request.
			 *
			 * So CRS in this case is not an error status.
			 */
			*val = CFG_RD_CRS_VAL;
			strcomp_status = NULL;
			break;
		}
		/* PCIe r4.0, sec 2.3.2, says:
		 * If CRS Software Visibility is not enabled, the Root Complex
		 * must re-issue the Configuration Request as a new Request.
		 * If CRS Software Visibility is enabled: For a Configuration
		 * Write Request or for any other Configuration Read Request,
		 * the Root Complex must re-issue the Configuration Request as
		 * a new Request.
		 * A Root Complex implementation may choose to limit the number
		 * of Configuration Request/CRS Completion Status loops before
		 * determining that something is wrong with the target of the
		 * Request and taking appropriate action, e.g., complete the
		 * Request to the host as a failed transaction.
		 *
		 * To simplify implementation do not re-issue the Configuration
		 * Request and complete the Request as a failed transaction.
		 */
		strcomp_status = "CRS";
		break;
	case PIO_COMPLETION_STATUS_CA:
		strcomp_status = "CA";
		break;
	default:
		strcomp_status = "Unknown";
		break;
	}

	if (!strcomp_status)
		return 0;

	if (reg & PIO_NON_POSTED_REQ)
		str_posted = "Non-posted";
	else
		str_posted = "Posted";

	dev_dbg(dev, "%s PIO Response Status: %s, %#x @ %#x\n",
		str_posted, strcomp_status, reg, advk_readl(pcie, PIO_ADDR_LS));

	return -EFAULT;
}

static int advk_pcie_wait_pio(struct advk_pcie *pcie)
{
	struct device *dev = &pcie->pdev->dev;
	int i;

	for (i = 0; i < PIO_RETRY_CNT; i++) {
		u32 start, isr;

		start = advk_readl(pcie, PIO_START);
		isr = advk_readl(pcie, PIO_ISR);
		if (!start && isr)
			return 0;
		udelay(PIO_RETRY_DELAY);
	}

	dev_err(dev, "PIO read/write transfer time out\n");
	return -ETIMEDOUT;
}

static pci_bridge_emul_read_status_t
advk_pci_bridge_emul_base_conf_read(struct pci_bridge_emul *bridge,
				    int reg, u32 *value)
{
	struct advk_pcie *pcie = bridge->data;

	switch (reg) {
	case PCI_COMMAND:
		*value = advk_readl(pcie, PCIE_CORE_CMD_STATUS_REG);
		return PCI_BRIDGE_EMUL_HANDLED;

	case PCI_ROM_ADDRESS1:
		*value = advk_readl(pcie, PCIE_CORE_EXP_ROM_BAR_REG);
		return PCI_BRIDGE_EMUL_HANDLED;

	case PCI_INTERRUPT_LINE: {
		/*
		 * From the whole 32bit register we support reading from HW only
		 * one bit: PCI_BRIDGE_CTL_BUS_RESET.
		 * Other bits are retrieved only from emulated config buffer.
		 */
		__le32 *cfgspace = (__le32 *)&bridge->conf;
		u32 val = le32_to_cpu(cfgspace[PCI_INTERRUPT_LINE / 4]);
		if (advk_readl(pcie, PCIE_CORE_CTRL1_REG) & HOT_RESET_GEN)
			val |= PCI_BRIDGE_CTL_BUS_RESET << 16;
		else
			val &= ~(PCI_BRIDGE_CTL_BUS_RESET << 16);
		*value = val;
		return PCI_BRIDGE_EMUL_HANDLED;
	}

	default:
		return PCI_BRIDGE_EMUL_NOT_HANDLED;
	}
}

static void
advk_pci_bridge_emul_base_conf_write(struct pci_bridge_emul *bridge,
				     int reg, u32 old, u32 new, u32 mask)
{
	struct advk_pcie *pcie = bridge->data;

	switch (reg) {
	case PCI_COMMAND:
		advk_writel(pcie, new, PCIE_CORE_CMD_STATUS_REG);
		break;

	case PCI_ROM_ADDRESS1:
		advk_writel(pcie, new, PCIE_CORE_EXP_ROM_BAR_REG);
		break;

	case PCI_INTERRUPT_LINE:
		if (mask & (PCI_BRIDGE_CTL_BUS_RESET << 16)) {
			u32 val = advk_readl(pcie, PCIE_CORE_CTRL1_REG);
			if (new & (PCI_BRIDGE_CTL_BUS_RESET << 16))
				val |= HOT_RESET_GEN;
			else
				val &= ~HOT_RESET_GEN;
			advk_writel(pcie, val, PCIE_CORE_CTRL1_REG);
		}
		break;

	default:
		break;
	}
}

static pci_bridge_emul_read_status_t
advk_pci_bridge_emul_pcie_conf_read(struct pci_bridge_emul *bridge,
				    int reg, u32 *value)
{
	struct advk_pcie *pcie = bridge->data;


	switch (reg) {
	case PCI_EXP_SLTCTL:
		*value = PCI_EXP_SLTSTA_PDS << 16;
		return PCI_BRIDGE_EMUL_HANDLED;

	case PCI_EXP_RTCTL: {
		u32 val = advk_readl(pcie, PCIE_ISR0_MASK_REG);
		*value = (val & PCIE_MSG_PM_PME_MASK) ? 0 : PCI_EXP_RTCTL_PMEIE;
		*value |= le16_to_cpu(bridge->pcie_conf.rootctl) & PCI_EXP_RTCTL_CRSSVE;
		*value |= PCI_EXP_RTCAP_CRSVIS << 16;
		return PCI_BRIDGE_EMUL_HANDLED;
	}

	case PCI_EXP_RTSTA: {
		u32 isr0 = advk_readl(pcie, PCIE_ISR0_REG);
		u32 msglog = advk_readl(pcie, PCIE_MSG_LOG_REG);
		*value = (isr0 & PCIE_MSG_PM_PME_MASK) << 16 | (msglog >> 16);
		return PCI_BRIDGE_EMUL_HANDLED;
	}

	case PCI_EXP_LNKCAP: {
		u32 val = advk_readl(pcie, PCIE_CORE_PCIEXP_CAP + reg);
		/*
		 * PCI_EXP_LNKCAP_DLLLARC bit is hardwired in aardvark HW to 0.
		 * But support for PCI_EXP_LNKSTA_DLLLA is emulated via ltssm
		 * state so explicitly enable PCI_EXP_LNKCAP_DLLLARC flag.
		 */
		val |= PCI_EXP_LNKCAP_DLLLARC;
		*value = val;
		return PCI_BRIDGE_EMUL_HANDLED;
	}

	case PCI_EXP_LNKCTL: {
		/* u32 contains both PCI_EXP_LNKCTL and PCI_EXP_LNKSTA */
		u32 val = advk_readl(pcie, PCIE_CORE_PCIEXP_CAP + reg) &
			~(PCI_EXP_LNKSTA_LT << 16);
		if (advk_pcie_link_training(pcie))
			val |= (PCI_EXP_LNKSTA_LT << 16);
		if (advk_pcie_link_active(pcie))
			val |= (PCI_EXP_LNKSTA_DLLLA << 16);
		*value = val;
		return PCI_BRIDGE_EMUL_HANDLED;
	}

	case PCI_CAP_LIST_ID:
	case PCI_EXP_DEVCAP:
	case PCI_EXP_DEVCTL:
		*value = advk_readl(pcie, PCIE_CORE_PCIEXP_CAP + reg);
		return PCI_BRIDGE_EMUL_HANDLED;
	default:
		return PCI_BRIDGE_EMUL_NOT_HANDLED;
	}

}

static void
advk_pci_bridge_emul_pcie_conf_write(struct pci_bridge_emul *bridge,
				     int reg, u32 old, u32 new, u32 mask)
{
	struct advk_pcie *pcie = bridge->data;

	switch (reg) {
	case PCI_EXP_DEVCTL:
		advk_writel(pcie, new, PCIE_CORE_PCIEXP_CAP + reg);
		break;

	case PCI_EXP_LNKCTL:
		advk_writel(pcie, new, PCIE_CORE_PCIEXP_CAP + reg);
		if (new & PCI_EXP_LNKCTL_RL)
			advk_pcie_wait_for_retrain(pcie);
		break;

	case PCI_EXP_RTCTL: {
		/* Only mask/unmask PME interrupt */
		u32 val = advk_readl(pcie, PCIE_ISR0_MASK_REG) &
			~PCIE_MSG_PM_PME_MASK;
		if ((new & PCI_EXP_RTCTL_PMEIE) == 0)
			val |= PCIE_MSG_PM_PME_MASK;
		advk_writel(pcie, val, PCIE_ISR0_MASK_REG);
		break;
	}

	case PCI_EXP_RTSTA:
		new = (new & PCI_EXP_RTSTA_PME) >> 9;
		advk_writel(pcie, new, PCIE_ISR0_REG);
		break;

	default:
		break;
	}
}

static struct pci_bridge_emul_ops advk_pci_bridge_emul_ops = {
	.read_base = advk_pci_bridge_emul_base_conf_read,
	.write_base = advk_pci_bridge_emul_base_conf_write,
	.read_pcie = advk_pci_bridge_emul_pcie_conf_read,
	.write_pcie = advk_pci_bridge_emul_pcie_conf_write,
};

/*
 * Initialize the configuration space of the PCI-to-PCI bridge
 * associated with the given PCIe interface.
 */
static int advk_sw_pci_bridge_init(struct advk_pcie *pcie)
{
	struct pci_bridge_emul *bridge = &pcie->bridge;
	int ret;

	bridge->conf.vendor =
		cpu_to_le16(advk_readl(pcie, PCIE_CORE_DEV_ID_REG) & 0xffff);
	bridge->conf.device =
		cpu_to_le16(advk_readl(pcie, PCIE_CORE_DEV_ID_REG) >> 16);
	bridge->conf.class_revision =
		cpu_to_le32(advk_readl(pcie, PCIE_CORE_DEV_REV_REG) & 0xff);

	/* Support 32 bits I/O addressing */
	bridge->conf.iobase = PCI_IO_RANGE_TYPE_32;
	bridge->conf.iolimit = PCI_IO_RANGE_TYPE_32;

	/* Support 64 bits memory pref */
	bridge->conf.pref_mem_base = cpu_to_le16(PCI_PREF_RANGE_TYPE_64);
	bridge->conf.pref_mem_limit = cpu_to_le16(PCI_PREF_RANGE_TYPE_64);

	/* Support interrupt A for MSI feature */
	bridge->conf.intpin = PCIE_CORE_INT_A_ASSERT_ENABLE;

	bridge->has_pcie = true;
	bridge->data = pcie;
	bridge->ops = &advk_pci_bridge_emul_ops;

	/* PCIe config space can be initialized after pci_bridge_emul_init() */
	ret = pci_bridge_emul_init(bridge, 0);
	if (ret < 0)
		return ret;

	/* Indicates supports for Completion Retry Status */
	bridge->pcie_conf.rootcap = cpu_to_le16(PCI_EXP_RTCAP_CRSVIS);

	return 0;
}

static bool advk_pcie_valid_device(struct advk_pcie *pcie, struct pci_bus *bus,
				  int devfn)
{
	if (pci_is_root_bus(bus) && PCI_SLOT(devfn) != 0)
		return false;

	/*
	 * If the link goes down after we check for link-up, nothing bad
	 * happens but the config access times out.
	 */
	if (!pci_is_root_bus(bus) && !advk_pcie_link_up(pcie))
		return false;

	return true;
}

static bool advk_pcie_pio_is_running(struct advk_pcie *pcie)
{
	struct device *dev = &pcie->pdev->dev;

	/*
	 * Trying to start a new PIO transfer when previous has not completed
	 * cause External Abort on CPU which results in kernel panic:
	 *
	 *     SError Interrupt on CPU0, code 0xbf000002 -- SError
	 *     Kernel panic - not syncing: Asynchronous SError Interrupt
	 *
	 * Functions advk_pcie_rd_conf() and advk_pcie_wr_conf() are protected
	 * by raw_spin_lock_irqsave() at pci_lock_config() level to prevent
	 * concurrent calls at the same time. But because PIO transfer may take
	 * about 1.5s when link is down or card is disconnected, it means that
	 * advk_pcie_wait_pio() does not always have to wait for completion.
	 *
	 * Some versions of ARM Trusted Firmware handles this External Abort at
	 * EL3 level and mask it to prevent kernel panic. Relevant TF-A commit:
	 * https://git.trustedfirmware.org/TF-A/trusted-firmware-a.git/commit/?id=3c7dcdac5c50
	 */
	if (advk_readl(pcie, PIO_START)) {
		dev_err(dev, "Previous PIO read/write transfer is still running\n");
		return true;
	}

	return false;
}

static int advk_pcie_rd_conf(struct pci_bus *bus, u32 devfn,
			     int where, int size, u32 *val)
{
	struct advk_pcie *pcie = bus->sysdata;
	bool allow_crs;
	u32 reg;
	int ret;

	if (!advk_pcie_valid_device(pcie, bus, devfn)) {
		*val = 0xffffffff;
		return PCIBIOS_DEVICE_NOT_FOUND;
	}

	if (pci_is_root_bus(bus))
		return pci_bridge_emul_conf_read(&pcie->bridge, where,
						 size, val);

	/*
	 * Completion Retry Status is possible to return only when reading all
	 * 4 bytes from PCI_VENDOR_ID and PCI_DEVICE_ID registers at once and
	 * CRSSVE flag on Root Bridge is enabled.
	 */
	allow_crs = (where == PCI_VENDOR_ID) && (size == 4) &&
		    (le16_to_cpu(pcie->bridge.pcie_conf.rootctl) &
		     PCI_EXP_RTCTL_CRSSVE);

	if (advk_pcie_pio_is_running(pcie)) {
		/*
		 * If it is possible return Completion Retry Status so caller
		 * tries to issue the request again instead of failing.
		 */
		if (allow_crs) {
			*val = CFG_RD_CRS_VAL;
			return PCIBIOS_SUCCESSFUL;
		}
		*val = 0xffffffff;
		return PCIBIOS_SET_FAILED;
	}

	/* Program the control register */
	reg = advk_readl(pcie, PIO_CTRL);
	reg &= ~PIO_CTRL_TYPE_MASK;
	if (pci_is_root_bus(bus->parent))
		reg |= PCIE_CONFIG_RD_TYPE0;
	else
		reg |= PCIE_CONFIG_RD_TYPE1;
	advk_writel(pcie, reg, PIO_CTRL);

	/* Program the address registers */
	reg = ALIGN_DOWN(PCIE_ECAM_OFFSET(bus->number, devfn, where), 4);
	advk_writel(pcie, reg, PIO_ADDR_LS);
	advk_writel(pcie, 0, PIO_ADDR_MS);

	/* Program the data strobe */
	advk_writel(pcie, 0xf, PIO_WR_DATA_STRB);

	/* Clear PIO DONE ISR and start the transfer */
	advk_writel(pcie, 1, PIO_ISR);
	advk_writel(pcie, 1, PIO_START);

	ret = advk_pcie_wait_pio(pcie);
	if (ret < 0) {
		/*
		 * If it is possible return Completion Retry Status so caller
		 * tries to issue the request again instead of failing.
		 */
		if (allow_crs) {
			*val = CFG_RD_CRS_VAL;
			return PCIBIOS_SUCCESSFUL;
		}
		*val = 0xffffffff;
		return PCIBIOS_SET_FAILED;
	}

	/* Check PIO status and get the read result */
	ret = advk_pcie_check_pio_status(pcie, allow_crs, val);
	if (ret < 0) {
		*val = 0xffffffff;
		return PCIBIOS_SET_FAILED;
	}

	if (size == 1)
		*val = (*val >> (8 * (where & 3))) & 0xff;
	else if (size == 2)
		*val = (*val >> (8 * (where & 3))) & 0xffff;

	return PCIBIOS_SUCCESSFUL;
}

static int advk_pcie_wr_conf(struct pci_bus *bus, u32 devfn,
				int where, int size, u32 val)
{
	struct advk_pcie *pcie = bus->sysdata;
	u32 reg;
	u32 data_strobe = 0x0;
	int offset;
	int ret;

	if (!advk_pcie_valid_device(pcie, bus, devfn))
		return PCIBIOS_DEVICE_NOT_FOUND;

	if (pci_is_root_bus(bus))
		return pci_bridge_emul_conf_write(&pcie->bridge, where,
						  size, val);

	if (where % size)
		return PCIBIOS_SET_FAILED;

	if (advk_pcie_pio_is_running(pcie))
		return PCIBIOS_SET_FAILED;

	/* Program the control register */
	reg = advk_readl(pcie, PIO_CTRL);
	reg &= ~PIO_CTRL_TYPE_MASK;
	if (pci_is_root_bus(bus->parent))
		reg |= PCIE_CONFIG_WR_TYPE0;
	else
		reg |= PCIE_CONFIG_WR_TYPE1;
	advk_writel(pcie, reg, PIO_CTRL);

	/* Program the address registers */
	reg = ALIGN_DOWN(PCIE_ECAM_OFFSET(bus->number, devfn, where), 4);
	advk_writel(pcie, reg, PIO_ADDR_LS);
	advk_writel(pcie, 0, PIO_ADDR_MS);

	/* Calculate the write strobe */
	offset      = where & 0x3;
	reg         = val << (8 * offset);
	data_strobe = GENMASK(size - 1, 0) << offset;

	/* Program the data register */
	advk_writel(pcie, reg, PIO_WR_DATA);

	/* Program the data strobe */
	advk_writel(pcie, data_strobe, PIO_WR_DATA_STRB);

	/* Clear PIO DONE ISR and start the transfer */
	advk_writel(pcie, 1, PIO_ISR);
	advk_writel(pcie, 1, PIO_START);

	ret = advk_pcie_wait_pio(pcie);
	if (ret < 0)
		return PCIBIOS_SET_FAILED;

	ret = advk_pcie_check_pio_status(pcie, false, NULL);
	if (ret < 0)
		return PCIBIOS_SET_FAILED;

	return PCIBIOS_SUCCESSFUL;
}

static struct pci_ops advk_pcie_ops = {
	.read = advk_pcie_rd_conf,
	.write = advk_pcie_wr_conf,
};

static void advk_msi_irq_compose_msi_msg(struct irq_data *data,
					 struct msi_msg *msg)
{
	struct advk_pcie *pcie = irq_data_get_irq_chip_data(data);
	phys_addr_t msi_msg = virt_to_phys(&pcie->msi_msg);

	msg->address_lo = lower_32_bits(msi_msg);
	msg->address_hi = upper_32_bits(msi_msg);
	msg->data = data->irq;
}

static int advk_msi_set_affinity(struct irq_data *irq_data,
				 const struct cpumask *mask, bool force)
{
	return -EINVAL;
}

static int advk_msi_irq_domain_alloc(struct irq_domain *domain,
				     unsigned int virq,
				     unsigned int nr_irqs, void *args)
{
	struct advk_pcie *pcie = domain->host_data;
	int hwirq, i;

	mutex_lock(&pcie->msi_used_lock);
	hwirq = bitmap_find_next_zero_area(pcie->msi_used, MSI_IRQ_NUM,
					   0, nr_irqs, 0);
	if (hwirq >= MSI_IRQ_NUM) {
		mutex_unlock(&pcie->msi_used_lock);
		return -ENOSPC;
	}

	bitmap_set(pcie->msi_used, hwirq, nr_irqs);
	mutex_unlock(&pcie->msi_used_lock);

	for (i = 0; i < nr_irqs; i++)
		irq_domain_set_info(domain, virq + i, hwirq + i,
				    &pcie->msi_bottom_irq_chip,
				    domain->host_data, handle_simple_irq,
				    NULL, NULL);

	return 0;
}

static void advk_msi_irq_domain_free(struct irq_domain *domain,
				     unsigned int virq, unsigned int nr_irqs)
{
	struct irq_data *d = irq_domain_get_irq_data(domain, virq);
	struct advk_pcie *pcie = domain->host_data;

	mutex_lock(&pcie->msi_used_lock);
	bitmap_clear(pcie->msi_used, d->hwirq, nr_irqs);
	mutex_unlock(&pcie->msi_used_lock);
}

static const struct irq_domain_ops advk_msi_domain_ops = {
	.alloc = advk_msi_irq_domain_alloc,
	.free = advk_msi_irq_domain_free,
};

static void advk_pcie_irq_mask(struct irq_data *d)
{
	struct advk_pcie *pcie = d->domain->host_data;
	irq_hw_number_t hwirq = irqd_to_hwirq(d);
	unsigned long flags;
	u32 mask;

	raw_spin_lock_irqsave(&pcie->irq_lock, flags);
	mask = advk_readl(pcie, PCIE_ISR1_MASK_REG);
	mask |= PCIE_ISR1_INTX_ASSERT(hwirq);
	advk_writel(pcie, mask, PCIE_ISR1_MASK_REG);
	raw_spin_unlock_irqrestore(&pcie->irq_lock, flags);
}

static void advk_pcie_irq_unmask(struct irq_data *d)
{
	struct advk_pcie *pcie = d->domain->host_data;
	irq_hw_number_t hwirq = irqd_to_hwirq(d);
	unsigned long flags;
	u32 mask;

	raw_spin_lock_irqsave(&pcie->irq_lock, flags);
	mask = advk_readl(pcie, PCIE_ISR1_MASK_REG);
	mask &= ~PCIE_ISR1_INTX_ASSERT(hwirq);
	advk_writel(pcie, mask, PCIE_ISR1_MASK_REG);
	raw_spin_unlock_irqrestore(&pcie->irq_lock, flags);
}

static int advk_pcie_irq_map(struct irq_domain *h,
			     unsigned int virq, irq_hw_number_t hwirq)
{
	struct advk_pcie *pcie = h->host_data;

	advk_pcie_irq_mask(irq_get_irq_data(virq));
	irq_set_status_flags(virq, IRQ_LEVEL);
	irq_set_chip_and_handler(virq, &pcie->irq_chip,
				 handle_level_irq);
	irq_set_chip_data(virq, pcie);

	return 0;
}

static const struct irq_domain_ops advk_pcie_irq_domain_ops = {
	.map = advk_pcie_irq_map,
	.xlate = irq_domain_xlate_onecell,
};

static int advk_pcie_init_msi_irq_domain(struct advk_pcie *pcie)
{
	struct device *dev = &pcie->pdev->dev;
	struct device_node *node = dev->of_node;
	struct irq_chip *bottom_ic, *msi_ic;
	struct msi_domain_info *msi_di;
	phys_addr_t msi_msg_phys;

	mutex_init(&pcie->msi_used_lock);

	bottom_ic = &pcie->msi_bottom_irq_chip;

	bottom_ic->name = "MSI";
	bottom_ic->irq_compose_msi_msg = advk_msi_irq_compose_msi_msg;
	bottom_ic->irq_set_affinity = advk_msi_set_affinity;

	msi_ic = &pcie->msi_irq_chip;
	msi_ic->name = "advk-MSI";

	msi_di = &pcie->msi_domain_info;
	msi_di->flags = MSI_FLAG_USE_DEF_DOM_OPS | MSI_FLAG_USE_DEF_CHIP_OPS |
		MSI_FLAG_MULTI_PCI_MSI;
	msi_di->chip = msi_ic;

	msi_msg_phys = virt_to_phys(&pcie->msi_msg);

	advk_writel(pcie, lower_32_bits(msi_msg_phys),
		    PCIE_MSI_ADDR_LOW_REG);
	advk_writel(pcie, upper_32_bits(msi_msg_phys),
		    PCIE_MSI_ADDR_HIGH_REG);

	pcie->msi_inner_domain =
		irq_domain_add_linear(NULL, MSI_IRQ_NUM,
				      &advk_msi_domain_ops, pcie);
	if (!pcie->msi_inner_domain)
		return -ENOMEM;

	pcie->msi_domain =
		pci_msi_create_irq_domain(of_node_to_fwnode(node),
					  msi_di, pcie->msi_inner_domain);
	if (!pcie->msi_domain) {
		irq_domain_remove(pcie->msi_inner_domain);
		return -ENOMEM;
	}

	return 0;
}

static void advk_pcie_remove_msi_irq_domain(struct advk_pcie *pcie)
{
	irq_domain_remove(pcie->msi_domain);
	irq_domain_remove(pcie->msi_inner_domain);
}

static int advk_pcie_init_irq_domain(struct advk_pcie *pcie)
{
	struct device *dev = &pcie->pdev->dev;
	struct device_node *node = dev->of_node;
	struct device_node *pcie_intc_node;
	struct irq_chip *irq_chip;
	int ret = 0;

	raw_spin_lock_init(&pcie->irq_lock);

	pcie_intc_node =  of_get_next_child(node, NULL);
	if (!pcie_intc_node) {
		dev_err(dev, "No PCIe Intc node found\n");
		return -ENODEV;
	}

	irq_chip = &pcie->irq_chip;

	irq_chip->name = devm_kasprintf(dev, GFP_KERNEL, "%s-irq",
					dev_name(dev));
	if (!irq_chip->name) {
		ret = -ENOMEM;
		goto out_put_node;
	}

	irq_chip->irq_mask = advk_pcie_irq_mask;
	irq_chip->irq_mask_ack = advk_pcie_irq_mask;
	irq_chip->irq_unmask = advk_pcie_irq_unmask;

	pcie->irq_domain =
		irq_domain_add_linear(pcie_intc_node, PCI_NUM_INTX,
				      &advk_pcie_irq_domain_ops, pcie);
	if (!pcie->irq_domain) {
		dev_err(dev, "Failed to get a INTx IRQ domain\n");
		ret = -ENOMEM;
		goto out_put_node;
	}

out_put_node:
	of_node_put(pcie_intc_node);
	return ret;
}

static void advk_pcie_remove_irq_domain(struct advk_pcie *pcie)
{
	irq_domain_remove(pcie->irq_domain);
}

static void advk_pcie_handle_msi(struct advk_pcie *pcie)
{
	u32 msi_val, msi_mask, msi_status, msi_idx;
	u16 msi_data;

	msi_mask = advk_readl(pcie, PCIE_MSI_MASK_REG);
	msi_val = advk_readl(pcie, PCIE_MSI_STATUS_REG);
	msi_status = msi_val & ~msi_mask;

	for (msi_idx = 0; msi_idx < MSI_IRQ_NUM; msi_idx++) {
		if (!(BIT(msi_idx) & msi_status))
			continue;

		/*
		 * msi_idx contains bits [4:0] of the msi_data and msi_data
		 * contains 16bit MSI interrupt number
		 */
		advk_writel(pcie, BIT(msi_idx), PCIE_MSI_STATUS_REG);
		msi_data = advk_readl(pcie, PCIE_MSI_PAYLOAD_REG) & PCIE_MSI_DATA_MASK;
		generic_handle_irq(msi_data);
	}

	advk_writel(pcie, PCIE_ISR0_MSI_INT_PENDING,
		    PCIE_ISR0_REG);
}

static void advk_pcie_handle_int(struct advk_pcie *pcie)
{
	u32 isr0_val, isr0_mask, isr0_status;
	u32 isr1_val, isr1_mask, isr1_status;
	int i;

	isr0_val = advk_readl(pcie, PCIE_ISR0_REG);
	isr0_mask = advk_readl(pcie, PCIE_ISR0_MASK_REG);
	isr0_status = isr0_val & ((~isr0_mask) & PCIE_ISR0_ALL_MASK);

	isr1_val = advk_readl(pcie, PCIE_ISR1_REG);
	isr1_mask = advk_readl(pcie, PCIE_ISR1_MASK_REG);
	isr1_status = isr1_val & ((~isr1_mask) & PCIE_ISR1_ALL_MASK);

	/* Process MSI interrupts */
	if (isr0_status & PCIE_ISR0_MSI_INT_PENDING)
		advk_pcie_handle_msi(pcie);

	/* Process legacy interrupts */
	for (i = 0; i < PCI_NUM_INTX; i++) {
		if (!(isr1_status & PCIE_ISR1_INTX_ASSERT(i)))
			continue;

		advk_writel(pcie, PCIE_ISR1_INTX_ASSERT(i),
			    PCIE_ISR1_REG);

		generic_handle_domain_irq(pcie->irq_domain, i);
	}
}

static irqreturn_t advk_pcie_irq_handler(int irq, void *arg)
{
	struct advk_pcie *pcie = arg;
	u32 status;

	status = advk_readl(pcie, HOST_CTRL_INT_STATUS_REG);
	if (!(status & PCIE_IRQ_CORE_INT))
		return IRQ_NONE;

	advk_pcie_handle_int(pcie);

	/* Clear interrupt */
	advk_writel(pcie, PCIE_IRQ_CORE_INT, HOST_CTRL_INT_STATUS_REG);

	return IRQ_HANDLED;
}

static void __maybe_unused advk_pcie_disable_phy(struct advk_pcie *pcie)
{
	phy_power_off(pcie->phy);
	phy_exit(pcie->phy);
}

static int advk_pcie_enable_phy(struct advk_pcie *pcie)
{
	int ret;

	if (!pcie->phy)
		return 0;

	ret = phy_init(pcie->phy);
	if (ret)
		return ret;

	ret = phy_set_mode(pcie->phy, PHY_MODE_PCIE);
	if (ret) {
		phy_exit(pcie->phy);
		return ret;
	}

	ret = phy_power_on(pcie->phy);
	if (ret == -EOPNOTSUPP) {
		dev_warn(&pcie->pdev->dev, "PHY unsupported by firmware\n");
	} else if (ret) {
		phy_exit(pcie->phy);
		return ret;
	}

	return 0;
}

static int advk_pcie_setup_phy(struct advk_pcie *pcie)
{
	struct device *dev = &pcie->pdev->dev;
	struct device_node *node = dev->of_node;
	int ret = 0;

	pcie->phy = devm_of_phy_get(dev, node, NULL);
	if (IS_ERR(pcie->phy) && (PTR_ERR(pcie->phy) == -EPROBE_DEFER))
		return PTR_ERR(pcie->phy);

	/* Old bindings miss the PHY handle */
	if (IS_ERR(pcie->phy)) {
		dev_warn(dev, "PHY unavailable (%ld)\n", PTR_ERR(pcie->phy));
		pcie->phy = NULL;
		return 0;
	}

	ret = advk_pcie_enable_phy(pcie);
	if (ret)
		dev_err(dev, "Failed to initialize PHY (%d)\n", ret);

	return ret;
}

static int advk_pcie_probe(struct platform_device *pdev)
{
	struct device *dev = &pdev->dev;
	struct advk_pcie *pcie;
	struct pci_host_bridge *bridge;
	struct resource_entry *entry;
	int ret, irq;

	bridge = devm_pci_alloc_host_bridge(dev, sizeof(struct advk_pcie));
	if (!bridge)
		return -ENOMEM;

	pcie = pci_host_bridge_priv(bridge);
	pcie->pdev = pdev;
	platform_set_drvdata(pdev, pcie);

	resource_list_for_each_entry(entry, &bridge->windows) {
		resource_size_t start = entry->res->start;
		resource_size_t size = resource_size(entry->res);
		unsigned long type = resource_type(entry->res);
		u64 win_size;

		/*
		 * Aardvark hardware allows to configure also PCIe window
		 * for config type 0 and type 1 mapping, but driver uses
		 * only PIO for issuing configuration transfers which does
		 * not use PCIe window configuration.
		 */
		if (type != IORESOURCE_MEM && type != IORESOURCE_MEM_64 &&
		    type != IORESOURCE_IO)
			continue;

		/*
		 * Skip transparent memory resources. Default outbound access
		 * configuration is set to transparent memory access so it
		 * does not need window configuration.
		 */
		if ((type == IORESOURCE_MEM || type == IORESOURCE_MEM_64) &&
		    entry->offset == 0)
			continue;

		/*
		 * The n-th PCIe window is configured by tuple (match, remap, mask)
		 * and an access to address A uses this window if A matches the
		 * match with given mask.
		 * So every PCIe window size must be a power of two and every start
		 * address must be aligned to window size. Minimal size is 64 KiB
		 * because lower 16 bits of mask must be zero. Remapped address
		 * may have set only bits from the mask.
		 */
		while (pcie->wins_count < OB_WIN_COUNT && size > 0) {
			/* Calculate the largest aligned window size */
			win_size = (1ULL << (fls64(size)-1)) |
				   (start ? (1ULL << __ffs64(start)) : 0);
			win_size = 1ULL << __ffs64(win_size);
			if (win_size < 0x10000)
				break;

			dev_dbg(dev,
				"Configuring PCIe window %d: [0x%llx-0x%llx] as %lu\n",
				pcie->wins_count, (unsigned long long)start,
				(unsigned long long)start + win_size, type);

			if (type == IORESOURCE_IO) {
				pcie->wins[pcie->wins_count].actions = OB_WIN_TYPE_IO;
				pcie->wins[pcie->wins_count].match = pci_pio_to_address(start);
			} else {
				pcie->wins[pcie->wins_count].actions = OB_WIN_TYPE_MEM;
				pcie->wins[pcie->wins_count].match = start;
			}
			pcie->wins[pcie->wins_count].remap = start - entry->offset;
			pcie->wins[pcie->wins_count].mask = ~(win_size - 1);

			if (pcie->wins[pcie->wins_count].remap & (win_size - 1))
				break;

			start += win_size;
			size -= win_size;
			pcie->wins_count++;
		}

		if (size > 0) {
			dev_err(&pcie->pdev->dev,
				"Invalid PCIe region [0x%llx-0x%llx]\n",
				(unsigned long long)entry->res->start,
				(unsigned long long)entry->res->end + 1);
			return -EINVAL;
		}
	}

	pcie->base = devm_platform_ioremap_resource(pdev, 0);
	if (IS_ERR(pcie->base))
		return PTR_ERR(pcie->base);

	irq = platform_get_irq(pdev, 0);
	if (irq < 0)
		return irq;

	ret = devm_request_irq(dev, irq, advk_pcie_irq_handler,
			       IRQF_SHARED | IRQF_NO_THREAD, "advk-pcie",
			       pcie);
	if (ret) {
		dev_err(dev, "Failed to register interrupt\n");
		return ret;
	}

	pcie->reset_gpio = devm_gpiod_get_from_of_node(dev, dev->of_node,
						       "reset-gpios", 0,
						       GPIOD_OUT_LOW,
						       "pcie1-reset");
	ret = PTR_ERR_OR_ZERO(pcie->reset_gpio);
	if (ret) {
		if (ret == -ENOENT) {
			pcie->reset_gpio = NULL;
		} else {
			if (ret != -EPROBE_DEFER)
				dev_err(dev, "Failed to get reset-gpio: %i\n",
					ret);
			return ret;
		}
	}

	ret = of_pci_get_max_link_speed(dev->of_node);
	if (ret <= 0 || ret > 3)
		pcie->link_gen = 3;
	else
		pcie->link_gen = ret;

	ret = advk_pcie_setup_phy(pcie);
	if (ret)
		return ret;

	advk_pcie_setup_hw(pcie);

	ret = advk_sw_pci_bridge_init(pcie);
	if (ret) {
		dev_err(dev, "Failed to register emulated root PCI bridge\n");
		return ret;
	}

	ret = advk_pcie_init_irq_domain(pcie);
	if (ret) {
		dev_err(dev, "Failed to initialize irq\n");
		return ret;
	}

	ret = advk_pcie_init_msi_irq_domain(pcie);
	if (ret) {
		dev_err(dev, "Failed to initialize irq\n");
		advk_pcie_remove_irq_domain(pcie);
		return ret;
	}

	bridge->sysdata = pcie;
	bridge->ops = &advk_pcie_ops;

	ret = pci_host_probe(bridge);
	if (ret < 0) {
		advk_pcie_remove_msi_irq_domain(pcie);
		advk_pcie_remove_irq_domain(pcie);
		return ret;
	}

	return 0;
}

static int advk_pcie_remove(struct platform_device *pdev)
{
	struct advk_pcie *pcie = platform_get_drvdata(pdev);
	struct pci_host_bridge *bridge = pci_host_bridge_from_priv(pcie);
	int i;

	pci_lock_rescan_remove();
	pci_stop_root_bus(bridge->bus);
	pci_remove_root_bus(bridge->bus);
	pci_unlock_rescan_remove();

	advk_pcie_remove_msi_irq_domain(pcie);
	advk_pcie_remove_irq_domain(pcie);

	/* Disable outbound address windows mapping */
	for (i = 0; i < OB_WIN_COUNT; i++)
		advk_pcie_disable_ob_win(pcie, i);

	return 0;
}

static const struct of_device_id advk_pcie_of_match_table[] = {
	{ .compatible = "marvell,armada-3700-pcie", },
	{},
};
MODULE_DEVICE_TABLE(of, advk_pcie_of_match_table);

static struct platform_driver advk_pcie_driver = {
	.driver = {
		.name = "advk-pcie",
		.of_match_table = advk_pcie_of_match_table,
	},
	.probe = advk_pcie_probe,
	.remove = advk_pcie_remove,
};
module_platform_driver(advk_pcie_driver);

MODULE_DESCRIPTION("Aardvark PCIe controller");
MODULE_LICENSE("GPL v2");<|MERGE_RESOLUTION|>--- conflicted
+++ resolved
@@ -249,17 +249,6 @@
 #define PCIE_CONFIG_WR_TYPE0			0xa
 #define PCIE_CONFIG_WR_TYPE1			0xb
 
-<<<<<<< HEAD
-#define PCIE_CONF_BUS(bus)			(((bus) & 0xff) << 20)
-#define PCIE_CONF_DEV(dev)			(((dev) & 0x1f) << 15)
-#define PCIE_CONF_FUNC(fun)			(((fun) & 0x7)	<< 12)
-#define PCIE_CONF_REG(reg)			((reg) & 0xffc)
-#define PCIE_CONF_ADDR(bus, devfn, where)	\
-	(PCIE_CONF_BUS(bus) | PCIE_CONF_DEV(PCI_SLOT(devfn))	| \
-	 PCIE_CONF_FUNC(PCI_FUNC(devfn)) | PCIE_CONF_REG(where))
-
-=======
->>>>>>> 3b17187f
 #define PIO_RETRY_CNT			750000 /* 1.5 s */
 #define PIO_RETRY_DELAY			2 /* 2 us*/
 
