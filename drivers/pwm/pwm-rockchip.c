--- conflicted
+++ resolved
@@ -384,11 +384,8 @@
 {
 	struct rockchip_pwm_chip *pc = platform_get_drvdata(pdev);
 
-<<<<<<< HEAD
-=======
 	pwmchip_remove(&pc->chip);
 
->>>>>>> 3b17187f
 	clk_unprepare(pc->pclk);
 	clk_unprepare(pc->clk);
 
