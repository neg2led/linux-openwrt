// SPDX-License-Identifier: GPL-2.0-only
/*
 * Copyright (c) 2009, Microsoft Corporation.
 *
 * Authors:
 *   Haiyang Zhang <haiyangz@microsoft.com>
 *   Hank Janssen  <hjanssen@microsoft.com>
 */
#define pr_fmt(fmt) KBUILD_MODNAME ": " fmt

#include <linux/kernel.h>
#include <linux/mm.h>
#include <linux/slab.h>
#include <linux/vmalloc.h>
#include <linux/hyperv.h>
#include <linux/version.h>
#include <linux/random.h>
#include <linux/clockchips.h>
#include <clocksource/hyperv_timer.h>
#include <asm/mshyperv.h>
#include "hyperv_vmbus.h"

/* The one and only */
struct hv_context hv_context;

/*
 * hv_init - Main initialization routine.
 *
 * This routine must be called before any other routines in here are called
 */
int hv_init(void)
{
	hv_context.cpu_context = alloc_percpu(struct hv_per_cpu_context);
	if (!hv_context.cpu_context)
		return -ENOMEM;
	return 0;
}

/*
 * hv_post_message - Post a message using the hypervisor message IPC.
 *
 * This involves a hypercall.
 */
int hv_post_message(union hv_connection_id connection_id,
		  enum hv_message_type message_type,
		  void *payload, size_t payload_size)
{
	struct hv_input_post_message *aligned_msg;
	struct hv_per_cpu_context *hv_cpu;
	u64 status;

	if (payload_size > HV_MESSAGE_PAYLOAD_BYTE_COUNT)
		return -EMSGSIZE;

	hv_cpu = get_cpu_ptr(hv_context.cpu_context);
	aligned_msg = hv_cpu->post_msg_page;
	aligned_msg->connectionid = connection_id;
	aligned_msg->reserved = 0;
	aligned_msg->message_type = message_type;
	aligned_msg->payload_size = payload_size;
	memcpy((void *)aligned_msg->payload, payload, payload_size);

	status = hv_do_hypercall(HVCALL_POST_MESSAGE, aligned_msg, NULL);

	/* Preemption must remain disabled until after the hypercall
	 * so some other thread can't get scheduled onto this cpu and
	 * corrupt the per-cpu post_msg_page
	 */
	put_cpu_ptr(hv_cpu);

	return status & 0xFFFF;
}

int hv_synic_alloc(void)
{
	int cpu;
	struct hv_per_cpu_context *hv_cpu;

	/*
	 * First, zero all per-cpu memory areas so hv_synic_free() can
	 * detect what memory has been allocated and cleanup properly
	 * after any failures.
	 */
<<<<<<< HEAD

	dev->set_state_shutdown = hv_ce_shutdown;
	dev->set_state_oneshot = hv_ce_set_oneshot;
	dev->set_next_event = hv_ce_set_next_event;
}


int hv_synic_alloc(void)
{
	int cpu;
	struct hv_per_cpu_context *hv_cpu;

	/*
	 * First, zero all per-cpu memory areas so hv_synic_free() can
	 * detect what memory has been allocated and cleanup properly
	 * after any failures.
	 */
=======
>>>>>>> f7688b48
	for_each_present_cpu(cpu) {
		hv_cpu = per_cpu_ptr(hv_context.cpu_context, cpu);
		memset(hv_cpu, 0, sizeof(*hv_cpu));
	}

	hv_context.hv_numa_map = kcalloc(nr_node_ids, sizeof(struct cpumask),
					 GFP_KERNEL);
	if (hv_context.hv_numa_map == NULL) {
		pr_err("Unable to allocate NUMA map\n");
		goto err;
	}

	for_each_present_cpu(cpu) {
		hv_cpu = per_cpu_ptr(hv_context.cpu_context, cpu);

		tasklet_init(&hv_cpu->msg_dpc,
			     vmbus_on_msg_dpc, (unsigned long) hv_cpu);

		hv_cpu->synic_message_page =
			(void *)get_zeroed_page(GFP_ATOMIC);
		if (hv_cpu->synic_message_page == NULL) {
			pr_err("Unable to allocate SYNIC message page\n");
			goto err;
		}

		hv_cpu->synic_event_page = (void *)get_zeroed_page(GFP_ATOMIC);
		if (hv_cpu->synic_event_page == NULL) {
			pr_err("Unable to allocate SYNIC event page\n");
			goto err;
		}

		hv_cpu->post_msg_page = (void *)get_zeroed_page(GFP_ATOMIC);
		if (hv_cpu->post_msg_page == NULL) {
			pr_err("Unable to allocate post msg page\n");
			goto err;
		}

		INIT_LIST_HEAD(&hv_cpu->chan_list);
	}

	return 0;
err:
	/*
	 * Any memory allocations that succeeded will be freed when
	 * the caller cleans up by calling hv_synic_free()
	 */
	return -ENOMEM;
}


void hv_synic_free(void)
{
	int cpu;

	for_each_present_cpu(cpu) {
		struct hv_per_cpu_context *hv_cpu
			= per_cpu_ptr(hv_context.cpu_context, cpu);

		free_page((unsigned long)hv_cpu->synic_event_page);
		free_page((unsigned long)hv_cpu->synic_message_page);
		free_page((unsigned long)hv_cpu->post_msg_page);
	}

	kfree(hv_context.hv_numa_map);
}

/*
 * hv_synic_init - Initialize the Synthetic Interrupt Controller.
 *
 * If it is already initialized by another entity (ie x2v shim), we need to
 * retrieve the initialized message and event pages.  Otherwise, we create and
 * initialize the message and event pages.
 */
void hv_synic_enable_regs(unsigned int cpu)
{
	struct hv_per_cpu_context *hv_cpu
		= per_cpu_ptr(hv_context.cpu_context, cpu);
	union hv_synic_simp simp;
	union hv_synic_siefp siefp;
	union hv_synic_sint shared_sint;
	union hv_synic_scontrol sctrl;

	/* Setup the Synic's message page */
	hv_get_simp(simp.as_uint64);
	simp.simp_enabled = 1;
	simp.base_simp_gpa = virt_to_phys(hv_cpu->synic_message_page)
		>> PAGE_SHIFT;

	hv_set_simp(simp.as_uint64);

	/* Setup the Synic's event page */
	hv_get_siefp(siefp.as_uint64);
	siefp.siefp_enabled = 1;
	siefp.base_siefp_gpa = virt_to_phys(hv_cpu->synic_event_page)
		>> PAGE_SHIFT;

	hv_set_siefp(siefp.as_uint64);

	/* Setup the shared SINT. */
	hv_get_synint_state(VMBUS_MESSAGE_SINT, shared_sint.as_uint64);

	shared_sint.vector = HYPERVISOR_CALLBACK_VECTOR;
	shared_sint.masked = false;
	if (ms_hyperv.hints & HV_DEPRECATING_AEOI_RECOMMENDED)
		shared_sint.auto_eoi = false;
	else
		shared_sint.auto_eoi = true;

	hv_set_synint_state(VMBUS_MESSAGE_SINT, shared_sint.as_uint64);

	/* Enable the global synic bit */
	hv_get_synic_state(sctrl.as_uint64);
	sctrl.enable = 1;

	hv_set_synic_state(sctrl.as_uint64);
}

int hv_synic_init(unsigned int cpu)
{
	hv_synic_enable_regs(cpu);

	hv_stimer_init(cpu);

	return 0;
}

/*
 * hv_synic_cleanup - Cleanup routine for hv_synic_init().
 */
void hv_synic_disable_regs(unsigned int cpu)
{
	union hv_synic_sint shared_sint;
	union hv_synic_simp simp;
	union hv_synic_siefp siefp;
	union hv_synic_scontrol sctrl;

	hv_get_synint_state(VMBUS_MESSAGE_SINT, shared_sint.as_uint64);

	shared_sint.masked = 1;

	/* Need to correctly cleanup in the case of SMP!!! */
	/* Disable the interrupt */
	hv_set_synint_state(VMBUS_MESSAGE_SINT, shared_sint.as_uint64);

	hv_get_simp(simp.as_uint64);
	simp.simp_enabled = 0;
	simp.base_simp_gpa = 0;

	hv_set_simp(simp.as_uint64);

	hv_get_siefp(siefp.as_uint64);
	siefp.siefp_enabled = 0;
	siefp.base_siefp_gpa = 0;

	hv_set_siefp(siefp.as_uint64);

	/* Disable the global synic bit */
	hv_get_synic_state(sctrl.as_uint64);
	sctrl.enable = 0;
	hv_set_synic_state(sctrl.as_uint64);
}

int hv_synic_cleanup(unsigned int cpu)
{
	struct vmbus_channel *channel, *sc;
	bool channel_found = false;
	unsigned long flags;

	/*
	 * Search for channels which are bound to the CPU we're about to
	 * cleanup. In case we find one and vmbus is still connected we need to
	 * fail, this will effectively prevent CPU offlining. There is no way
	 * we can re-bind channels to different CPUs for now.
	 */
	mutex_lock(&vmbus_connection.channel_mutex);
	list_for_each_entry(channel, &vmbus_connection.chn_list, listentry) {
		if (channel->target_cpu == cpu) {
			channel_found = true;
			break;
		}
		spin_lock_irqsave(&channel->lock, flags);
		list_for_each_entry(sc, &channel->sc_list, sc_list) {
			if (sc->target_cpu == cpu) {
				channel_found = true;
				break;
			}
		}
		spin_unlock_irqrestore(&channel->lock, flags);
		if (channel_found)
			break;
	}
	mutex_unlock(&vmbus_connection.channel_mutex);

	if (channel_found && vmbus_connection.conn_state == CONNECTED)
		return -EBUSY;

<<<<<<< HEAD
	/* Turn off clockevent device */
	if (ms_hyperv.features & HV_MSR_SYNTIMER_AVAILABLE) {
		struct hv_per_cpu_context *hv_cpu
			= this_cpu_ptr(hv_context.cpu_context);

		clockevents_unbind_device(hv_cpu->clk_evt, cpu);
		hv_ce_shutdown(hv_cpu->clk_evt);
	}

	hv_get_synint_state(VMBUS_MESSAGE_SINT, shared_sint.as_uint64);

	shared_sint.masked = 1;

	/* Need to correctly cleanup in the case of SMP!!! */
	/* Disable the interrupt */
	hv_set_synint_state(VMBUS_MESSAGE_SINT, shared_sint.as_uint64);
=======
	hv_stimer_cleanup(cpu);
>>>>>>> f7688b48

	hv_synic_disable_regs(cpu);

	return 0;
}<|MERGE_RESOLUTION|>--- conflicted
+++ resolved
@@ -81,26 +81,6 @@
 	 * detect what memory has been allocated and cleanup properly
 	 * after any failures.
 	 */
-<<<<<<< HEAD
-
-	dev->set_state_shutdown = hv_ce_shutdown;
-	dev->set_state_oneshot = hv_ce_set_oneshot;
-	dev->set_next_event = hv_ce_set_next_event;
-}
-
-
-int hv_synic_alloc(void)
-{
-	int cpu;
-	struct hv_per_cpu_context *hv_cpu;
-
-	/*
-	 * First, zero all per-cpu memory areas so hv_synic_free() can
-	 * detect what memory has been allocated and cleanup properly
-	 * after any failures.
-	 */
-=======
->>>>>>> f7688b48
 	for_each_present_cpu(cpu) {
 		hv_cpu = per_cpu_ptr(hv_context.cpu_context, cpu);
 		memset(hv_cpu, 0, sizeof(*hv_cpu));
@@ -297,26 +277,7 @@
 	if (channel_found && vmbus_connection.conn_state == CONNECTED)
 		return -EBUSY;
 
-<<<<<<< HEAD
-	/* Turn off clockevent device */
-	if (ms_hyperv.features & HV_MSR_SYNTIMER_AVAILABLE) {
-		struct hv_per_cpu_context *hv_cpu
-			= this_cpu_ptr(hv_context.cpu_context);
-
-		clockevents_unbind_device(hv_cpu->clk_evt, cpu);
-		hv_ce_shutdown(hv_cpu->clk_evt);
-	}
-
-	hv_get_synint_state(VMBUS_MESSAGE_SINT, shared_sint.as_uint64);
-
-	shared_sint.masked = 1;
-
-	/* Need to correctly cleanup in the case of SMP!!! */
-	/* Disable the interrupt */
-	hv_set_synint_state(VMBUS_MESSAGE_SINT, shared_sint.as_uint64);
-=======
 	hv_stimer_cleanup(cpu);
->>>>>>> f7688b48
 
 	hv_synic_disable_regs(cpu);
 
