--- conflicted
+++ resolved
@@ -329,11 +329,7 @@
 	if (t == 0)
 		return -EINVAL;
 
-<<<<<<< HEAD
-	mutex_lock(&st->adis.state_lock);
-=======
 	adis_dev_lock(&st->adis);
->>>>>>> 25423f4b
 	/*
 	 * When using PPS mode, the input clock needs to be scaled so that we have an IMU
 	 * sample rate between (optimally) 4000 and 4250. After this, we can use the
@@ -390,11 +386,7 @@
 
 	ret = __adis_write_reg_16(&st->adis, ADIS16480_REG_DEC_RATE, t);
 error:
-<<<<<<< HEAD
-	mutex_unlock(&st->adis.state_lock);
-=======
 	adis_dev_unlock(&st->adis);
->>>>>>> 25423f4b
 	return ret;
 }
 
@@ -405,11 +397,7 @@
 	int ret;
 	unsigned int freq, sample_rate = st->clk_freq;
 
-<<<<<<< HEAD
-	mutex_lock(&st->adis.state_lock);
-=======
 	adis_dev_lock(&st->adis);
->>>>>>> 25423f4b
 
 	if (st->clk_mode == ADIS16480_CLK_PPS) {
 		u16 sync_scale;
@@ -425,11 +413,7 @@
 	if (ret)
 		goto error;
 
-<<<<<<< HEAD
-	mutex_unlock(&st->adis.state_lock);
-=======
 	adis_dev_unlock(&st->adis);
->>>>>>> 25423f4b
 
 	freq = DIV_ROUND_CLOSEST(sample_rate, (t + 1));
 
@@ -438,11 +422,7 @@
 
 	return IIO_VAL_INT_PLUS_MICRO;
 error:
-<<<<<<< HEAD
-	mutex_unlock(&st->adis.state_lock);
-=======
 	adis_dev_unlock(&st->adis);
->>>>>>> 25423f4b
 	return ret;
 }
 
