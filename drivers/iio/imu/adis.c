// SPDX-License-Identifier: GPL-2.0-or-later
/*
 * Common library for ADIS16XXX devices
 *
 * Copyright 2012 Analog Devices Inc.
 *   Author: Lars-Peter Clausen <lars@metafoo.de>
 */

#include <linux/delay.h>
#include <linux/gpio/consumer.h>
#include <linux/mutex.h>
#include <linux/device.h>
#include <linux/kernel.h>
#include <linux/spi/spi.h>
#include <linux/module.h>
#include <asm/unaligned.h>

#include <linux/iio/iio.h>
#include <linux/iio/imu/adis.h>

#define ADIS_MSC_CTRL_DATA_RDY_EN	BIT(2)
#define ADIS_MSC_CTRL_DATA_RDY_POL_HIGH	BIT(1)
#define ADIS_MSC_CTRL_DATA_RDY_DIO2	BIT(0)
#define ADIS_GLOB_CMD_SW_RESET		BIT(7)

/**
 * __adis_write_reg() - write N bytes to register (unlocked version)
 * @adis: The adis device
 * @reg: The address of the lower of the two registers
 * @value: The value to write to device (up to 4 bytes)
 * @size: The size of the @value (in bytes)
 */
int __adis_write_reg(struct adis *adis, unsigned int reg,
	unsigned int value, unsigned int size)
{
	unsigned int page = reg / ADIS_PAGE_SIZE;
	int ret, i;
	struct spi_message msg;
	struct spi_transfer xfers[] = {
		{
			.tx_buf = adis->tx,
			.bits_per_word = 8,
			.len = 2,
			.cs_change = 1,
			.delay.value = adis->data->write_delay,
			.delay.unit = SPI_DELAY_UNIT_USECS,
			.cs_change_delay.value = adis->data->cs_change_delay,
			.cs_change_delay.unit = SPI_DELAY_UNIT_USECS,
		}, {
			.tx_buf = adis->tx + 2,
			.bits_per_word = 8,
			.len = 2,
			.cs_change = 1,
			.delay.value = adis->data->write_delay,
			.delay.unit = SPI_DELAY_UNIT_USECS,
			.cs_change_delay.value = adis->data->cs_change_delay,
			.cs_change_delay.unit = SPI_DELAY_UNIT_USECS,
		}, {
			.tx_buf = adis->tx + 4,
			.bits_per_word = 8,
			.len = 2,
			.cs_change = 1,
			.delay.value = adis->data->write_delay,
			.delay.unit = SPI_DELAY_UNIT_USECS,
			.cs_change_delay.value = adis->data->cs_change_delay,
			.cs_change_delay.unit = SPI_DELAY_UNIT_USECS,
		}, {
			.tx_buf = adis->tx + 6,
			.bits_per_word = 8,
			.len = 2,
			.delay.value = adis->data->write_delay,
			.delay.unit = SPI_DELAY_UNIT_USECS,
		}, {
			.tx_buf = adis->tx + 8,
			.bits_per_word = 8,
			.len = 2,
			.delay.value = adis->data->write_delay,
			.delay.unit = SPI_DELAY_UNIT_USECS,
		},
	};

	spi_message_init(&msg);

	if (adis->current_page != page) {
		adis->tx[0] = ADIS_WRITE_REG(ADIS_REG_PAGE_ID);
		adis->tx[1] = page;
		spi_message_add_tail(&xfers[0], &msg);
	}

	switch (size) {
	case 4:
		adis->tx[8] = ADIS_WRITE_REG(reg + 3);
		adis->tx[9] = (value >> 24) & 0xff;
		adis->tx[6] = ADIS_WRITE_REG(reg + 2);
		adis->tx[7] = (value >> 16) & 0xff;
		fallthrough;
	case 2:
		adis->tx[4] = ADIS_WRITE_REG(reg + 1);
		adis->tx[5] = (value >> 8) & 0xff;
		fallthrough;
	case 1:
		adis->tx[2] = ADIS_WRITE_REG(reg);
		adis->tx[3] = value & 0xff;
		break;
	default:
		return -EINVAL;
	}

	xfers[size].cs_change = 0;

	for (i = 1; i <= size; i++)
		spi_message_add_tail(&xfers[i], &msg);

	ret = spi_sync(adis->spi, &msg);
	if (ret) {
		dev_err(&adis->spi->dev, "Failed to write register 0x%02X: %d\n",
				reg, ret);
	} else {
		adis->current_page = page;
	}

	return ret;
}
EXPORT_SYMBOL_GPL(__adis_write_reg);

/**
 * __adis_read_reg() - read N bytes from register (unlocked version)
 * @adis: The adis device
 * @reg: The address of the lower of the two registers
 * @val: The value read back from the device
 * @size: The size of the @val buffer
 */
int __adis_read_reg(struct adis *adis, unsigned int reg,
	unsigned int *val, unsigned int size)
{
	unsigned int page = reg / ADIS_PAGE_SIZE;
	struct spi_message msg;
	int ret;
	struct spi_transfer xfers[] = {
		{
			.tx_buf = adis->tx,
			.bits_per_word = 8,
			.len = 2,
			.cs_change = 1,
			.delay.value = adis->data->write_delay,
			.delay.unit = SPI_DELAY_UNIT_USECS,
			.cs_change_delay.value = adis->data->cs_change_delay,
			.cs_change_delay.unit = SPI_DELAY_UNIT_USECS,
		}, {
			.tx_buf = adis->tx + 2,
			.bits_per_word = 8,
			.len = 2,
			.cs_change = 1,
			.delay.value = adis->data->read_delay,
			.delay.unit = SPI_DELAY_UNIT_USECS,
			.cs_change_delay.value = adis->data->cs_change_delay,
			.cs_change_delay.unit = SPI_DELAY_UNIT_USECS,
		}, {
			.tx_buf = adis->tx + 4,
			.rx_buf = adis->rx,
			.bits_per_word = 8,
			.len = 2,
			.cs_change = 1,
			.delay.value = adis->data->read_delay,
			.delay.unit = SPI_DELAY_UNIT_USECS,
			.cs_change_delay.value = adis->data->cs_change_delay,
			.cs_change_delay.unit = SPI_DELAY_UNIT_USECS,
		}, {
			.rx_buf = adis->rx + 2,
			.bits_per_word = 8,
			.len = 2,
			.delay.value = adis->data->read_delay,
			.delay.unit = SPI_DELAY_UNIT_USECS,
		},
	};

	spi_message_init(&msg);

	if (adis->current_page != page) {
		adis->tx[0] = ADIS_WRITE_REG(ADIS_REG_PAGE_ID);
		adis->tx[1] = page;
		spi_message_add_tail(&xfers[0], &msg);
	}

	switch (size) {
	case 4:
		adis->tx[2] = ADIS_READ_REG(reg + 2);
		adis->tx[3] = 0;
		spi_message_add_tail(&xfers[1], &msg);
		fallthrough;
	case 2:
		adis->tx[4] = ADIS_READ_REG(reg);
		adis->tx[5] = 0;
		spi_message_add_tail(&xfers[2], &msg);
		spi_message_add_tail(&xfers[3], &msg);
		break;
	default:
		return -EINVAL;
	}

	ret = spi_sync(adis->spi, &msg);
	if (ret) {
		dev_err(&adis->spi->dev, "Failed to read register 0x%02X: %d\n",
				reg, ret);
		return ret;
	} else {
		adis->current_page = page;
	}

	switch (size) {
	case 4:
		*val = get_unaligned_be32(adis->rx);
		break;
	case 2:
		*val = get_unaligned_be16(adis->rx + 2);
		break;
	}

	return ret;
}
EXPORT_SYMBOL_GPL(__adis_read_reg);
/**
 * __adis_update_bits_base() - ADIS Update bits function - Unlocked version
 * @adis: The adis device
 * @reg: The address of the lower of the two registers
 * @mask: Bitmask to change
 * @val: Value to be written
 * @size: Size of the register to update
 *
 * Updates the desired bits of @reg in accordance with @mask and @val.
 */
int __adis_update_bits_base(struct adis *adis, unsigned int reg, const u32 mask,
			    const u32 val, u8 size)
{
	int ret;
	u32 __val;

	ret = __adis_read_reg(adis, reg, &__val, size);
	if (ret)
		return ret;

	__val = (__val & ~mask) | (val & mask);

	return __adis_write_reg(adis, reg, __val, size);
}
EXPORT_SYMBOL_GPL(__adis_update_bits_base);

#ifdef CONFIG_DEBUG_FS

int adis_debugfs_reg_access(struct iio_dev *indio_dev,
	unsigned int reg, unsigned int writeval, unsigned int *readval)
{
	struct adis *adis = iio_device_get_drvdata(indio_dev);

	if (readval) {
		uint16_t val16;
		int ret;

		ret = adis_read_reg_16(adis, reg, &val16);
		if (ret == 0)
			*readval = val16;

		return ret;
	} else {
		return adis_write_reg_16(adis, reg, writeval);
	}
}
EXPORT_SYMBOL(adis_debugfs_reg_access);

#endif

/**
 * adis_enable_irq() - Enable or disable data ready IRQ
 * @adis: The adis device
 * @enable: Whether to enable the IRQ
 *
 * Returns 0 on success, negative error code otherwise
 */
int adis_enable_irq(struct adis *adis, bool enable)
{
	int ret = 0;
	uint16_t msc;

	mutex_lock(&adis->state_lock);

	if (adis->data->enable_irq) {
		ret = adis->data->enable_irq(adis, enable);
		goto out_unlock;
	} else if (adis->data->unmasked_drdy) {
		if (enable)
			enable_irq(adis->spi->irq);
		else
			disable_irq(adis->spi->irq);

		goto out_unlock;
	}

	ret = __adis_read_reg_16(adis, adis->data->msc_ctrl_reg, &msc);
	if (ret)
		goto out_unlock;

	msc |= ADIS_MSC_CTRL_DATA_RDY_POL_HIGH;
	msc &= ~ADIS_MSC_CTRL_DATA_RDY_DIO2;
	if (enable)
		msc |= ADIS_MSC_CTRL_DATA_RDY_EN;
	else
		msc &= ~ADIS_MSC_CTRL_DATA_RDY_EN;

	ret = __adis_write_reg_16(adis, adis->data->msc_ctrl_reg, msc);

out_unlock:
	mutex_unlock(&adis->state_lock);
	return ret;
}
EXPORT_SYMBOL(adis_enable_irq);

/**
 * __adis_check_status() - Check the device for error conditions (unlocked)
 * @adis: The adis device
 *
 * Returns 0 on success, a negative error code otherwise
 */
int __adis_check_status(struct adis *adis)
{
	uint16_t status;
	int ret;
	int i;

	ret = __adis_read_reg_16(adis, adis->data->diag_stat_reg, &status);
	if (ret)
		return ret;

	status &= adis->data->status_error_mask;

	if (status == 0)
		return 0;

	for (i = 0; i < 16; ++i) {
		if (status & BIT(i)) {
			dev_err(&adis->spi->dev, "%s.\n",
				adis->data->status_error_msgs[i]);
		}
	}

	return -EIO;
}
EXPORT_SYMBOL_GPL(__adis_check_status);

/**
 * __adis_reset() - Reset the device (unlocked version)
 * @adis: The adis device
 *
 * Returns 0 on success, a negative error code otherwise
 */
int __adis_reset(struct adis *adis)
{
	int ret;
	const struct adis_timeout *timeouts = adis->data->timeouts;

	ret = __adis_write_reg_8(adis, adis->data->glob_cmd_reg,
			ADIS_GLOB_CMD_SW_RESET);
	if (ret) {
		dev_err(&adis->spi->dev, "Failed to reset device: %d\n", ret);
		return ret;
	}

	msleep(timeouts->sw_reset_ms);

	return 0;
}
EXPORT_SYMBOL_GPL(__adis_reset);

static int adis_self_test(struct adis *adis)
{
	int ret;
	const struct adis_timeout *timeouts = adis->data->timeouts;

	ret = __adis_write_reg_16(adis, adis->data->self_test_reg,
				  adis->data->self_test_mask);
	if (ret) {
		dev_err(&adis->spi->dev, "Failed to initiate self test: %d\n",
			ret);
		return ret;
	}

	msleep(timeouts->self_test_ms);

	ret = __adis_check_status(adis);

	if (adis->data->self_test_no_autoclear)
		__adis_write_reg_16(adis, adis->data->self_test_reg, 0x00);

	return ret;
}

/**
 * __adis_initial_startup() - Device initial setup
 * @adis: The adis device
 *
 * The function performs a HW reset via a reset pin that should be specified
 * via GPIOLIB. If no pin is configured a SW reset will be performed.
 * The RST pin for the ADIS devices should be configured as ACTIVE_LOW.
 *
 * After the self-test operation is performed, the function will also check
 * that the product ID is as expected. This assumes that drivers providing
 * 'prod_id_reg' will also provide the 'prod_id'.
 *
 * Returns 0 if the device is operational, a negative error code otherwise.
 *
 * This function should be called early on in the device initialization sequence
 * to ensure that the device is in a sane and known state and that it is usable.
 */
int __adis_initial_startup(struct adis *adis)
{
	const struct adis_timeout *timeouts = adis->data->timeouts;
	struct gpio_desc *gpio;
	uint16_t prod_id;
	int ret;

	/* check if the device has rst pin low */
	gpio = devm_gpiod_get_optional(&adis->spi->dev, "reset", GPIOD_OUT_HIGH);
	if (IS_ERR(gpio))
		return PTR_ERR(gpio);

	if (gpio) {
		msleep(10);
		/* bring device out of reset */
		gpiod_set_value_cansleep(gpio, 0);
		msleep(timeouts->reset_ms);
	} else {
		ret = __adis_reset(adis);
		if (ret)
			return ret;
	}

	ret = adis_self_test(adis);
	if (ret)
		return ret;

<<<<<<< HEAD
	adis_enable_irq(adis, false);
=======
	/*
	 * don't bother calling this if we can't unmask the IRQ as in this case
	 * the IRQ is most likely not yet requested and we will request it
	 * with 'IRQF_NO_AUTOEN' anyways.
	 */
	if (!adis->data->unmasked_drdy)
		adis_enable_irq(adis, false);
>>>>>>> 92b4b594

	if (!adis->data->prod_id_reg)
		return 0;

	ret = adis_read_reg_16(adis, adis->data->prod_id_reg, &prod_id);
	if (ret)
		return ret;

	if (prod_id != adis->data->prod_id)
		dev_warn(&adis->spi->dev,
			 "Device ID(%u) and product ID(%u) do not match.\n",
			 adis->data->prod_id, prod_id);

	return 0;
}
EXPORT_SYMBOL_GPL(__adis_initial_startup);

/**
 * adis_single_conversion() - Performs a single sample conversion
 * @indio_dev: The IIO device
 * @chan: The IIO channel
 * @error_mask: Mask for the error bit
 * @val: Result of the conversion
 *
 * Returns IIO_VAL_INT on success, a negative error code otherwise.
 *
 * The function performs a single conversion on a given channel and post
 * processes the value accordingly to the channel spec. If a error_mask is given
 * the function will check if the mask is set in the returned raw value. If it
 * is set the function will perform a self-check. If the device does not report
 * a error bit in the channels raw value set error_mask to 0.
 */
int adis_single_conversion(struct iio_dev *indio_dev,
	const struct iio_chan_spec *chan, unsigned int error_mask, int *val)
{
	struct adis *adis = iio_device_get_drvdata(indio_dev);
	unsigned int uval;
	int ret;

	mutex_lock(&adis->state_lock);

	ret = __adis_read_reg(adis, chan->address, &uval,
			chan->scan_type.storagebits / 8);
	if (ret)
		goto err_unlock;

	if (uval & error_mask) {
		ret = __adis_check_status(adis);
		if (ret)
			goto err_unlock;
	}

	if (chan->scan_type.sign == 's')
		*val = sign_extend32(uval, chan->scan_type.realbits - 1);
	else
		*val = uval & ((1 << chan->scan_type.realbits) - 1);

	ret = IIO_VAL_INT;
err_unlock:
	mutex_unlock(&adis->state_lock);
	return ret;
}
EXPORT_SYMBOL_GPL(adis_single_conversion);

/**
 * adis_init() - Initialize adis device structure
 * @adis:	The adis device
 * @indio_dev:	The iio device
 * @spi:	The spi device
 * @data:	Chip specific data
 *
 * Returns 0 on success, a negative error code otherwise.
 *
 * This function must be called, before any other adis helper function may be
 * called.
 */
int adis_init(struct adis *adis, struct iio_dev *indio_dev,
	struct spi_device *spi, const struct adis_data *data)
{
	if (!data || !data->timeouts) {
		dev_err(&spi->dev, "No config data or timeouts not defined!\n");
		return -EINVAL;
	}

	mutex_init(&adis->state_lock);
	adis->spi = spi;
	adis->data = data;
	iio_device_set_drvdata(indio_dev, adis);

	if (data->has_paging) {
		/* Need to set the page before first read/write */
		adis->current_page = -1;
	} else {
		/* Page will always be 0 */
		adis->current_page = 0;
	}

	return 0;
}
EXPORT_SYMBOL_GPL(adis_init);

MODULE_LICENSE("GPL");
MODULE_AUTHOR("Lars-Peter Clausen <lars@metafoo.de>");
MODULE_DESCRIPTION("Common library code for ADIS16XXX devices");<|MERGE_RESOLUTION|>--- conflicted
+++ resolved
@@ -437,9 +437,6 @@
 	if (ret)
 		return ret;
 
-<<<<<<< HEAD
-	adis_enable_irq(adis, false);
-=======
 	/*
 	 * don't bother calling this if we can't unmask the IRQ as in this case
 	 * the IRQ is most likely not yet requested and we will request it
@@ -447,7 +444,6 @@
 	 */
 	if (!adis->data->unmasked_drdy)
 		adis_enable_irq(adis, false);
->>>>>>> 92b4b594
 
 	if (!adis->data->prod_id_reg)
 		return 0;
