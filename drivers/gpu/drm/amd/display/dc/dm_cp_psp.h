/*
 * Copyright 2018 Advanced Micro Devices, Inc.
 *
 * Permission is hereby granted, free of charge, to any person obtaining a
 * copy of this software and associated documentation files (the "Software"),
 * to deal in the Software without restriction, including without limitation
 * the rights to use, copy, modify, merge, publish, distribute, sublicense,
 * and/or sell copies of the Software, and to permit persons to whom the
 * Software is furnished to do so, subject to the following conditions:
 *
 * The above copyright notice and this permission notice shall be included in
 * all copies or substantial portions of the Software.
 *
 * THE SOFTWARE IS PROVIDED "AS IS", WITHOUT WARRANTY OF ANY KIND, EXPRESS OR
 * IMPLIED, INCLUDING BUT NOT LIMITED TO THE WARRANTIES OF MERCHANTABILITY,
 * FITNESS FOR A PARTICULAR PURPOSE AND NONINFRINGEMENT.  IN NO EVENT SHALL
 * THE COPYRIGHT HOLDER(S) OR AUTHOR(S) BE LIABLE FOR ANY CLAIM, DAMAGES OR
 * OTHER LIABILITY, WHETHER IN AN ACTION OF CONTRACT, TORT OR OTHERWISE,
 * ARISING FROM, OUT OF OR IN CONNECTION WITH THE SOFTWARE OR THE USE OR
 * OTHER DEALINGS IN THE SOFTWARE.
 *
 * Authors: AMD
 *
 */

#ifndef DM_CP_PSP_IF__H
#define DM_CP_PSP_IF__H

struct dc_link;

struct cp_psp_stream_config {
	uint8_t otg_inst;
	uint8_t dig_be;
	uint8_t dig_fe;
	uint8_t link_enc_idx;
	uint8_t stream_enc_idx;
	uint8_t dio_output_idx;
	uint8_t phy_idx;
	uint8_t dio_output_idx;
	uint8_t dio_output_type;
	uint8_t assr_enabled;
	uint8_t mst_enabled;
	uint8_t dp2_enabled;
<<<<<<< HEAD
=======
	uint8_t usb4_enabled;
>>>>>>> 754e0b0e
	void *dm_stream_ctx;
	bool dpms_off;
};

struct cp_psp_funcs {
	bool (*enable_assr)(void *handle, struct dc_link *link);
	void (*update_stream_config)(void *handle, struct cp_psp_stream_config *config);
};

struct cp_psp {
	void *handle;
	struct cp_psp_funcs funcs;
};


#endif /* DM_CP_PSP_IF__H */<|MERGE_RESOLUTION|>--- conflicted
+++ resolved
@@ -36,15 +36,10 @@
 	uint8_t stream_enc_idx;
 	uint8_t dio_output_idx;
 	uint8_t phy_idx;
-	uint8_t dio_output_idx;
-	uint8_t dio_output_type;
 	uint8_t assr_enabled;
 	uint8_t mst_enabled;
 	uint8_t dp2_enabled;
-<<<<<<< HEAD
-=======
 	uint8_t usb4_enabled;
->>>>>>> 754e0b0e
 	void *dm_stream_ctx;
 	bool dpms_off;
 };
