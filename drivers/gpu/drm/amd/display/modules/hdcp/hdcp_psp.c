/*
 * Copyright 2018 Advanced Micro Devices, Inc.
 *
 * Permission is hereby granted, free of charge, to any person obtaining a
 * copy of this software and associated documentation files (the "Software"),
 * to deal in the Software without restriction, including without limitation
 * the rights to use, copy, modify, merge, publish, distribute, sublicense,
 * and/or sell copies of the Software, and to permit persons to whom the
 * Software is furnished to do so, subject to the following conditions:
 *
 * The above copyright notice and this permission notice shall be included in
 * all copies or substantial portions of the Software.
 *
 * THE SOFTWARE IS PROVIDED "AS IS", WITHOUT WARRANTY OF ANY KIND, EXPRESS OR
 * IMPLIED, INCLUDING BUT NOT LIMITED TO THE WARRANTIES OF MERCHANTABILITY,
 * FITNESS FOR A PARTICULAR PURPOSE AND NONINFRINGEMENT.  IN NO EVENT SHALL
 * THE COPYRIGHT HOLDER(S) OR AUTHOR(S) BE LIABLE FOR ANY CLAIM, DAMAGES OR
 * OTHER LIABILITY, WHETHER IN AN ACTION OF CONTRACT, TORT OR OTHERWISE,
 * ARISING FROM, OUT OF OR IN CONNECTION WITH THE SOFTWARE OR THE USE OR
 * OTHER DEALINGS IN THE SOFTWARE.
 *
 * Authors: AMD
 *
 */

#define MAX_NUM_DISPLAYS 24


#include "hdcp.h"

#include "amdgpu.h"
#include "hdcp_psp.h"

static void hdcp2_message_init(struct mod_hdcp *hdcp,
			       struct ta_hdcp_cmd_hdcp2_process_prepare_authentication_message_input_v2 *in)
{
	in->session_handle = hdcp->auth.id;
	in->prepare.msg1_id = TA_HDCP_HDCP2_MSG_ID__NULL_MESSAGE;
	in->prepare.msg2_id = TA_HDCP_HDCP2_MSG_ID__NULL_MESSAGE;
	in->process.msg1_desc.msg_id = TA_HDCP_HDCP2_MSG_ID__NULL_MESSAGE;
	in->process.msg1_desc.msg_size = 0;
	in->process.msg2_desc.msg_id = TA_HDCP_HDCP2_MSG_ID__NULL_MESSAGE;
	in->process.msg2_desc.msg_size = 0;
	in->process.msg3_desc.msg_id = TA_HDCP_HDCP2_MSG_ID__NULL_MESSAGE;
	in->process.msg3_desc.msg_size = 0;
}

static enum mod_hdcp_status remove_display_from_topology_v2(
		struct mod_hdcp *hdcp, uint8_t index)
{
	struct psp_context *psp = hdcp->config.psp.handle;
	struct ta_dtm_shared_memory *dtm_cmd;
	struct mod_hdcp_display *display =
			get_active_display_at_index(hdcp, index);
	enum mod_hdcp_status status = MOD_HDCP_STATUS_SUCCESS;

	dtm_cmd = (struct ta_dtm_shared_memory *)psp->dtm_context.context.mem_context.shared_buf;

	if (!display || !is_display_active(display))
		return MOD_HDCP_STATUS_DISPLAY_NOT_FOUND;

	mutex_lock(&psp->dtm_context.mutex);

	memset(dtm_cmd, 0, sizeof(struct ta_dtm_shared_memory));

	dtm_cmd->cmd_id = TA_DTM_COMMAND__TOPOLOGY_UPDATE_V2;
	dtm_cmd->dtm_in_message.topology_update_v2.display_handle = display->index;
	dtm_cmd->dtm_in_message.topology_update_v2.is_active = 0;
	dtm_cmd->dtm_status = TA_DTM_STATUS__GENERIC_FAILURE;

	psp_dtm_invoke(psp, dtm_cmd->cmd_id);

	if (dtm_cmd->dtm_status != TA_DTM_STATUS__SUCCESS) {
		status = MOD_HDCP_STATUS_UPDATE_TOPOLOGY_FAILURE;
	} else {
		display->state = MOD_HDCP_DISPLAY_ACTIVE;
		HDCP_TOP_REMOVE_DISPLAY_TRACE(hdcp, display->index);
	}

	mutex_unlock(&psp->dtm_context.mutex);
	return status;
}

static enum mod_hdcp_status remove_display_from_topology_v3(
		struct mod_hdcp *hdcp, uint8_t index)
{
	struct psp_context *psp = hdcp->config.psp.handle;
	struct ta_dtm_shared_memory *dtm_cmd;
	struct mod_hdcp_display *display =
		get_active_display_at_index(hdcp, index);
	enum mod_hdcp_status status = MOD_HDCP_STATUS_SUCCESS;

	dtm_cmd = (struct ta_dtm_shared_memory *)psp->dtm_context.context.mem_context.shared_buf;

	if (!display || !is_display_active(display))
		return MOD_HDCP_STATUS_DISPLAY_NOT_FOUND;

	mutex_lock(&psp->dtm_context.mutex);

	memset(dtm_cmd, 0, sizeof(struct ta_dtm_shared_memory));

	dtm_cmd->cmd_id = TA_DTM_COMMAND__TOPOLOGY_UPDATE_V3;
	dtm_cmd->dtm_in_message.topology_update_v3.display_handle = display->index;
	dtm_cmd->dtm_in_message.topology_update_v3.is_active = 0;
	dtm_cmd->dtm_status = TA_DTM_STATUS__GENERIC_FAILURE;

	psp_dtm_invoke(psp, dtm_cmd->cmd_id);
	mutex_unlock(&psp->dtm_context.mutex);

	if (dtm_cmd->dtm_status != TA_DTM_STATUS__SUCCESS) {
		status = remove_display_from_topology_v2(hdcp, index);
		if (status != MOD_HDCP_STATUS_SUCCESS)
			display->state = MOD_HDCP_DISPLAY_INACTIVE;
	} else {
		display->state = MOD_HDCP_DISPLAY_ACTIVE;
		HDCP_TOP_REMOVE_DISPLAY_TRACE(hdcp, display->index);
	}

<<<<<<< HEAD
	return status;
}

enum mod_hdcp_status mod_hdcp_remove_display_from_topology(
		struct mod_hdcp *hdcp, uint8_t index)
{
	enum mod_hdcp_status status = MOD_HDCP_STATUS_UPDATE_TOPOLOGY_FAILURE;

	if (hdcp->config.psp.caps.dtm_v3_supported)
		status = mod_hdcp_remove_display_from_topology_v3(hdcp, index);
	else
		status = mod_hdcp_remove_display_from_topology_v2(hdcp, index);

=======
>>>>>>> 3b17187f
	return status;
}

static enum mod_hdcp_status add_display_to_topology_v2(
		struct mod_hdcp *hdcp, struct mod_hdcp_display *display)
{
	struct psp_context *psp = hdcp->config.psp.handle;
	struct ta_dtm_shared_memory *dtm_cmd;
	struct mod_hdcp_link *link = &hdcp->connection.link;
	enum mod_hdcp_status status = MOD_HDCP_STATUS_SUCCESS;

	if (!psp->dtm_context.context.initialized) {
		DRM_INFO("Failed to add display topology, DTM TA is not initialized.");
		display->state = MOD_HDCP_DISPLAY_INACTIVE;
		return MOD_HDCP_STATUS_FAILURE;
	}

	dtm_cmd = (struct ta_dtm_shared_memory *)psp->dtm_context.context.mem_context.shared_buf;

	mutex_lock(&psp->dtm_context.mutex);
	memset(dtm_cmd, 0, sizeof(struct ta_dtm_shared_memory));

	dtm_cmd->cmd_id = TA_DTM_COMMAND__TOPOLOGY_UPDATE_V2;
	dtm_cmd->dtm_in_message.topology_update_v2.display_handle = display->index;
	dtm_cmd->dtm_in_message.topology_update_v2.is_active = 1;
	dtm_cmd->dtm_in_message.topology_update_v2.controller = display->controller;
	dtm_cmd->dtm_in_message.topology_update_v2.ddc_line = link->ddc_line;
	dtm_cmd->dtm_in_message.topology_update_v2.dig_be = link->dig_be;
	dtm_cmd->dtm_in_message.topology_update_v2.dig_fe = display->dig_fe;
	if (is_dp_hdcp(hdcp))
		dtm_cmd->dtm_in_message.topology_update_v2.is_assr = link->dp.assr_enabled;

	dtm_cmd->dtm_in_message.topology_update_v2.dp_mst_vcid = display->vc_id;
	dtm_cmd->dtm_in_message.topology_update_v2.max_hdcp_supported_version =
			TA_DTM_HDCP_VERSION_MAX_SUPPORTED__2_2;
	dtm_cmd->dtm_status = TA_DTM_STATUS__GENERIC_FAILURE;

	psp_dtm_invoke(psp, dtm_cmd->cmd_id);

	if (dtm_cmd->dtm_status != TA_DTM_STATUS__SUCCESS) {
		display->state = MOD_HDCP_DISPLAY_INACTIVE;
		status = MOD_HDCP_STATUS_UPDATE_TOPOLOGY_FAILURE;
	} else {
		HDCP_TOP_ADD_DISPLAY_TRACE(hdcp, display->index);
	}

	mutex_unlock(&psp->dtm_context.mutex);
	return status;
}

static enum mod_hdcp_status add_display_to_topology_v3(
		struct mod_hdcp *hdcp, struct mod_hdcp_display *display)
{
	struct psp_context *psp = hdcp->config.psp.handle;
	struct ta_dtm_shared_memory *dtm_cmd;
	struct mod_hdcp_link *link = &hdcp->connection.link;
	enum mod_hdcp_status status = MOD_HDCP_STATUS_SUCCESS;

	if (!psp->dtm_context.context.initialized) {
		DRM_INFO("Failed to add display topology, DTM TA is not initialized.");
		display->state = MOD_HDCP_DISPLAY_INACTIVE;
		return MOD_HDCP_STATUS_FAILURE;
	}

	dtm_cmd = (struct ta_dtm_shared_memory *)psp->dtm_context.context.mem_context.shared_buf;

	mutex_lock(&psp->dtm_context.mutex);
	memset(dtm_cmd, 0, sizeof(struct ta_dtm_shared_memory));

	dtm_cmd->cmd_id = TA_DTM_COMMAND__TOPOLOGY_UPDATE_V3;
	dtm_cmd->dtm_in_message.topology_update_v3.display_handle = display->index;
	dtm_cmd->dtm_in_message.topology_update_v3.is_active = 1;
	dtm_cmd->dtm_in_message.topology_update_v3.controller = display->controller;
	dtm_cmd->dtm_in_message.topology_update_v3.ddc_line = link->ddc_line;
	dtm_cmd->dtm_in_message.topology_update_v3.link_enc = link->link_enc_idx;
	dtm_cmd->dtm_in_message.topology_update_v3.stream_enc = display->stream_enc_idx;
	if (is_dp_hdcp(hdcp))
		dtm_cmd->dtm_in_message.topology_update_v3.is_assr = link->dp.assr_enabled;

	dtm_cmd->dtm_in_message.topology_update_v3.dp_mst_vcid = display->vc_id;
	dtm_cmd->dtm_in_message.topology_update_v3.max_hdcp_supported_version =
			TA_DTM_HDCP_VERSION_MAX_SUPPORTED__2_3;
	dtm_cmd->dtm_in_message.topology_update_v3.encoder_type = TA_DTM_ENCODER_TYPE__DIG;
	dtm_cmd->dtm_status = TA_DTM_STATUS__GENERIC_FAILURE;
	dtm_cmd->dtm_in_message.topology_update_v3.phy_id = link->phy_idx;
	dtm_cmd->dtm_in_message.topology_update_v3.link_hdcp_cap = link->hdcp_supported_informational;

	psp_dtm_invoke(psp, dtm_cmd->cmd_id);
	mutex_unlock(&psp->dtm_context.mutex);

	if (dtm_cmd->dtm_status != TA_DTM_STATUS__SUCCESS) {
		status = add_display_to_topology_v2(hdcp, display);
		if (status != MOD_HDCP_STATUS_SUCCESS)
			display->state = MOD_HDCP_DISPLAY_INACTIVE;
	} else {
		HDCP_TOP_ADD_DISPLAY_TRACE(hdcp, display->index);
	}

<<<<<<< HEAD
=======
	return status;
}

enum mod_hdcp_status mod_hdcp_remove_display_from_topology(
		struct mod_hdcp *hdcp, uint8_t index)
{
	enum mod_hdcp_status status = MOD_HDCP_STATUS_UPDATE_TOPOLOGY_FAILURE;

	if (hdcp->config.psp.caps.dtm_v3_supported)
		status = remove_display_from_topology_v3(hdcp, index);
	else
		status = remove_display_from_topology_v2(hdcp, index);

>>>>>>> 3b17187f
	return status;
}

enum mod_hdcp_status mod_hdcp_add_display_to_topology(struct mod_hdcp *hdcp,
					       struct mod_hdcp_display *display)
{
	enum mod_hdcp_status status = MOD_HDCP_STATUS_SUCCESS;

	if (hdcp->config.psp.caps.dtm_v3_supported)
		status = add_display_to_topology_v3(hdcp, display);
	else
		status = add_display_to_topology_v2(hdcp, display);

	return status;
}

enum mod_hdcp_status mod_hdcp_hdcp1_create_session(struct mod_hdcp *hdcp)
{

	struct psp_context *psp = hdcp->config.psp.handle;
	struct mod_hdcp_display *display = get_first_active_display(hdcp);
	struct ta_hdcp_shared_memory *hdcp_cmd;
	enum mod_hdcp_status status = MOD_HDCP_STATUS_SUCCESS;

	if (!psp->hdcp_context.context.initialized) {
		DRM_ERROR("Failed to create hdcp session. HDCP TA is not initialized.");
		return MOD_HDCP_STATUS_FAILURE;
	}

	hdcp_cmd = (struct ta_hdcp_shared_memory *)psp->hdcp_context.context.mem_context.shared_buf;

	mutex_lock(&psp->hdcp_context.mutex);
	memset(hdcp_cmd, 0, sizeof(struct ta_hdcp_shared_memory));

	hdcp_cmd->in_msg.hdcp1_create_session.display_handle = display->index;
	hdcp_cmd->cmd_id = TA_HDCP_COMMAND__HDCP1_CREATE_SESSION;

	psp_hdcp_invoke(psp, hdcp_cmd->cmd_id);

	hdcp->auth.id = hdcp_cmd->out_msg.hdcp1_create_session.session_handle;

	if (hdcp_cmd->hdcp_status != TA_HDCP_STATUS__SUCCESS) {
		status = MOD_HDCP_STATUS_HDCP1_CREATE_SESSION_FAILURE;
	} else {
		hdcp->auth.msg.hdcp1.ainfo = hdcp_cmd->out_msg.hdcp1_create_session.ainfo_primary;
		memcpy(hdcp->auth.msg.hdcp1.aksv, hdcp_cmd->out_msg.hdcp1_create_session.aksv_primary,
		       sizeof(hdcp->auth.msg.hdcp1.aksv));
		memcpy(hdcp->auth.msg.hdcp1.an, hdcp_cmd->out_msg.hdcp1_create_session.an_primary,
		       sizeof(hdcp->auth.msg.hdcp1.an));
	}

	mutex_unlock(&psp->hdcp_context.mutex);
	return status;
}

enum mod_hdcp_status mod_hdcp_hdcp1_destroy_session(struct mod_hdcp *hdcp)
{

	struct psp_context *psp = hdcp->config.psp.handle;
	struct ta_hdcp_shared_memory *hdcp_cmd;
	uint8_t i = 0;
	enum mod_hdcp_status status = MOD_HDCP_STATUS_SUCCESS;

	mutex_lock(&psp->hdcp_context.mutex);
	hdcp_cmd = (struct ta_hdcp_shared_memory *)psp->hdcp_context.context.mem_context.shared_buf;
	memset(hdcp_cmd, 0, sizeof(struct ta_hdcp_shared_memory));

	hdcp_cmd->in_msg.hdcp1_destroy_session.session_handle = hdcp->auth.id;
	hdcp_cmd->cmd_id = TA_HDCP_COMMAND__HDCP1_DESTROY_SESSION;

	psp_hdcp_invoke(psp, hdcp_cmd->cmd_id);

	if (hdcp_cmd->hdcp_status != TA_HDCP_STATUS__SUCCESS) {
		status = MOD_HDCP_STATUS_HDCP1_DESTROY_SESSION_FAILURE;
	} else {
		HDCP_TOP_HDCP1_DESTROY_SESSION_TRACE(hdcp);
		for (i = 0; i < MAX_NUM_OF_DISPLAYS; i++)
			if (is_display_encryption_enabled(&hdcp->displays[i])) {
				hdcp->displays[i].state =
							MOD_HDCP_DISPLAY_ACTIVE;
				HDCP_HDCP1_DISABLED_TRACE(
					hdcp, hdcp->displays[i].index);
			}
	}

	mutex_unlock(&psp->hdcp_context.mutex);
	return status;
}

enum mod_hdcp_status mod_hdcp_hdcp1_validate_rx(struct mod_hdcp *hdcp)
{
	struct psp_context *psp = hdcp->config.psp.handle;
	struct ta_hdcp_shared_memory *hdcp_cmd;
	enum mod_hdcp_status status = MOD_HDCP_STATUS_SUCCESS;

	mutex_lock(&psp->hdcp_context.mutex);
	hdcp_cmd = (struct ta_hdcp_shared_memory *)psp->hdcp_context.context.mem_context.shared_buf;
	memset(hdcp_cmd, 0, sizeof(struct ta_hdcp_shared_memory));

	hdcp_cmd->in_msg.hdcp1_first_part_authentication.session_handle = hdcp->auth.id;

	memcpy(hdcp_cmd->in_msg.hdcp1_first_part_authentication.bksv_primary, hdcp->auth.msg.hdcp1.bksv,
		TA_HDCP__HDCP1_KSV_SIZE);

	hdcp_cmd->in_msg.hdcp1_first_part_authentication.r0_prime_primary = hdcp->auth.msg.hdcp1.r0p;
	hdcp_cmd->in_msg.hdcp1_first_part_authentication.bcaps = hdcp->auth.msg.hdcp1.bcaps;
	hdcp_cmd->cmd_id = TA_HDCP_COMMAND__HDCP1_FIRST_PART_AUTHENTICATION;

	psp_hdcp_invoke(psp, hdcp_cmd->cmd_id);

	if (hdcp_cmd->hdcp_status != TA_HDCP_STATUS__SUCCESS) {
		status = MOD_HDCP_STATUS_HDCP1_VALIDATE_RX_FAILURE;
	} else if (hdcp_cmd->out_msg.hdcp1_first_part_authentication.authentication_status ==
	    TA_HDCP_AUTHENTICATION_STATUS__HDCP1_FIRST_PART_COMPLETE) {
		/* needs second part of authentication */
		hdcp->connection.is_repeater = 1;
	} else if (hdcp_cmd->out_msg.hdcp1_first_part_authentication.authentication_status ==
		   TA_HDCP_AUTHENTICATION_STATUS__HDCP1_AUTHENTICATED) {
		hdcp->connection.is_repeater = 0;
	} else if (hdcp_cmd->out_msg.hdcp1_first_part_authentication.authentication_status ==
		   TA_HDCP_AUTHENTICATION_STATUS__HDCP1_KSV_REVOKED) {
		hdcp->connection.is_hdcp1_revoked = 1;
		status = MOD_HDCP_STATUS_HDCP1_BKSV_REVOKED;
	} else
		status = MOD_HDCP_STATUS_HDCP1_VALIDATE_RX_FAILURE;

	mutex_unlock(&psp->hdcp_context.mutex);
	return status;
}

enum mod_hdcp_status mod_hdcp_hdcp1_enable_encryption(struct mod_hdcp *hdcp)
{
	struct psp_context *psp = hdcp->config.psp.handle;
	struct ta_hdcp_shared_memory *hdcp_cmd;
	struct mod_hdcp_display *display = get_first_active_display(hdcp);
	enum mod_hdcp_status status = MOD_HDCP_STATUS_SUCCESS;

	mutex_lock(&psp->hdcp_context.mutex);
	hdcp_cmd = (struct ta_hdcp_shared_memory *)psp->hdcp_context.context.mem_context.shared_buf;
	memset(hdcp_cmd, 0, sizeof(struct ta_hdcp_shared_memory));

	hdcp_cmd->in_msg.hdcp1_enable_encryption.session_handle = hdcp->auth.id;
	hdcp_cmd->cmd_id = TA_HDCP_COMMAND__HDCP1_ENABLE_ENCRYPTION;

	psp_hdcp_invoke(psp, hdcp_cmd->cmd_id);

	if (hdcp_cmd->hdcp_status != TA_HDCP_STATUS__SUCCESS) {
		status = MOD_HDCP_STATUS_HDCP1_ENABLE_ENCRYPTION_FAILURE;
	} else if (!is_dp_mst_hdcp(hdcp)) {
		display->state = MOD_HDCP_DISPLAY_ENCRYPTION_ENABLED;
		HDCP_HDCP1_ENABLED_TRACE(hdcp, display->index);
	}

	mutex_unlock(&psp->hdcp_context.mutex);
	return status;
}

enum mod_hdcp_status mod_hdcp_hdcp1_validate_ksvlist_vp(struct mod_hdcp *hdcp)
{
	struct psp_context *psp = hdcp->config.psp.handle;
	struct ta_hdcp_shared_memory *hdcp_cmd;
	enum mod_hdcp_status status = MOD_HDCP_STATUS_SUCCESS;

	mutex_lock(&psp->hdcp_context.mutex);
	hdcp_cmd = (struct ta_hdcp_shared_memory *)psp->hdcp_context.context.mem_context.shared_buf;
	memset(hdcp_cmd, 0, sizeof(struct ta_hdcp_shared_memory));

	hdcp_cmd->in_msg.hdcp1_second_part_authentication.session_handle = hdcp->auth.id;

	hdcp_cmd->in_msg.hdcp1_second_part_authentication.ksv_list_size = hdcp->auth.msg.hdcp1.ksvlist_size;
	memcpy(hdcp_cmd->in_msg.hdcp1_second_part_authentication.ksv_list, hdcp->auth.msg.hdcp1.ksvlist,
	       hdcp->auth.msg.hdcp1.ksvlist_size);

	memcpy(hdcp_cmd->in_msg.hdcp1_second_part_authentication.v_prime, hdcp->auth.msg.hdcp1.vp,
	       sizeof(hdcp->auth.msg.hdcp1.vp));

	hdcp_cmd->in_msg.hdcp1_second_part_authentication.bstatus_binfo =
		is_dp_hdcp(hdcp) ? hdcp->auth.msg.hdcp1.binfo_dp : hdcp->auth.msg.hdcp1.bstatus;
	hdcp_cmd->cmd_id = TA_HDCP_COMMAND__HDCP1_SECOND_PART_AUTHENTICATION;

	psp_hdcp_invoke(psp, hdcp_cmd->cmd_id);

	if (hdcp_cmd->hdcp_status == TA_HDCP_STATUS__SUCCESS &&
	    hdcp_cmd->out_msg.hdcp1_second_part_authentication.authentication_status ==
		    TA_HDCP_AUTHENTICATION_STATUS__HDCP1_AUTHENTICATED) {
		status = MOD_HDCP_STATUS_SUCCESS;
	} else if (hdcp_cmd->out_msg.hdcp1_second_part_authentication.authentication_status ==
		   TA_HDCP_AUTHENTICATION_STATUS__HDCP1_KSV_REVOKED) {
		hdcp->connection.is_hdcp1_revoked = 1;
		status = MOD_HDCP_STATUS_HDCP1_KSV_LIST_REVOKED;
	} else {
		status = MOD_HDCP_STATUS_HDCP1_VALIDATE_KSV_LIST_FAILURE;
	}

	mutex_unlock(&psp->hdcp_context.mutex);
	return status;
}

enum mod_hdcp_status mod_hdcp_hdcp1_enable_dp_stream_encryption(struct mod_hdcp *hdcp)
{

	struct psp_context *psp = hdcp->config.psp.handle;
	struct ta_hdcp_shared_memory *hdcp_cmd;
	int i = 0;
	enum mod_hdcp_status status = MOD_HDCP_STATUS_SUCCESS;

	mutex_lock(&psp->hdcp_context.mutex);
	hdcp_cmd = (struct ta_hdcp_shared_memory *)psp->hdcp_context.context.mem_context.shared_buf;

	for (i = 0; i < MAX_NUM_OF_DISPLAYS; i++) {

		if (hdcp->displays[i].adjust.disable || hdcp->displays[i].state != MOD_HDCP_DISPLAY_ACTIVE)
				continue;

		memset(hdcp_cmd, 0, sizeof(struct ta_hdcp_shared_memory));

		hdcp_cmd->in_msg.hdcp1_enable_dp_stream_encryption.session_handle = hdcp->auth.id;
		hdcp_cmd->in_msg.hdcp1_enable_dp_stream_encryption.display_handle = hdcp->displays[i].index;
		hdcp_cmd->cmd_id = TA_HDCP_COMMAND__HDCP1_ENABLE_DP_STREAM_ENCRYPTION;

		psp_hdcp_invoke(psp, hdcp_cmd->cmd_id);

		if (hdcp_cmd->hdcp_status != TA_HDCP_STATUS__SUCCESS) {
			status = MOD_HDCP_STATUS_HDCP1_ENABLE_STREAM_ENCRYPTION_FAILURE;
			break;
		}

		hdcp->displays[i].state = MOD_HDCP_DISPLAY_ENCRYPTION_ENABLED;
		HDCP_HDCP1_ENABLED_TRACE(hdcp, hdcp->displays[i].index);
	}

	mutex_unlock(&psp->hdcp_context.mutex);
	return status;
}

enum mod_hdcp_status mod_hdcp_hdcp1_link_maintenance(struct mod_hdcp *hdcp)
{
	struct psp_context *psp = hdcp->config.psp.handle;
	struct ta_hdcp_shared_memory *hdcp_cmd;
	enum mod_hdcp_status status = MOD_HDCP_STATUS_SUCCESS;

	mutex_lock(&psp->hdcp_context.mutex);
	hdcp_cmd = (struct ta_hdcp_shared_memory *)psp->hdcp_context.context.mem_context.shared_buf;

	memset(hdcp_cmd, 0, sizeof(struct ta_hdcp_shared_memory));

	hdcp_cmd->in_msg.hdcp1_get_encryption_status.session_handle = hdcp->auth.id;

	hdcp_cmd->out_msg.hdcp1_get_encryption_status.protection_level = 0;
	hdcp_cmd->cmd_id = TA_HDCP_COMMAND__HDCP1_GET_ENCRYPTION_STATUS;

	psp_hdcp_invoke(psp, hdcp_cmd->cmd_id);

	if (hdcp_cmd->hdcp_status != TA_HDCP_STATUS__SUCCESS ||
			hdcp_cmd->out_msg.hdcp1_get_encryption_status.protection_level != 1)
		status = MOD_HDCP_STATUS_HDCP1_LINK_MAINTENANCE_FAILURE;

	mutex_unlock(&psp->hdcp_context.mutex);
	return status;
}

enum mod_hdcp_status mod_hdcp_hdcp2_create_session(struct mod_hdcp *hdcp)
{
	struct psp_context *psp = hdcp->config.psp.handle;
	struct ta_hdcp_shared_memory *hdcp_cmd;
	struct mod_hdcp_display *display = get_first_active_display(hdcp);
	enum mod_hdcp_status status = MOD_HDCP_STATUS_SUCCESS;


	if (!psp->hdcp_context.context.initialized) {
		DRM_ERROR("Failed to create hdcp session, HDCP TA is not initialized");
		return MOD_HDCP_STATUS_FAILURE;
	}

	if (!display)
		return MOD_HDCP_STATUS_DISPLAY_NOT_FOUND;

	mutex_lock(&psp->hdcp_context.mutex);

	hdcp_cmd = (struct ta_hdcp_shared_memory *)psp->hdcp_context.context.mem_context.shared_buf;
	memset(hdcp_cmd, 0, sizeof(struct ta_hdcp_shared_memory));

	hdcp_cmd->in_msg.hdcp2_create_session_v2.display_handle = display->index;

	if (hdcp->connection.link.adjust.hdcp2.force_type == MOD_HDCP_FORCE_TYPE_0)
		hdcp_cmd->in_msg.hdcp2_create_session_v2.negotiate_content_type =
			TA_HDCP2_CONTENT_TYPE_NEGOTIATION_TYPE__FORCE_TYPE0;
	else if (hdcp->connection.link.adjust.hdcp2.force_type == MOD_HDCP_FORCE_TYPE_1)
		hdcp_cmd->in_msg.hdcp2_create_session_v2.negotiate_content_type =
			TA_HDCP2_CONTENT_TYPE_NEGOTIATION_TYPE__FORCE_TYPE1;
	else if (hdcp->connection.link.adjust.hdcp2.force_type == MOD_HDCP_FORCE_TYPE_MAX)
		hdcp_cmd->in_msg.hdcp2_create_session_v2.negotiate_content_type =
			TA_HDCP2_CONTENT_TYPE_NEGOTIATION_TYPE__MAX_SUPPORTED;

	hdcp_cmd->cmd_id = TA_HDCP_COMMAND__HDCP2_CREATE_SESSION_V2;

	psp_hdcp_invoke(psp, hdcp_cmd->cmd_id);


	if (hdcp_cmd->hdcp_status != TA_HDCP_STATUS__SUCCESS)
		status = MOD_HDCP_STATUS_HDCP2_CREATE_SESSION_FAILURE;
	else
		hdcp->auth.id = hdcp_cmd->out_msg.hdcp2_create_session_v2.session_handle;

	mutex_unlock(&psp->hdcp_context.mutex);
	return status;
}

enum mod_hdcp_status mod_hdcp_hdcp2_destroy_session(struct mod_hdcp *hdcp)
{
	struct psp_context *psp = hdcp->config.psp.handle;
	struct ta_hdcp_shared_memory *hdcp_cmd;
	uint8_t i = 0;
	enum mod_hdcp_status status = MOD_HDCP_STATUS_SUCCESS;

	mutex_lock(&psp->hdcp_context.mutex);
	hdcp_cmd = (struct ta_hdcp_shared_memory *)psp->hdcp_context.context.mem_context.shared_buf;
	memset(hdcp_cmd, 0, sizeof(struct ta_hdcp_shared_memory));

	hdcp_cmd->in_msg.hdcp2_destroy_session.session_handle = hdcp->auth.id;
	hdcp_cmd->cmd_id = TA_HDCP_COMMAND__HDCP2_DESTROY_SESSION;

	psp_hdcp_invoke(psp, hdcp_cmd->cmd_id);

	if (hdcp_cmd->hdcp_status != TA_HDCP_STATUS__SUCCESS) {
		status = MOD_HDCP_STATUS_HDCP2_DESTROY_SESSION_FAILURE;
	} else {
		HDCP_TOP_HDCP2_DESTROY_SESSION_TRACE(hdcp);
		for (i = 0; i < MAX_NUM_OF_DISPLAYS; i++)
			if (is_display_encryption_enabled(&hdcp->displays[i])) {
				hdcp->displays[i].state =
							MOD_HDCP_DISPLAY_ACTIVE;
				HDCP_HDCP2_DISABLED_TRACE(
					hdcp, hdcp->displays[i].index);
			}
	}

	mutex_unlock(&psp->hdcp_context.mutex);
	return status;
}

enum mod_hdcp_status mod_hdcp_hdcp2_prepare_ake_init(struct mod_hdcp *hdcp)
{
	struct psp_context *psp = hdcp->config.psp.handle;
	struct ta_hdcp_shared_memory *hdcp_cmd;
	struct ta_hdcp_cmd_hdcp2_process_prepare_authentication_message_input_v2 *msg_in;
	struct ta_hdcp_cmd_hdcp2_process_prepare_authentication_message_output_v2 *msg_out;
	enum mod_hdcp_status status = MOD_HDCP_STATUS_SUCCESS;

	mutex_lock(&psp->hdcp_context.mutex);
	hdcp_cmd = (struct ta_hdcp_shared_memory *)psp->hdcp_context.context.mem_context.shared_buf;
	memset(hdcp_cmd, 0, sizeof(struct ta_hdcp_shared_memory));

	msg_in = &hdcp_cmd->in_msg.hdcp2_prepare_process_authentication_message_v2;
	msg_out = &hdcp_cmd->out_msg.hdcp2_prepare_process_authentication_message_v2;

	hdcp2_message_init(hdcp, msg_in);

	hdcp_cmd->cmd_id = TA_HDCP_COMMAND__HDCP2_PREPARE_PROCESS_AUTHENTICATION_MSG_V2;
	msg_in->prepare.msg1_id = TA_HDCP_HDCP2_MSG_ID__AKE_INIT;

	psp_hdcp_invoke(psp, hdcp_cmd->cmd_id);

	if (hdcp_cmd->hdcp_status != TA_HDCP_STATUS__SUCCESS)
		status = MOD_HDCP_STATUS_HDCP2_PREP_AKE_INIT_FAILURE;
	else
		memcpy(&hdcp->auth.msg.hdcp2.ake_init[0], &msg_out->prepare.transmitter_message[0],
		       sizeof(hdcp->auth.msg.hdcp2.ake_init));

	mutex_unlock(&psp->hdcp_context.mutex);
	return status;
}

enum mod_hdcp_status mod_hdcp_hdcp2_validate_ake_cert(struct mod_hdcp *hdcp)
{
	struct psp_context *psp = hdcp->config.psp.handle;
	struct ta_hdcp_shared_memory *hdcp_cmd;
	struct ta_hdcp_cmd_hdcp2_process_prepare_authentication_message_input_v2 *msg_in;
	struct ta_hdcp_cmd_hdcp2_process_prepare_authentication_message_output_v2 *msg_out;
	enum mod_hdcp_status status = MOD_HDCP_STATUS_SUCCESS;

	mutex_lock(&psp->hdcp_context.mutex);
	hdcp_cmd = (struct ta_hdcp_shared_memory *)psp->hdcp_context.context.mem_context.shared_buf;
	memset(hdcp_cmd, 0, sizeof(struct ta_hdcp_shared_memory));

	msg_in = &hdcp_cmd->in_msg.hdcp2_prepare_process_authentication_message_v2;
	msg_out = &hdcp_cmd->out_msg.hdcp2_prepare_process_authentication_message_v2;

	hdcp2_message_init(hdcp, msg_in);

	msg_in->process.msg1_desc.msg_id = TA_HDCP_HDCP2_MSG_ID__AKE_SEND_CERT;
	msg_in->process.msg1_desc.msg_size = TA_HDCP_HDCP2_MSG_ID_MAX_SIZE__AKE_SEND_CERT;

	memcpy(&msg_in->process.receiver_message[0], hdcp->auth.msg.hdcp2.ake_cert,
	       sizeof(hdcp->auth.msg.hdcp2.ake_cert));

	msg_in->prepare.msg1_id = TA_HDCP_HDCP2_MSG_ID__AKE_NO_STORED_KM;
	msg_in->prepare.msg2_id = TA_HDCP_HDCP2_MSG_ID__AKE_STORED_KM;

	hdcp_cmd->cmd_id = TA_HDCP_COMMAND__HDCP2_PREPARE_PROCESS_AUTHENTICATION_MSG_V2;

	psp_hdcp_invoke(psp, hdcp_cmd->cmd_id);

	if (hdcp_cmd->hdcp_status != TA_HDCP_STATUS__SUCCESS) {
		status = MOD_HDCP_STATUS_HDCP2_VALIDATE_AKE_CERT_FAILURE;
	} else {
		memcpy(hdcp->auth.msg.hdcp2.ake_no_stored_km,
		       &msg_out->prepare.transmitter_message[0],
		       sizeof(hdcp->auth.msg.hdcp2.ake_no_stored_km));

		memcpy(hdcp->auth.msg.hdcp2.ake_stored_km,
		       &msg_out->prepare.transmitter_message[sizeof(hdcp->auth.msg.hdcp2.ake_no_stored_km)],
		       sizeof(hdcp->auth.msg.hdcp2.ake_stored_km));

		if (msg_out->process.msg1_status ==
		    TA_HDCP2_MSG_AUTHENTICATION_STATUS__SUCCESS) {
			hdcp->connection.is_km_stored =
				msg_out->process.is_km_stored ? 1 : 0;
			hdcp->connection.is_repeater =
				msg_out->process.is_repeater ? 1 : 0;
			status = MOD_HDCP_STATUS_SUCCESS;
		} else if (msg_out->process.msg1_status ==
			   TA_HDCP2_MSG_AUTHENTICATION_STATUS__RECEIVERID_REVOKED) {
			hdcp->connection.is_hdcp2_revoked = 1;
			status = MOD_HDCP_STATUS_HDCP2_AKE_CERT_REVOKED;
		}  else {
			status = MOD_HDCP_STATUS_HDCP2_VALIDATE_AKE_CERT_FAILURE;
		}
	}
	mutex_unlock(&psp->hdcp_context.mutex);
	return status;
}

enum mod_hdcp_status mod_hdcp_hdcp2_validate_h_prime(struct mod_hdcp *hdcp)
{
	struct psp_context *psp = hdcp->config.psp.handle;
	struct ta_hdcp_shared_memory *hdcp_cmd;
	struct ta_hdcp_cmd_hdcp2_process_prepare_authentication_message_input_v2 *msg_in;
	struct ta_hdcp_cmd_hdcp2_process_prepare_authentication_message_output_v2 *msg_out;
	enum mod_hdcp_status status = MOD_HDCP_STATUS_SUCCESS;

	mutex_lock(&psp->hdcp_context.mutex);
	hdcp_cmd = (struct ta_hdcp_shared_memory *)psp->hdcp_context.context.mem_context.shared_buf;
	memset(hdcp_cmd, 0, sizeof(struct ta_hdcp_shared_memory));

	msg_in = &hdcp_cmd->in_msg.hdcp2_prepare_process_authentication_message_v2;
	msg_out = &hdcp_cmd->out_msg.hdcp2_prepare_process_authentication_message_v2;

	hdcp2_message_init(hdcp, msg_in);

	msg_in->process.msg1_desc.msg_id = TA_HDCP_HDCP2_MSG_ID__AKE_SEND_H_PRIME;
	msg_in->process.msg1_desc.msg_size = TA_HDCP_HDCP2_MSG_ID_MAX_SIZE__AKE_SEND_H_PRIME;

	memcpy(&msg_in->process.receiver_message[0], hdcp->auth.msg.hdcp2.ake_h_prime,
	       sizeof(hdcp->auth.msg.hdcp2.ake_h_prime));

	if (!hdcp->connection.is_km_stored) {
		msg_in->process.msg2_desc.msg_id = TA_HDCP_HDCP2_MSG_ID__AKE_SEND_PAIRING_INFO;
		msg_in->process.msg2_desc.msg_size = TA_HDCP_HDCP2_MSG_ID_MAX_SIZE__AKE_SEND_PAIRING_INFO;
		memcpy(&msg_in->process.receiver_message[sizeof(hdcp->auth.msg.hdcp2.ake_h_prime)],
		       hdcp->auth.msg.hdcp2.ake_pairing_info, sizeof(hdcp->auth.msg.hdcp2.ake_pairing_info));
	}

	hdcp_cmd->cmd_id = TA_HDCP_COMMAND__HDCP2_PREPARE_PROCESS_AUTHENTICATION_MSG_V2;

	psp_hdcp_invoke(psp, hdcp_cmd->cmd_id);

	if (hdcp_cmd->hdcp_status != TA_HDCP_STATUS__SUCCESS)
		status = MOD_HDCP_STATUS_HDCP2_VALIDATE_H_PRIME_FAILURE;
	else if (msg_out->process.msg1_status != TA_HDCP2_MSG_AUTHENTICATION_STATUS__SUCCESS)
		status = MOD_HDCP_STATUS_HDCP2_VALIDATE_H_PRIME_FAILURE;
	else if (!hdcp->connection.is_km_stored &&
		   msg_out->process.msg2_status != TA_HDCP2_MSG_AUTHENTICATION_STATUS__SUCCESS)
		status = MOD_HDCP_STATUS_HDCP2_VALIDATE_PAIRING_INFO_FAILURE;

	mutex_unlock(&psp->hdcp_context.mutex);
	return status;
}

enum mod_hdcp_status mod_hdcp_hdcp2_prepare_lc_init(struct mod_hdcp *hdcp)
{
	struct psp_context *psp = hdcp->config.psp.handle;
	struct ta_hdcp_shared_memory *hdcp_cmd;
	struct ta_hdcp_cmd_hdcp2_process_prepare_authentication_message_input_v2 *msg_in;
	struct ta_hdcp_cmd_hdcp2_process_prepare_authentication_message_output_v2 *msg_out;
	enum mod_hdcp_status status = MOD_HDCP_STATUS_SUCCESS;

	mutex_lock(&psp->hdcp_context.mutex);
	hdcp_cmd = (struct ta_hdcp_shared_memory *)psp->hdcp_context.context.mem_context.shared_buf;
	memset(hdcp_cmd, 0, sizeof(struct ta_hdcp_shared_memory));

	msg_in = &hdcp_cmd->in_msg.hdcp2_prepare_process_authentication_message_v2;
	msg_out = &hdcp_cmd->out_msg.hdcp2_prepare_process_authentication_message_v2;

	hdcp2_message_init(hdcp, msg_in);

	msg_in->prepare.msg1_id = TA_HDCP_HDCP2_MSG_ID__LC_INIT;

	hdcp_cmd->cmd_id = TA_HDCP_COMMAND__HDCP2_PREPARE_PROCESS_AUTHENTICATION_MSG_V2;

	psp_hdcp_invoke(psp, hdcp_cmd->cmd_id);

	if (hdcp_cmd->hdcp_status != TA_HDCP_STATUS__SUCCESS)
		status = MOD_HDCP_STATUS_HDCP2_PREP_LC_INIT_FAILURE;
	else
		memcpy(hdcp->auth.msg.hdcp2.lc_init, &msg_out->prepare.transmitter_message[0],
		       sizeof(hdcp->auth.msg.hdcp2.lc_init));

	mutex_unlock(&psp->hdcp_context.mutex);
	return status;
}

enum mod_hdcp_status mod_hdcp_hdcp2_validate_l_prime(struct mod_hdcp *hdcp)
{
	struct psp_context *psp = hdcp->config.psp.handle;
	struct ta_hdcp_shared_memory *hdcp_cmd;
	struct ta_hdcp_cmd_hdcp2_process_prepare_authentication_message_input_v2 *msg_in;
	struct ta_hdcp_cmd_hdcp2_process_prepare_authentication_message_output_v2 *msg_out;
	enum mod_hdcp_status status = MOD_HDCP_STATUS_SUCCESS;

	mutex_lock(&psp->hdcp_context.mutex);
	hdcp_cmd = (struct ta_hdcp_shared_memory *)psp->hdcp_context.context.mem_context.shared_buf;
	memset(hdcp_cmd, 0, sizeof(struct ta_hdcp_shared_memory));

	msg_in = &hdcp_cmd->in_msg.hdcp2_prepare_process_authentication_message_v2;
	msg_out = &hdcp_cmd->out_msg.hdcp2_prepare_process_authentication_message_v2;

	hdcp2_message_init(hdcp, msg_in);

	msg_in->process.msg1_desc.msg_id = TA_HDCP_HDCP2_MSG_ID__LC_SEND_L_PRIME;
	msg_in->process.msg1_desc.msg_size = TA_HDCP_HDCP2_MSG_ID_MAX_SIZE__LC_SEND_L_PRIME;

	memcpy(&msg_in->process.receiver_message[0], hdcp->auth.msg.hdcp2.lc_l_prime,
	       sizeof(hdcp->auth.msg.hdcp2.lc_l_prime));

	hdcp_cmd->cmd_id = TA_HDCP_COMMAND__HDCP2_PREPARE_PROCESS_AUTHENTICATION_MSG_V2;

	psp_hdcp_invoke(psp, hdcp_cmd->cmd_id);

	if (hdcp_cmd->hdcp_status != TA_HDCP_STATUS__SUCCESS ||
			msg_out->process.msg1_status != TA_HDCP2_MSG_AUTHENTICATION_STATUS__SUCCESS)
		status = MOD_HDCP_STATUS_HDCP2_VALIDATE_L_PRIME_FAILURE;

	mutex_unlock(&psp->hdcp_context.mutex);
	return status;
}

enum mod_hdcp_status mod_hdcp_hdcp2_prepare_eks(struct mod_hdcp *hdcp)
{
	struct psp_context *psp = hdcp->config.psp.handle;
	struct ta_hdcp_shared_memory *hdcp_cmd;
	struct ta_hdcp_cmd_hdcp2_process_prepare_authentication_message_input_v2 *msg_in;
	struct ta_hdcp_cmd_hdcp2_process_prepare_authentication_message_output_v2 *msg_out;
	enum mod_hdcp_status status = MOD_HDCP_STATUS_SUCCESS;

	mutex_lock(&psp->hdcp_context.mutex);
	hdcp_cmd = (struct ta_hdcp_shared_memory *)psp->hdcp_context.context.mem_context.shared_buf;
	memset(hdcp_cmd, 0, sizeof(struct ta_hdcp_shared_memory));

	msg_in = &hdcp_cmd->in_msg.hdcp2_prepare_process_authentication_message_v2;
	msg_out = &hdcp_cmd->out_msg.hdcp2_prepare_process_authentication_message_v2;

	hdcp2_message_init(hdcp, msg_in);

	msg_in->prepare.msg1_id = TA_HDCP_HDCP2_MSG_ID__SKE_SEND_EKS;

	if (is_dp_hdcp(hdcp))
		msg_in->prepare.msg2_id = TA_HDCP_HDCP2_MSG_ID__SIGNAL_CONTENT_STREAM_TYPE_DP;

	hdcp_cmd->cmd_id = TA_HDCP_COMMAND__HDCP2_PREPARE_PROCESS_AUTHENTICATION_MSG_V2;
	psp_hdcp_invoke(psp, hdcp_cmd->cmd_id);

	if (hdcp_cmd->hdcp_status != TA_HDCP_STATUS__SUCCESS) {
		status = MOD_HDCP_STATUS_HDCP2_PREP_EKS_FAILURE;
	} else {
		memcpy(hdcp->auth.msg.hdcp2.ske_eks,
		       &msg_out->prepare.transmitter_message[0],
		       sizeof(hdcp->auth.msg.hdcp2.ske_eks));
		msg_out->prepare.msg1_desc.msg_size =
			sizeof(hdcp->auth.msg.hdcp2.ske_eks);

		if (is_dp_hdcp(hdcp)) {
			memcpy(hdcp->auth.msg.hdcp2.content_stream_type_dp,
			       &msg_out->prepare.transmitter_message[sizeof(hdcp->auth.msg.hdcp2.ske_eks)],
			       sizeof(hdcp->auth.msg.hdcp2.content_stream_type_dp));
		}
	}
	mutex_unlock(&psp->hdcp_context.mutex);

	return status;
}

enum mod_hdcp_status mod_hdcp_hdcp2_enable_encryption(struct mod_hdcp *hdcp)
{
	struct psp_context *psp = hdcp->config.psp.handle;
	struct ta_hdcp_shared_memory *hdcp_cmd;
	struct mod_hdcp_display *display = get_first_active_display(hdcp);
	enum mod_hdcp_status status = MOD_HDCP_STATUS_SUCCESS;

	if (!display)
		return MOD_HDCP_STATUS_DISPLAY_NOT_FOUND;

	mutex_lock(&psp->hdcp_context.mutex);

	hdcp_cmd = (struct ta_hdcp_shared_memory *)psp->hdcp_context.context.mem_context.shared_buf;
	memset(hdcp_cmd, 0, sizeof(struct ta_hdcp_shared_memory));

	hdcp_cmd->in_msg.hdcp2_set_encryption.session_handle = hdcp->auth.id;

	hdcp_cmd->cmd_id = TA_HDCP_COMMAND__HDCP2_SET_ENCRYPTION;
	psp_hdcp_invoke(psp, hdcp_cmd->cmd_id);

	if (hdcp_cmd->hdcp_status != TA_HDCP_STATUS__SUCCESS) {
		status = MOD_HDCP_STATUS_HDCP2_ENABLE_ENCRYPTION_FAILURE;
	} else if (!is_dp_mst_hdcp(hdcp)) {
		display->state = MOD_HDCP_DISPLAY_ENCRYPTION_ENABLED;
		HDCP_HDCP2_ENABLED_TRACE(hdcp, display->index);
	}

	mutex_unlock(&psp->hdcp_context.mutex);
	return status;
}

enum mod_hdcp_status mod_hdcp_hdcp2_validate_rx_id_list(struct mod_hdcp *hdcp)
{
	struct psp_context *psp = hdcp->config.psp.handle;
	struct ta_hdcp_shared_memory *hdcp_cmd;
	struct ta_hdcp_cmd_hdcp2_process_prepare_authentication_message_input_v2 *msg_in;
	struct ta_hdcp_cmd_hdcp2_process_prepare_authentication_message_output_v2 *msg_out;
	enum mod_hdcp_status status = MOD_HDCP_STATUS_SUCCESS;

	mutex_lock(&psp->hdcp_context.mutex);

	hdcp_cmd = (struct ta_hdcp_shared_memory *)psp->hdcp_context.context.mem_context.shared_buf;
	memset(hdcp_cmd, 0, sizeof(struct ta_hdcp_shared_memory));

	msg_in = &hdcp_cmd->in_msg.hdcp2_prepare_process_authentication_message_v2;
	msg_out = &hdcp_cmd->out_msg.hdcp2_prepare_process_authentication_message_v2;

	hdcp2_message_init(hdcp, msg_in);

	msg_in->process.msg1_desc.msg_id = TA_HDCP_HDCP2_MSG_ID__REPEATERAUTH_SEND_RECEIVERID_LIST;
	msg_in->process.msg1_desc.msg_size = sizeof(hdcp->auth.msg.hdcp2.rx_id_list);
	memcpy(&msg_in->process.receiver_message[0], hdcp->auth.msg.hdcp2.rx_id_list,
	       sizeof(hdcp->auth.msg.hdcp2.rx_id_list));

	msg_in->prepare.msg1_id = TA_HDCP_HDCP2_MSG_ID__REPEATERAUTH_SEND_ACK;

	hdcp_cmd->cmd_id = TA_HDCP_COMMAND__HDCP2_PREPARE_PROCESS_AUTHENTICATION_MSG_V2;

	psp_hdcp_invoke(psp, hdcp_cmd->cmd_id);

	if (hdcp_cmd->hdcp_status != TA_HDCP_STATUS__SUCCESS) {
		status = MOD_HDCP_STATUS_HDCP2_VALIDATE_RX_ID_LIST_FAILURE;
	} else {
		memcpy(hdcp->auth.msg.hdcp2.repeater_auth_ack,
		       &msg_out->prepare.transmitter_message[0],
		       sizeof(hdcp->auth.msg.hdcp2.repeater_auth_ack));

		if (msg_out->process.msg1_status ==
		    TA_HDCP2_MSG_AUTHENTICATION_STATUS__SUCCESS) {
			hdcp->connection.is_km_stored = msg_out->process.is_km_stored ? 1 : 0;
			hdcp->connection.is_repeater = msg_out->process.is_repeater ? 1 : 0;
			status = MOD_HDCP_STATUS_SUCCESS;
		} else if (msg_out->process.msg1_status ==
			   TA_HDCP2_MSG_AUTHENTICATION_STATUS__RECEIVERID_REVOKED) {
			hdcp->connection.is_hdcp2_revoked = 1;
			status = MOD_HDCP_STATUS_HDCP2_RX_ID_LIST_REVOKED;
		} else {
			status = MOD_HDCP_STATUS_HDCP2_VALIDATE_RX_ID_LIST_FAILURE;
		}
	}
	mutex_unlock(&psp->hdcp_context.mutex);
	return status;
}

enum mod_hdcp_status mod_hdcp_hdcp2_enable_dp_stream_encryption(struct mod_hdcp *hdcp)
{
	struct psp_context *psp = hdcp->config.psp.handle;
	struct ta_hdcp_shared_memory *hdcp_cmd;
	struct ta_hdcp_cmd_hdcp2_process_prepare_authentication_message_input_v2 *msg_in;
	uint8_t i;
	enum mod_hdcp_status status = MOD_HDCP_STATUS_SUCCESS;

	mutex_lock(&psp->hdcp_context.mutex);
	hdcp_cmd = (struct ta_hdcp_shared_memory *)psp->hdcp_context.context.mem_context.shared_buf;
	memset(hdcp_cmd, 0, sizeof(struct ta_hdcp_shared_memory));

	msg_in = &hdcp_cmd->in_msg.hdcp2_prepare_process_authentication_message_v2;

	hdcp2_message_init(hdcp, msg_in);


	for (i = 0; i < MAX_NUM_OF_DISPLAYS; i++) {
		if (hdcp->displays[i].adjust.disable || hdcp->displays[i].state != MOD_HDCP_DISPLAY_ACTIVE)
				continue;

		hdcp_cmd->in_msg.hdcp2_enable_dp_stream_encryption.display_handle = hdcp->displays[i].index;
		hdcp_cmd->in_msg.hdcp2_enable_dp_stream_encryption.session_handle = hdcp->auth.id;

		hdcp_cmd->cmd_id = TA_HDCP_COMMAND__HDCP2_ENABLE_DP_STREAM_ENCRYPTION;
		psp_hdcp_invoke(psp, hdcp_cmd->cmd_id);

		if (hdcp_cmd->hdcp_status != TA_HDCP_STATUS__SUCCESS)
			break;

		hdcp->displays[i].state = MOD_HDCP_DISPLAY_ENCRYPTION_ENABLED;
		HDCP_HDCP2_ENABLED_TRACE(hdcp, hdcp->displays[i].index);
	}

	if (hdcp_cmd->hdcp_status == TA_HDCP_STATUS__SUCCESS)
		status = MOD_HDCP_STATUS_SUCCESS;
	else
		status = MOD_HDCP_STATUS_HDCP2_ENABLE_STREAM_ENCRYPTION_FAILURE;

	mutex_unlock(&psp->hdcp_context.mutex);
	return status;
}

enum mod_hdcp_status mod_hdcp_hdcp2_prepare_stream_management(struct mod_hdcp *hdcp)
{

	struct psp_context *psp = hdcp->config.psp.handle;
	struct ta_hdcp_shared_memory *hdcp_cmd;
	struct ta_hdcp_cmd_hdcp2_process_prepare_authentication_message_input_v2 *msg_in;
	struct ta_hdcp_cmd_hdcp2_process_prepare_authentication_message_output_v2 *msg_out;
	enum mod_hdcp_status status = MOD_HDCP_STATUS_SUCCESS;

	mutex_lock(&psp->hdcp_context.mutex);
	hdcp_cmd = (struct ta_hdcp_shared_memory *)psp->hdcp_context.context.mem_context.shared_buf;
	memset(hdcp_cmd, 0, sizeof(struct ta_hdcp_shared_memory));

	msg_in = &hdcp_cmd->in_msg.hdcp2_prepare_process_authentication_message_v2;
	msg_out = &hdcp_cmd->out_msg.hdcp2_prepare_process_authentication_message_v2;

	hdcp2_message_init(hdcp, msg_in);

	msg_in->prepare.msg1_id = TA_HDCP_HDCP2_MSG_ID__REPEATERAUTH_STREAM_MANAGE;


	hdcp_cmd->cmd_id = TA_HDCP_COMMAND__HDCP2_PREPARE_PROCESS_AUTHENTICATION_MSG_V2;
	psp_hdcp_invoke(psp, hdcp_cmd->cmd_id);

	if (hdcp_cmd->hdcp_status != TA_HDCP_STATUS__SUCCESS) {
		status = MOD_HDCP_STATUS_HDCP2_PREPARE_STREAM_MANAGEMENT_FAILURE;
	} else {
		hdcp->auth.msg.hdcp2.stream_manage_size = msg_out->prepare.msg1_desc.msg_size;

		memcpy(hdcp->auth.msg.hdcp2.repeater_auth_stream_manage,
		       &msg_out->prepare.transmitter_message[0],
		       sizeof(hdcp->auth.msg.hdcp2.repeater_auth_stream_manage));
	}
	mutex_unlock(&psp->hdcp_context.mutex);
	return status;
}

enum mod_hdcp_status mod_hdcp_hdcp2_validate_stream_ready(struct mod_hdcp *hdcp)
{
	struct psp_context *psp = hdcp->config.psp.handle;
	struct ta_hdcp_shared_memory *hdcp_cmd;
	struct ta_hdcp_cmd_hdcp2_process_prepare_authentication_message_input_v2 *msg_in;
	struct ta_hdcp_cmd_hdcp2_process_prepare_authentication_message_output_v2 *msg_out;
	enum mod_hdcp_status status = MOD_HDCP_STATUS_SUCCESS;

	mutex_lock(&psp->hdcp_context.mutex);
	hdcp_cmd = (struct ta_hdcp_shared_memory *)psp->hdcp_context.context.mem_context.shared_buf;
	memset(hdcp_cmd, 0, sizeof(struct ta_hdcp_shared_memory));

	msg_in = &hdcp_cmd->in_msg.hdcp2_prepare_process_authentication_message_v2;
	msg_out = &hdcp_cmd->out_msg.hdcp2_prepare_process_authentication_message_v2;

	hdcp2_message_init(hdcp, msg_in);

	msg_in->process.msg1_desc.msg_id = TA_HDCP_HDCP2_MSG_ID__REPEATERAUTH_STREAM_READY;

	msg_in->process.msg1_desc.msg_size = sizeof(hdcp->auth.msg.hdcp2.repeater_auth_stream_ready);

	memcpy(&msg_in->process.receiver_message[0], hdcp->auth.msg.hdcp2.repeater_auth_stream_ready,
	       sizeof(hdcp->auth.msg.hdcp2.repeater_auth_stream_ready));

	hdcp_cmd->cmd_id = TA_HDCP_COMMAND__HDCP2_PREPARE_PROCESS_AUTHENTICATION_MSG_V2;
	psp_hdcp_invoke(psp, hdcp_cmd->cmd_id);

	if (hdcp_cmd->hdcp_status == TA_HDCP_STATUS__SUCCESS &&
	    msg_out->process.msg1_status == TA_HDCP2_MSG_AUTHENTICATION_STATUS__SUCCESS)
		status = MOD_HDCP_STATUS_SUCCESS;
	else
		status = MOD_HDCP_STATUS_HDCP2_VALIDATE_STREAM_READY_FAILURE;

	mutex_unlock(&psp->hdcp_context.mutex);
	return status;
}<|MERGE_RESOLUTION|>--- conflicted
+++ resolved
@@ -116,22 +116,6 @@
 		HDCP_TOP_REMOVE_DISPLAY_TRACE(hdcp, display->index);
 	}
 
-<<<<<<< HEAD
-	return status;
-}
-
-enum mod_hdcp_status mod_hdcp_remove_display_from_topology(
-		struct mod_hdcp *hdcp, uint8_t index)
-{
-	enum mod_hdcp_status status = MOD_HDCP_STATUS_UPDATE_TOPOLOGY_FAILURE;
-
-	if (hdcp->config.psp.caps.dtm_v3_supported)
-		status = mod_hdcp_remove_display_from_topology_v3(hdcp, index);
-	else
-		status = mod_hdcp_remove_display_from_topology_v2(hdcp, index);
-
-=======
->>>>>>> 3b17187f
 	return status;
 }
 
@@ -230,8 +214,6 @@
 		HDCP_TOP_ADD_DISPLAY_TRACE(hdcp, display->index);
 	}
 
-<<<<<<< HEAD
-=======
 	return status;
 }
 
@@ -245,7 +227,6 @@
 	else
 		status = remove_display_from_topology_v2(hdcp, index);
 
->>>>>>> 3b17187f
 	return status;
 }
 
