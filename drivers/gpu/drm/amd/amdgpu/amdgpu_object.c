--- conflicted
+++ resolved
@@ -376,12 +376,6 @@
 	size = ALIGN(size, PAGE_SIZE);
 
 	r = amdgpu_bo_create_reserved(adev, size, PAGE_SIZE, domain, bo_ptr,
-<<<<<<< HEAD
-				      NULL, NULL);
-	if (r)
-		return r;
-
-=======
 				      NULL, cpu_addr);
 	if (r)
 		return r;
@@ -389,28 +383,19 @@
 	if ((*bo_ptr) == NULL)
 		return 0;
 
->>>>>>> d1988041
 	/*
 	 * Remove the original mem node and create a new one at the request
 	 * position.
 	 */
-<<<<<<< HEAD
-=======
 	if (cpu_addr)
 		amdgpu_bo_kunmap(*bo_ptr);
 
 	ttm_resource_free(&(*bo_ptr)->tbo, &(*bo_ptr)->tbo.mem);
 
->>>>>>> d1988041
 	for (i = 0; i < (*bo_ptr)->placement.num_placement; ++i) {
 		(*bo_ptr)->placements[i].fpfn = offset >> PAGE_SHIFT;
 		(*bo_ptr)->placements[i].lpfn = (offset + size) >> PAGE_SHIFT;
 	}
-<<<<<<< HEAD
-
-	ttm_bo_mem_put(&(*bo_ptr)->tbo, &(*bo_ptr)->tbo.mem);
-=======
->>>>>>> d1988041
 	r = ttm_bo_mem_space(&(*bo_ptr)->tbo, &(*bo_ptr)->placement,
 			     &(*bo_ptr)->tbo.mem, &ctx);
 	if (r)
