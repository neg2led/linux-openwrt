/*
 * Copyright 2008 Advanced Micro Devices, Inc.
 * Copyright 2008 Red Hat Inc.
 * Copyright 2009 Jerome Glisse.
 *
 * Permission is hereby granted, free of charge, to any person obtaining a
 * copy of this software and associated documentation files (the "Software"),
 * to deal in the Software without restriction, including without limitation
 * the rights to use, copy, modify, merge, publish, distribute, sublicense,
 * and/or sell copies of the Software, and to permit persons to whom the
 * Software is furnished to do so, subject to the following conditions:
 *
 * The above copyright notice and this permission notice shall be included in
 * all copies or substantial portions of the Software.
 *
 * THE SOFTWARE IS PROVIDED "AS IS", WITHOUT WARRANTY OF ANY KIND, EXPRESS OR
 * IMPLIED, INCLUDING BUT NOT LIMITED TO THE WARRANTIES OF MERCHANTABILITY,
 * FITNESS FOR A PARTICULAR PURPOSE AND NONINFRINGEMENT.  IN NO EVENT SHALL
 * THE COPYRIGHT HOLDER(S) OR AUTHOR(S) BE LIABLE FOR ANY CLAIM, DAMAGES OR
 * OTHER LIABILITY, WHETHER IN AN ACTION OF CONTRACT, TORT OR OTHERWISE,
 * ARISING FROM, OUT OF OR IN CONNECTION WITH THE SOFTWARE OR THE USE OR
 * OTHER DEALINGS IN THE SOFTWARE.
 *
 */

#include <linux/kthread.h>
#include <linux/pci.h>
#include <linux/uaccess.h>
#include <linux/pm_runtime.h>
#include <linux/poll.h>
#include <drm/drm_debugfs.h>

#include "amdgpu.h"
#include "amdgpu_pm.h"
#include "amdgpu_dm_debugfs.h"
#include "amdgpu_ras.h"

/**
 * amdgpu_debugfs_add_files - Add simple debugfs entries
 *
 * @adev:  Device to attach debugfs entries to
 * @files:  Array of function callbacks that respond to reads
 * @nfiles: Number of callbacks to register
 *
 */
int amdgpu_debugfs_add_files(struct amdgpu_device *adev,
			     const struct drm_info_list *files,
			     unsigned nfiles)
{
	unsigned i;

	for (i = 0; i < adev->debugfs_count; i++) {
		if (adev->debugfs[i].files == files) {
			/* Already registered */
			return 0;
		}
	}

	i = adev->debugfs_count + 1;
	if (i > AMDGPU_DEBUGFS_MAX_COMPONENTS) {
		DRM_ERROR("Reached maximum number of debugfs components.\n");
		DRM_ERROR("Report so we increase "
			  "AMDGPU_DEBUGFS_MAX_COMPONENTS.\n");
		return -EINVAL;
	}
	adev->debugfs[adev->debugfs_count].files = files;
	adev->debugfs[adev->debugfs_count].num_files = nfiles;
	adev->debugfs_count = i;
#if defined(CONFIG_DEBUG_FS)
	drm_debugfs_create_files(files, nfiles,
				 adev->ddev->primary->debugfs_root,
				 adev->ddev->primary);
#endif
	return 0;
}

int amdgpu_debugfs_wait_dump(struct amdgpu_device *adev)
{
#if defined(CONFIG_DEBUG_FS)
	unsigned long timeout = 600 * HZ;
	int ret;

	wake_up_interruptible(&adev->autodump.gpu_hang);

	ret = wait_for_completion_interruptible_timeout(&adev->autodump.dumping, timeout);
	if (ret == 0) {
		pr_err("autodump: timeout, move on to gpu recovery\n");
		return -ETIMEDOUT;
	}
#endif
	return 0;
}

#if defined(CONFIG_DEBUG_FS)

static int amdgpu_debugfs_autodump_open(struct inode *inode, struct file *file)
{
	struct amdgpu_device *adev = inode->i_private;
	int ret;

	file->private_data = adev;

	mutex_lock(&adev->lock_reset);
	if (adev->autodump.dumping.done) {
		reinit_completion(&adev->autodump.dumping);
		ret = 0;
	} else {
		ret = -EBUSY;
	}
	mutex_unlock(&adev->lock_reset);

	return ret;
}

static int amdgpu_debugfs_autodump_release(struct inode *inode, struct file *file)
{
	struct amdgpu_device *adev = file->private_data;

	complete_all(&adev->autodump.dumping);
	return 0;
}

static unsigned int amdgpu_debugfs_autodump_poll(struct file *file, struct poll_table_struct *poll_table)
{
	struct amdgpu_device *adev = file->private_data;

	poll_wait(file, &adev->autodump.gpu_hang, poll_table);

	if (adev->in_gpu_reset)
		return POLLIN | POLLRDNORM | POLLWRNORM;

	return 0;
}

static const struct file_operations autodump_debug_fops = {
	.owner = THIS_MODULE,
	.open = amdgpu_debugfs_autodump_open,
	.poll = amdgpu_debugfs_autodump_poll,
	.release = amdgpu_debugfs_autodump_release,
};

static void amdgpu_debugfs_autodump_init(struct amdgpu_device *adev)
{
	init_completion(&adev->autodump.dumping);
	complete_all(&adev->autodump.dumping);
	init_waitqueue_head(&adev->autodump.gpu_hang);

	debugfs_create_file("amdgpu_autodump", 0600,
		adev->ddev->primary->debugfs_root,
		adev, &autodump_debug_fops);
}

/**
 * amdgpu_debugfs_process_reg_op - Handle MMIO register reads/writes
 *
 * @read: True if reading
 * @f: open file handle
 * @buf: User buffer to write/read to
 * @size: Number of bytes to write/read
 * @pos:  Offset to seek to
 *
 * This debugfs entry has special meaning on the offset being sought.
 * Various bits have different meanings:
 *
 * Bit 62:  Indicates a GRBM bank switch is needed
 * Bit 61:  Indicates a SRBM bank switch is needed (implies bit 62 is
 * 			zero)
 * Bits 24..33: The SE or ME selector if needed
 * Bits 34..43: The SH (or SA) or PIPE selector if needed
 * Bits 44..53: The INSTANCE (or CU/WGP) or QUEUE selector if needed
 *
 * Bit 23:  Indicates that the PM power gating lock should be held
 * 			This is necessary to read registers that might be
 * 			unreliable during a power gating transistion.
 *
 * The lower bits are the BYTE offset of the register to read.  This
 * allows reading multiple registers in a single call and having
 * the returned size reflect that.
 */
static int  amdgpu_debugfs_process_reg_op(bool read, struct file *f,
		char __user *buf, size_t size, loff_t *pos)
{
	struct amdgpu_device *adev = file_inode(f)->i_private;
	ssize_t result = 0;
	int r;
	bool pm_pg_lock, use_bank, use_ring;
	unsigned instance_bank, sh_bank, se_bank, me, pipe, queue, vmid;

	pm_pg_lock = use_bank = use_ring = false;
	instance_bank = sh_bank = se_bank = me = pipe = queue = vmid = 0;

	if (size & 0x3 || *pos & 0x3 ||
			((*pos & (1ULL << 62)) && (*pos & (1ULL << 61))))
		return -EINVAL;

	/* are we reading registers for which a PG lock is necessary? */
	pm_pg_lock = (*pos >> 23) & 1;

	if (*pos & (1ULL << 62)) {
		se_bank = (*pos & GENMASK_ULL(33, 24)) >> 24;
		sh_bank = (*pos & GENMASK_ULL(43, 34)) >> 34;
		instance_bank = (*pos & GENMASK_ULL(53, 44)) >> 44;

		if (se_bank == 0x3FF)
			se_bank = 0xFFFFFFFF;
		if (sh_bank == 0x3FF)
			sh_bank = 0xFFFFFFFF;
		if (instance_bank == 0x3FF)
			instance_bank = 0xFFFFFFFF;
		use_bank = true;
	} else if (*pos & (1ULL << 61)) {

		me = (*pos & GENMASK_ULL(33, 24)) >> 24;
		pipe = (*pos & GENMASK_ULL(43, 34)) >> 34;
		queue = (*pos & GENMASK_ULL(53, 44)) >> 44;
		vmid = (*pos & GENMASK_ULL(58, 54)) >> 54;

		use_ring = true;
	} else {
		use_bank = use_ring = false;
	}

	*pos &= (1UL << 22) - 1;

	r = pm_runtime_get_sync(adev->ddev->dev);
	if (r < 0) {
		pm_runtime_put_autosuspend(adev->ddev->dev);
		return r;
	}

	r = amdgpu_virt_enable_access_debugfs(adev);
	if (r < 0) {
		pm_runtime_put_autosuspend(adev->ddev->dev);
		return r;
	}

	if (use_bank) {
		if ((sh_bank != 0xFFFFFFFF && sh_bank >= adev->gfx.config.max_sh_per_se) ||
		    (se_bank != 0xFFFFFFFF && se_bank >= adev->gfx.config.max_shader_engines)) {
			pm_runtime_mark_last_busy(adev->ddev->dev);
			pm_runtime_put_autosuspend(adev->ddev->dev);
			amdgpu_virt_disable_access_debugfs(adev);
			return -EINVAL;
		}
		mutex_lock(&adev->grbm_idx_mutex);
		amdgpu_gfx_select_se_sh(adev, se_bank,
					sh_bank, instance_bank);
	} else if (use_ring) {
		mutex_lock(&adev->srbm_mutex);
		amdgpu_gfx_select_me_pipe_q(adev, me, pipe, queue, vmid);
	}

	if (pm_pg_lock)
		mutex_lock(&adev->pm.mutex);

	while (size) {
		uint32_t value;

		if (read) {
			value = RREG32(*pos >> 2);
			r = put_user(value, (uint32_t *)buf);
		} else {
			r = get_user(value, (uint32_t *)buf);
			if (!r)
				amdgpu_mm_wreg_mmio_rlc(adev, *pos >> 2, value, 0);
		}
		if (r) {
			result = r;
			goto end;
		}

		result += 4;
		buf += 4;
		*pos += 4;
		size -= 4;
	}

end:
	if (use_bank) {
		amdgpu_gfx_select_se_sh(adev, 0xffffffff, 0xffffffff, 0xffffffff);
		mutex_unlock(&adev->grbm_idx_mutex);
	} else if (use_ring) {
		amdgpu_gfx_select_me_pipe_q(adev, 0, 0, 0, 0);
		mutex_unlock(&adev->srbm_mutex);
	}

	if (pm_pg_lock)
		mutex_unlock(&adev->pm.mutex);

	pm_runtime_mark_last_busy(adev->ddev->dev);
	pm_runtime_put_autosuspend(adev->ddev->dev);

	amdgpu_virt_disable_access_debugfs(adev);
	return result;
}

/**
 * amdgpu_debugfs_regs_read - Callback for reading MMIO registers
 */
static ssize_t amdgpu_debugfs_regs_read(struct file *f, char __user *buf,
					size_t size, loff_t *pos)
{
	return amdgpu_debugfs_process_reg_op(true, f, buf, size, pos);
}

/**
 * amdgpu_debugfs_regs_write - Callback for writing MMIO registers
 */
static ssize_t amdgpu_debugfs_regs_write(struct file *f, const char __user *buf,
					 size_t size, loff_t *pos)
{
	return amdgpu_debugfs_process_reg_op(false, f, (char __user *)buf, size, pos);
}


/**
 * amdgpu_debugfs_regs_pcie_read - Read from a PCIE register
 *
 * @f: open file handle
 * @buf: User buffer to store read data in
 * @size: Number of bytes to read
 * @pos:  Offset to seek to
 *
 * The lower bits are the BYTE offset of the register to read.  This
 * allows reading multiple registers in a single call and having
 * the returned size reflect that.
 */
static ssize_t amdgpu_debugfs_regs_pcie_read(struct file *f, char __user *buf,
					size_t size, loff_t *pos)
{
	struct amdgpu_device *adev = file_inode(f)->i_private;
	ssize_t result = 0;
	int r;

	if (size & 0x3 || *pos & 0x3)
		return -EINVAL;

	r = pm_runtime_get_sync(adev->ddev->dev);
	if (r < 0) {
		pm_runtime_put_autosuspend(adev->ddev->dev);
		return r;
	}

	r = amdgpu_virt_enable_access_debugfs(adev);
	if (r < 0) {
		pm_runtime_put_autosuspend(adev->ddev->dev);
		return r;
	}

	while (size) {
		uint32_t value;

		value = RREG32_PCIE(*pos >> 2);
		r = put_user(value, (uint32_t *)buf);
		if (r) {
			pm_runtime_mark_last_busy(adev->ddev->dev);
			pm_runtime_put_autosuspend(adev->ddev->dev);
			amdgpu_virt_disable_access_debugfs(adev);
			return r;
		}

		result += 4;
		buf += 4;
		*pos += 4;
		size -= 4;
	}

	pm_runtime_mark_last_busy(adev->ddev->dev);
	pm_runtime_put_autosuspend(adev->ddev->dev);

	amdgpu_virt_disable_access_debugfs(adev);
	return result;
}

/**
 * amdgpu_debugfs_regs_pcie_write - Write to a PCIE register
 *
 * @f: open file handle
 * @buf: User buffer to write data from
 * @size: Number of bytes to write
 * @pos:  Offset to seek to
 *
 * The lower bits are the BYTE offset of the register to write.  This
 * allows writing multiple registers in a single call and having
 * the returned size reflect that.
 */
static ssize_t amdgpu_debugfs_regs_pcie_write(struct file *f, const char __user *buf,
					 size_t size, loff_t *pos)
{
	struct amdgpu_device *adev = file_inode(f)->i_private;
	ssize_t result = 0;
	int r;

	if (size & 0x3 || *pos & 0x3)
		return -EINVAL;

	r = pm_runtime_get_sync(adev->ddev->dev);
	if (r < 0) {
		pm_runtime_put_autosuspend(adev->ddev->dev);
		return r;
	}

	r = amdgpu_virt_enable_access_debugfs(adev);
	if (r < 0) {
		pm_runtime_put_autosuspend(adev->ddev->dev);
		return r;
	}

	while (size) {
		uint32_t value;

		r = get_user(value, (uint32_t *)buf);
		if (r) {
			pm_runtime_mark_last_busy(adev->ddev->dev);
			pm_runtime_put_autosuspend(adev->ddev->dev);
			amdgpu_virt_disable_access_debugfs(adev);
			return r;
		}

		WREG32_PCIE(*pos >> 2, value);

		result += 4;
		buf += 4;
		*pos += 4;
		size -= 4;
	}

	pm_runtime_mark_last_busy(adev->ddev->dev);
	pm_runtime_put_autosuspend(adev->ddev->dev);

	amdgpu_virt_disable_access_debugfs(adev);
	return result;
}

/**
 * amdgpu_debugfs_regs_didt_read - Read from a DIDT register
 *
 * @f: open file handle
 * @buf: User buffer to store read data in
 * @size: Number of bytes to read
 * @pos:  Offset to seek to
 *
 * The lower bits are the BYTE offset of the register to read.  This
 * allows reading multiple registers in a single call and having
 * the returned size reflect that.
 */
static ssize_t amdgpu_debugfs_regs_didt_read(struct file *f, char __user *buf,
					size_t size, loff_t *pos)
{
	struct amdgpu_device *adev = file_inode(f)->i_private;
	ssize_t result = 0;
	int r;

	if (size & 0x3 || *pos & 0x3)
		return -EINVAL;

	r = pm_runtime_get_sync(adev->ddev->dev);
	if (r < 0) {
		pm_runtime_put_autosuspend(adev->ddev->dev);
		return r;
	}

	r = amdgpu_virt_enable_access_debugfs(adev);
	if (r < 0) {
		pm_runtime_put_autosuspend(adev->ddev->dev);
		return r;
	}

	while (size) {
		uint32_t value;

		value = RREG32_DIDT(*pos >> 2);
		r = put_user(value, (uint32_t *)buf);
		if (r) {
			pm_runtime_mark_last_busy(adev->ddev->dev);
			pm_runtime_put_autosuspend(adev->ddev->dev);
			amdgpu_virt_disable_access_debugfs(adev);
			return r;
		}

		result += 4;
		buf += 4;
		*pos += 4;
		size -= 4;
	}

	pm_runtime_mark_last_busy(adev->ddev->dev);
	pm_runtime_put_autosuspend(adev->ddev->dev);

	amdgpu_virt_disable_access_debugfs(adev);
	return result;
}

/**
 * amdgpu_debugfs_regs_didt_write - Write to a DIDT register
 *
 * @f: open file handle
 * @buf: User buffer to write data from
 * @size: Number of bytes to write
 * @pos:  Offset to seek to
 *
 * The lower bits are the BYTE offset of the register to write.  This
 * allows writing multiple registers in a single call and having
 * the returned size reflect that.
 */
static ssize_t amdgpu_debugfs_regs_didt_write(struct file *f, const char __user *buf,
					 size_t size, loff_t *pos)
{
	struct amdgpu_device *adev = file_inode(f)->i_private;
	ssize_t result = 0;
	int r;

	if (size & 0x3 || *pos & 0x3)
		return -EINVAL;

	r = pm_runtime_get_sync(adev->ddev->dev);
	if (r < 0) {
		pm_runtime_put_autosuspend(adev->ddev->dev);
		return r;
	}

	r = amdgpu_virt_enable_access_debugfs(adev);
	if (r < 0) {
		pm_runtime_put_autosuspend(adev->ddev->dev);
		return r;
	}

	while (size) {
		uint32_t value;

		r = get_user(value, (uint32_t *)buf);
		if (r) {
			pm_runtime_mark_last_busy(adev->ddev->dev);
			pm_runtime_put_autosuspend(adev->ddev->dev);
			amdgpu_virt_disable_access_debugfs(adev);
			return r;
		}

		WREG32_DIDT(*pos >> 2, value);

		result += 4;
		buf += 4;
		*pos += 4;
		size -= 4;
	}

	pm_runtime_mark_last_busy(adev->ddev->dev);
	pm_runtime_put_autosuspend(adev->ddev->dev);

	amdgpu_virt_disable_access_debugfs(adev);
	return result;
}

/**
 * amdgpu_debugfs_regs_smc_read - Read from a SMC register
 *
 * @f: open file handle
 * @buf: User buffer to store read data in
 * @size: Number of bytes to read
 * @pos:  Offset to seek to
 *
 * The lower bits are the BYTE offset of the register to read.  This
 * allows reading multiple registers in a single call and having
 * the returned size reflect that.
 */
static ssize_t amdgpu_debugfs_regs_smc_read(struct file *f, char __user *buf,
					size_t size, loff_t *pos)
{
	struct amdgpu_device *adev = file_inode(f)->i_private;
	ssize_t result = 0;
	int r;

	if (size & 0x3 || *pos & 0x3)
		return -EINVAL;

	r = pm_runtime_get_sync(adev->ddev->dev);
	if (r < 0) {
		pm_runtime_put_autosuspend(adev->ddev->dev);
		return r;
	}

	r = amdgpu_virt_enable_access_debugfs(adev);
	if (r < 0) {
		pm_runtime_put_autosuspend(adev->ddev->dev);
		return r;
	}

	while (size) {
		uint32_t value;

		value = RREG32_SMC(*pos);
		r = put_user(value, (uint32_t *)buf);
		if (r) {
			pm_runtime_mark_last_busy(adev->ddev->dev);
			pm_runtime_put_autosuspend(adev->ddev->dev);
			amdgpu_virt_disable_access_debugfs(adev);
			return r;
		}

		result += 4;
		buf += 4;
		*pos += 4;
		size -= 4;
	}

	pm_runtime_mark_last_busy(adev->ddev->dev);
	pm_runtime_put_autosuspend(adev->ddev->dev);

	amdgpu_virt_disable_access_debugfs(adev);
	return result;
}

/**
 * amdgpu_debugfs_regs_smc_write - Write to a SMC register
 *
 * @f: open file handle
 * @buf: User buffer to write data from
 * @size: Number of bytes to write
 * @pos:  Offset to seek to
 *
 * The lower bits are the BYTE offset of the register to write.  This
 * allows writing multiple registers in a single call and having
 * the returned size reflect that.
 */
static ssize_t amdgpu_debugfs_regs_smc_write(struct file *f, const char __user *buf,
					 size_t size, loff_t *pos)
{
	struct amdgpu_device *adev = file_inode(f)->i_private;
	ssize_t result = 0;
	int r;

	if (size & 0x3 || *pos & 0x3)
		return -EINVAL;

	r = pm_runtime_get_sync(adev->ddev->dev);
	if (r < 0) {
		pm_runtime_put_autosuspend(adev->ddev->dev);
		return r;
	}

	r = amdgpu_virt_enable_access_debugfs(adev);
	if (r < 0) {
		pm_runtime_put_autosuspend(adev->ddev->dev);
		return r;
	}

	while (size) {
		uint32_t value;

		r = get_user(value, (uint32_t *)buf);
		if (r) {
			pm_runtime_mark_last_busy(adev->ddev->dev);
			pm_runtime_put_autosuspend(adev->ddev->dev);
			amdgpu_virt_disable_access_debugfs(adev);
			return r;
		}

		WREG32_SMC(*pos, value);

		result += 4;
		buf += 4;
		*pos += 4;
		size -= 4;
	}

	pm_runtime_mark_last_busy(adev->ddev->dev);
	pm_runtime_put_autosuspend(adev->ddev->dev);

	amdgpu_virt_disable_access_debugfs(adev);
	return result;
}

/**
 * amdgpu_debugfs_gca_config_read - Read from gfx config data
 *
 * @f: open file handle
 * @buf: User buffer to store read data in
 * @size: Number of bytes to read
 * @pos:  Offset to seek to
 *
 * This file is used to access configuration data in a somewhat
 * stable fashion.  The format is a series of DWORDs with the first
 * indicating which revision it is.  New content is appended to the
 * end so that older software can still read the data.
 */

static ssize_t amdgpu_debugfs_gca_config_read(struct file *f, char __user *buf,
					size_t size, loff_t *pos)
{
	struct amdgpu_device *adev = file_inode(f)->i_private;
	ssize_t result = 0;
	int r;
	uint32_t *config, no_regs = 0;

	if (size & 0x3 || *pos & 0x3)
		return -EINVAL;

	config = kmalloc_array(256, sizeof(*config), GFP_KERNEL);
	if (!config)
		return -ENOMEM;

	/* version, increment each time something is added */
	config[no_regs++] = 3;
	config[no_regs++] = adev->gfx.config.max_shader_engines;
	config[no_regs++] = adev->gfx.config.max_tile_pipes;
	config[no_regs++] = adev->gfx.config.max_cu_per_sh;
	config[no_regs++] = adev->gfx.config.max_sh_per_se;
	config[no_regs++] = adev->gfx.config.max_backends_per_se;
	config[no_regs++] = adev->gfx.config.max_texture_channel_caches;
	config[no_regs++] = adev->gfx.config.max_gprs;
	config[no_regs++] = adev->gfx.config.max_gs_threads;
	config[no_regs++] = adev->gfx.config.max_hw_contexts;
	config[no_regs++] = adev->gfx.config.sc_prim_fifo_size_frontend;
	config[no_regs++] = adev->gfx.config.sc_prim_fifo_size_backend;
	config[no_regs++] = adev->gfx.config.sc_hiz_tile_fifo_size;
	config[no_regs++] = adev->gfx.config.sc_earlyz_tile_fifo_size;
	config[no_regs++] = adev->gfx.config.num_tile_pipes;
	config[no_regs++] = adev->gfx.config.backend_enable_mask;
	config[no_regs++] = adev->gfx.config.mem_max_burst_length_bytes;
	config[no_regs++] = adev->gfx.config.mem_row_size_in_kb;
	config[no_regs++] = adev->gfx.config.shader_engine_tile_size;
	config[no_regs++] = adev->gfx.config.num_gpus;
	config[no_regs++] = adev->gfx.config.multi_gpu_tile_size;
	config[no_regs++] = adev->gfx.config.mc_arb_ramcfg;
	config[no_regs++] = adev->gfx.config.gb_addr_config;
	config[no_regs++] = adev->gfx.config.num_rbs;

	/* rev==1 */
	config[no_regs++] = adev->rev_id;
	config[no_regs++] = adev->pg_flags;
	config[no_regs++] = adev->cg_flags;

	/* rev==2 */
	config[no_regs++] = adev->family;
	config[no_regs++] = adev->external_rev_id;

	/* rev==3 */
	config[no_regs++] = adev->pdev->device;
	config[no_regs++] = adev->pdev->revision;
	config[no_regs++] = adev->pdev->subsystem_device;
	config[no_regs++] = adev->pdev->subsystem_vendor;

	while (size && (*pos < no_regs * 4)) {
		uint32_t value;

		value = config[*pos >> 2];
		r = put_user(value, (uint32_t *)buf);
		if (r) {
			kfree(config);
			return r;
		}

		result += 4;
		buf += 4;
		*pos += 4;
		size -= 4;
	}

	kfree(config);
	return result;
}

/**
 * amdgpu_debugfs_sensor_read - Read from the powerplay sensors
 *
 * @f: open file handle
 * @buf: User buffer to store read data in
 * @size: Number of bytes to read
 * @pos:  Offset to seek to
 *
 * The offset is treated as the BYTE address of one of the sensors
 * enumerated in amd/include/kgd_pp_interface.h under the
 * 'amd_pp_sensors' enumeration.  For instance to read the UVD VCLK
 * you would use the offset 3 * 4 = 12.
 */
static ssize_t amdgpu_debugfs_sensor_read(struct file *f, char __user *buf,
					size_t size, loff_t *pos)
{
	struct amdgpu_device *adev = file_inode(f)->i_private;
	int idx, x, outsize, r, valuesize;
	uint32_t values[16];

	if (size & 3 || *pos & 0x3)
		return -EINVAL;

	if (!adev->pm.dpm_enabled)
		return -EINVAL;

	/* convert offset to sensor number */
	idx = *pos >> 2;

	valuesize = sizeof(values);

	r = pm_runtime_get_sync(adev->ddev->dev);
	if (r < 0) {
		pm_runtime_put_autosuspend(adev->ddev->dev);
		return r;
	}

	r = amdgpu_virt_enable_access_debugfs(adev);
	if (r < 0) {
		pm_runtime_put_autosuspend(adev->ddev->dev);
		return r;
	}

	r = amdgpu_dpm_read_sensor(adev, idx, &values[0], &valuesize);

	pm_runtime_mark_last_busy(adev->ddev->dev);
	pm_runtime_put_autosuspend(adev->ddev->dev);

	if (r) {
		amdgpu_virt_disable_access_debugfs(adev);
		return r;
	}

	if (size > valuesize) {
		amdgpu_virt_disable_access_debugfs(adev);
		return -EINVAL;
	}

	outsize = 0;
	x = 0;
	if (!r) {
		while (size) {
			r = put_user(values[x++], (int32_t *)buf);
			buf += 4;
			size -= 4;
			outsize += 4;
		}
	}

	amdgpu_virt_disable_access_debugfs(adev);
	return !r ? outsize : r;
}

/** amdgpu_debugfs_wave_read - Read WAVE STATUS data
 *
 * @f: open file handle
 * @buf: User buffer to store read data in
 * @size: Number of bytes to read
 * @pos:  Offset to seek to
 *
 * The offset being sought changes which wave that the status data
 * will be returned for.  The bits are used as follows:
 *
 * Bits 0..6: 	Byte offset into data
 * Bits 7..14:	SE selector
 * Bits 15..22:	SH/SA selector
 * Bits 23..30: CU/{WGP+SIMD} selector
 * Bits 31..36: WAVE ID selector
 * Bits 37..44: SIMD ID selector
 *
 * The returned data begins with one DWORD of version information
 * Followed by WAVE STATUS registers relevant to the GFX IP version
 * being used.  See gfx_v8_0_read_wave_data() for an example output.
 */
static ssize_t amdgpu_debugfs_wave_read(struct file *f, char __user *buf,
					size_t size, loff_t *pos)
{
	struct amdgpu_device *adev = f->f_inode->i_private;
	int r, x;
	ssize_t result=0;
	uint32_t offset, se, sh, cu, wave, simd, data[32];

	if (size & 3 || *pos & 3)
		return -EINVAL;

	/* decode offset */
	offset = (*pos & GENMASK_ULL(6, 0));
	se = (*pos & GENMASK_ULL(14, 7)) >> 7;
	sh = (*pos & GENMASK_ULL(22, 15)) >> 15;
	cu = (*pos & GENMASK_ULL(30, 23)) >> 23;
	wave = (*pos & GENMASK_ULL(36, 31)) >> 31;
	simd = (*pos & GENMASK_ULL(44, 37)) >> 37;

	r = pm_runtime_get_sync(adev->ddev->dev);
	if (r < 0) {
		pm_runtime_put_autosuspend(adev->ddev->dev);
		return r;
	}

	r = amdgpu_virt_enable_access_debugfs(adev);
	if (r < 0) {
		pm_runtime_put_autosuspend(adev->ddev->dev);
		return r;
	}

	/* switch to the specific se/sh/cu */
	mutex_lock(&adev->grbm_idx_mutex);
	amdgpu_gfx_select_se_sh(adev, se, sh, cu);

	x = 0;
	if (adev->gfx.funcs->read_wave_data)
		adev->gfx.funcs->read_wave_data(adev, simd, wave, data, &x);

	amdgpu_gfx_select_se_sh(adev, 0xFFFFFFFF, 0xFFFFFFFF, 0xFFFFFFFF);
	mutex_unlock(&adev->grbm_idx_mutex);

	pm_runtime_mark_last_busy(adev->ddev->dev);
	pm_runtime_put_autosuspend(adev->ddev->dev);

	if (!x) {
		amdgpu_virt_disable_access_debugfs(adev);
		return -EINVAL;
	}

	while (size && (offset < x * 4)) {
		uint32_t value;

		value = data[offset >> 2];
		r = put_user(value, (uint32_t *)buf);
		if (r) {
			amdgpu_virt_disable_access_debugfs(adev);
			return r;
		}

		result += 4;
		buf += 4;
		offset += 4;
		size -= 4;
	}

	amdgpu_virt_disable_access_debugfs(adev);
	return result;
}

/** amdgpu_debugfs_gpr_read - Read wave gprs
 *
 * @f: open file handle
 * @buf: User buffer to store read data in
 * @size: Number of bytes to read
 * @pos:  Offset to seek to
 *
 * The offset being sought changes which wave that the status data
 * will be returned for.  The bits are used as follows:
 *
 * Bits 0..11:	Byte offset into data
 * Bits 12..19:	SE selector
 * Bits 20..27:	SH/SA selector
 * Bits 28..35: CU/{WGP+SIMD} selector
 * Bits 36..43: WAVE ID selector
 * Bits 37..44: SIMD ID selector
 * Bits 52..59: Thread selector
 * Bits 60..61: Bank selector (VGPR=0,SGPR=1)
 *
 * The return data comes from the SGPR or VGPR register bank for
 * the selected operational unit.
 */
static ssize_t amdgpu_debugfs_gpr_read(struct file *f, char __user *buf,
					size_t size, loff_t *pos)
{
	struct amdgpu_device *adev = f->f_inode->i_private;
	int r;
	ssize_t result = 0;
	uint32_t offset, se, sh, cu, wave, simd, thread, bank, *data;

	if (size > 4096 || size & 3 || *pos & 3)
		return -EINVAL;

	/* decode offset */
	offset = (*pos & GENMASK_ULL(11, 0)) >> 2;
	se = (*pos & GENMASK_ULL(19, 12)) >> 12;
	sh = (*pos & GENMASK_ULL(27, 20)) >> 20;
	cu = (*pos & GENMASK_ULL(35, 28)) >> 28;
	wave = (*pos & GENMASK_ULL(43, 36)) >> 36;
	simd = (*pos & GENMASK_ULL(51, 44)) >> 44;
	thread = (*pos & GENMASK_ULL(59, 52)) >> 52;
	bank = (*pos & GENMASK_ULL(61, 60)) >> 60;

	data = kcalloc(1024, sizeof(*data), GFP_KERNEL);
	if (!data)
		return -ENOMEM;

	r = pm_runtime_get_sync(adev->ddev->dev);
	if (r < 0)
		goto err;

	r = amdgpu_virt_enable_access_debugfs(adev);
	if (r < 0)
		goto err;

	/* switch to the specific se/sh/cu */
	mutex_lock(&adev->grbm_idx_mutex);
	amdgpu_gfx_select_se_sh(adev, se, sh, cu);

	if (bank == 0) {
		if (adev->gfx.funcs->read_wave_vgprs)
			adev->gfx.funcs->read_wave_vgprs(adev, simd, wave, thread, offset, size>>2, data);
	} else {
		if (adev->gfx.funcs->read_wave_sgprs)
			adev->gfx.funcs->read_wave_sgprs(adev, simd, wave, offset, size>>2, data);
	}

	amdgpu_gfx_select_se_sh(adev, 0xFFFFFFFF, 0xFFFFFFFF, 0xFFFFFFFF);
	mutex_unlock(&adev->grbm_idx_mutex);

	pm_runtime_mark_last_busy(adev->ddev->dev);
	pm_runtime_put_autosuspend(adev->ddev->dev);

	while (size) {
		uint32_t value;

		value = data[result >> 2];
		r = put_user(value, (uint32_t *)buf);
		if (r) {
			amdgpu_virt_disable_access_debugfs(adev);
			goto err;
		}

		result += 4;
		buf += 4;
		size -= 4;
	}

	kfree(data);
	amdgpu_virt_disable_access_debugfs(adev);
	return result;

err:
	pm_runtime_put_autosuspend(adev->ddev->dev);
	kfree(data);
	return r;
}

/**
 * amdgpu_debugfs_regs_gfxoff_write - Enable/disable GFXOFF
 *
 * @f: open file handle
 * @buf: User buffer to write data from
 * @size: Number of bytes to write
 * @pos:  Offset to seek to
 *
 * Write a 32-bit zero to disable or a 32-bit non-zero to enable
 */
static ssize_t amdgpu_debugfs_gfxoff_write(struct file *f, const char __user *buf,
					 size_t size, loff_t *pos)
{
	struct amdgpu_device *adev = file_inode(f)->i_private;
	ssize_t result = 0;
	int r;

	if (size & 0x3 || *pos & 0x3)
		return -EINVAL;

	r = pm_runtime_get_sync(adev->ddev->dev);
	if (r < 0) {
		pm_runtime_put_autosuspend(adev->ddev->dev);
		return r;
	}

	while (size) {
		uint32_t value;

		r = get_user(value, (uint32_t *)buf);
		if (r) {
			pm_runtime_mark_last_busy(adev->ddev->dev);
			pm_runtime_put_autosuspend(adev->ddev->dev);
			return r;
		}

		amdgpu_gfx_off_ctrl(adev, value ? true : false);

		result += 4;
		buf += 4;
		*pos += 4;
		size -= 4;
	}

	pm_runtime_mark_last_busy(adev->ddev->dev);
	pm_runtime_put_autosuspend(adev->ddev->dev);

	return result;
}


/**
 * amdgpu_debugfs_regs_gfxoff_status - read gfxoff status
 *
 * @f: open file handle
 * @buf: User buffer to store read data in
 * @size: Number of bytes to read
 * @pos:  Offset to seek to
 */
static ssize_t amdgpu_debugfs_gfxoff_read(struct file *f, char __user *buf,
					 size_t size, loff_t *pos)
{
	struct amdgpu_device *adev = file_inode(f)->i_private;
	ssize_t result = 0;
	int r;

	if (size & 0x3 || *pos & 0x3)
		return -EINVAL;

	r = pm_runtime_get_sync(adev->ddev->dev);
	if (r < 0)
		return r;

	while (size) {
		uint32_t value;

		r = amdgpu_get_gfx_off_status(adev, &value);
		if (r) {
			pm_runtime_mark_last_busy(adev->ddev->dev);
			pm_runtime_put_autosuspend(adev->ddev->dev);
			return r;
		}

		r = put_user(value, (uint32_t *)buf);
		if (r) {
			pm_runtime_mark_last_busy(adev->ddev->dev);
			pm_runtime_put_autosuspend(adev->ddev->dev);
			return r;
		}

		result += 4;
		buf += 4;
		*pos += 4;
		size -= 4;
	}

	pm_runtime_mark_last_busy(adev->ddev->dev);
	pm_runtime_put_autosuspend(adev->ddev->dev);

	return result;
}

static const struct file_operations amdgpu_debugfs_regs_fops = {
	.owner = THIS_MODULE,
	.read = amdgpu_debugfs_regs_read,
	.write = amdgpu_debugfs_regs_write,
	.llseek = default_llseek
};
static const struct file_operations amdgpu_debugfs_regs_didt_fops = {
	.owner = THIS_MODULE,
	.read = amdgpu_debugfs_regs_didt_read,
	.write = amdgpu_debugfs_regs_didt_write,
	.llseek = default_llseek
};
static const struct file_operations amdgpu_debugfs_regs_pcie_fops = {
	.owner = THIS_MODULE,
	.read = amdgpu_debugfs_regs_pcie_read,
	.write = amdgpu_debugfs_regs_pcie_write,
	.llseek = default_llseek
};
static const struct file_operations amdgpu_debugfs_regs_smc_fops = {
	.owner = THIS_MODULE,
	.read = amdgpu_debugfs_regs_smc_read,
	.write = amdgpu_debugfs_regs_smc_write,
	.llseek = default_llseek
};

static const struct file_operations amdgpu_debugfs_gca_config_fops = {
	.owner = THIS_MODULE,
	.read = amdgpu_debugfs_gca_config_read,
	.llseek = default_llseek
};

static const struct file_operations amdgpu_debugfs_sensors_fops = {
	.owner = THIS_MODULE,
	.read = amdgpu_debugfs_sensor_read,
	.llseek = default_llseek
};

static const struct file_operations amdgpu_debugfs_wave_fops = {
	.owner = THIS_MODULE,
	.read = amdgpu_debugfs_wave_read,
	.llseek = default_llseek
};
static const struct file_operations amdgpu_debugfs_gpr_fops = {
	.owner = THIS_MODULE,
	.read = amdgpu_debugfs_gpr_read,
	.llseek = default_llseek
};

static const struct file_operations amdgpu_debugfs_gfxoff_fops = {
	.owner = THIS_MODULE,
	.read = amdgpu_debugfs_gfxoff_read,
	.write = amdgpu_debugfs_gfxoff_write,
	.llseek = default_llseek
};

static const struct file_operations *debugfs_regs[] = {
	&amdgpu_debugfs_regs_fops,
	&amdgpu_debugfs_regs_didt_fops,
	&amdgpu_debugfs_regs_pcie_fops,
	&amdgpu_debugfs_regs_smc_fops,
	&amdgpu_debugfs_gca_config_fops,
	&amdgpu_debugfs_sensors_fops,
	&amdgpu_debugfs_wave_fops,
	&amdgpu_debugfs_gpr_fops,
	&amdgpu_debugfs_gfxoff_fops,
};

static const char *debugfs_regs_names[] = {
	"amdgpu_regs",
	"amdgpu_regs_didt",
	"amdgpu_regs_pcie",
	"amdgpu_regs_smc",
	"amdgpu_gca_config",
	"amdgpu_sensors",
	"amdgpu_wave",
	"amdgpu_gpr",
	"amdgpu_gfxoff",
};

/**
 * amdgpu_debugfs_regs_init -	Initialize debugfs entries that provide
 * 								register access.
 *
 * @adev: The device to attach the debugfs entries to
 */
int amdgpu_debugfs_regs_init(struct amdgpu_device *adev)
{
	struct drm_minor *minor = adev->ddev->primary;
	struct dentry *ent, *root = minor->debugfs_root;
	unsigned int i;

	for (i = 0; i < ARRAY_SIZE(debugfs_regs); i++) {
		ent = debugfs_create_file(debugfs_regs_names[i],
					  S_IFREG | S_IRUGO, root,
					  adev, debugfs_regs[i]);
		if (!i && !IS_ERR_OR_NULL(ent))
			i_size_write(ent->d_inode, adev->rmmio_size);
		adev->debugfs_regs[i] = ent;
	}

	return 0;
}

static int amdgpu_debugfs_test_ib(struct seq_file *m, void *data)
{
	struct drm_info_node *node = (struct drm_info_node *) m->private;
	struct drm_device *dev = node->minor->dev;
	struct amdgpu_device *adev = dev->dev_private;
	int r = 0, i;

	r = pm_runtime_get_sync(dev->dev);
	if (r < 0) {
		pm_runtime_put_autosuspend(adev->ddev->dev);
		return r;
	}

	/* Avoid accidently unparking the sched thread during GPU reset */
	mutex_lock(&adev->lock_reset);

	/* hold on the scheduler */
	for (i = 0; i < AMDGPU_MAX_RINGS; i++) {
		struct amdgpu_ring *ring = adev->rings[i];

		if (!ring || !ring->sched.thread)
			continue;
		kthread_park(ring->sched.thread);
	}

	seq_printf(m, "run ib test:\n");
	r = amdgpu_ib_ring_tests(adev);
	if (r)
		seq_printf(m, "ib ring tests failed (%d).\n", r);
	else
		seq_printf(m, "ib ring tests passed.\n");

	/* go on the scheduler */
	for (i = 0; i < AMDGPU_MAX_RINGS; i++) {
		struct amdgpu_ring *ring = adev->rings[i];

		if (!ring || !ring->sched.thread)
			continue;
		kthread_unpark(ring->sched.thread);
	}

	mutex_unlock(&adev->lock_reset);

	pm_runtime_mark_last_busy(dev->dev);
	pm_runtime_put_autosuspend(dev->dev);

	return 0;
}

static int amdgpu_debugfs_get_vbios_dump(struct seq_file *m, void *data)
{
	struct drm_info_node *node = (struct drm_info_node *) m->private;
	struct drm_device *dev = node->minor->dev;
	struct amdgpu_device *adev = dev->dev_private;

	seq_write(m, adev->bios, adev->bios_size);
	return 0;
}

static int amdgpu_debugfs_evict_vram(struct seq_file *m, void *data)
{
	struct drm_info_node *node = (struct drm_info_node *)m->private;
	struct drm_device *dev = node->minor->dev;
	struct amdgpu_device *adev = dev->dev_private;
	int r;

	r = pm_runtime_get_sync(dev->dev);
	if (r < 0) {
		pm_runtime_put_autosuspend(adev->ddev->dev);
		return r;
	}

	seq_printf(m, "(%d)\n", amdgpu_bo_evict_vram(adev));

	pm_runtime_mark_last_busy(dev->dev);
	pm_runtime_put_autosuspend(dev->dev);

	return 0;
}

static int amdgpu_debugfs_evict_gtt(struct seq_file *m, void *data)
{
	struct drm_info_node *node = (struct drm_info_node *)m->private;
	struct drm_device *dev = node->minor->dev;
	struct amdgpu_device *adev = dev->dev_private;
	int r;

	r = pm_runtime_get_sync(dev->dev);
	if (r < 0) {
		pm_runtime_put_autosuspend(adev->ddev->dev);
		return r;
	}

	seq_printf(m, "(%d)\n", ttm_bo_evict_mm(&adev->mman.bdev, TTM_PL_TT));

	pm_runtime_mark_last_busy(dev->dev);
	pm_runtime_put_autosuspend(dev->dev);

	return 0;
}

static const struct drm_info_list amdgpu_debugfs_list[] = {
	{"amdgpu_vbios", amdgpu_debugfs_get_vbios_dump},
	{"amdgpu_test_ib", &amdgpu_debugfs_test_ib},
	{"amdgpu_evict_vram", &amdgpu_debugfs_evict_vram},
	{"amdgpu_evict_gtt", &amdgpu_debugfs_evict_gtt},
};

static void amdgpu_ib_preempt_fences_swap(struct amdgpu_ring *ring,
					  struct dma_fence **fences)
{
	struct amdgpu_fence_driver *drv = &ring->fence_drv;
	uint32_t sync_seq, last_seq;

	last_seq = atomic_read(&ring->fence_drv.last_seq);
	sync_seq = ring->fence_drv.sync_seq;

	last_seq &= drv->num_fences_mask;
	sync_seq &= drv->num_fences_mask;

	do {
		struct dma_fence *fence, **ptr;

		++last_seq;
		last_seq &= drv->num_fences_mask;
		ptr = &drv->fences[last_seq];

		fence = rcu_dereference_protected(*ptr, 1);
		RCU_INIT_POINTER(*ptr, NULL);

		if (!fence)
			continue;

		fences[last_seq] = fence;

	} while (last_seq != sync_seq);
}

static void amdgpu_ib_preempt_signal_fences(struct dma_fence **fences,
					    int length)
{
	int i;
	struct dma_fence *fence;

	for (i = 0; i < length; i++) {
		fence = fences[i];
		if (!fence)
			continue;
		dma_fence_signal(fence);
		dma_fence_put(fence);
	}
}

static void amdgpu_ib_preempt_job_recovery(struct drm_gpu_scheduler *sched)
{
	struct drm_sched_job *s_job;
	struct dma_fence *fence;

	spin_lock(&sched->job_list_lock);
	list_for_each_entry(s_job, &sched->ring_mirror_list, node) {
		fence = sched->ops->run_job(s_job);
		dma_fence_put(fence);
	}
	spin_unlock(&sched->job_list_lock);
}

static void amdgpu_ib_preempt_mark_partial_job(struct amdgpu_ring *ring)
{
	struct amdgpu_job *job;
	struct drm_sched_job *s_job, *tmp;
	uint32_t preempt_seq;
	struct dma_fence *fence, **ptr;
	struct amdgpu_fence_driver *drv = &ring->fence_drv;
	struct drm_gpu_scheduler *sched = &ring->sched;
	bool preempted = true;

	if (ring->funcs->type != AMDGPU_RING_TYPE_GFX)
		return;

	preempt_seq = le32_to_cpu(*(drv->cpu_addr + 2));
	if (preempt_seq <= atomic_read(&drv->last_seq)) {
		preempted = false;
		goto no_preempt;
	}

	preempt_seq &= drv->num_fences_mask;
	ptr = &drv->fences[preempt_seq];
	fence = rcu_dereference_protected(*ptr, 1);

no_preempt:
	spin_lock(&sched->job_list_lock);
	list_for_each_entry_safe(s_job, tmp, &sched->ring_mirror_list, node) {
		if (dma_fence_is_signaled(&s_job->s_fence->finished)) {
			/* remove job from ring_mirror_list */
			list_del_init(&s_job->node);
			sched->ops->free_job(s_job);
			continue;
		}
		job = to_amdgpu_job(s_job);
		if (preempted && job->fence == fence)
			/* mark the job as preempted */
			job->preemption_status |= AMDGPU_IB_PREEMPTED;
	}
	spin_unlock(&sched->job_list_lock);
}

static int amdgpu_debugfs_ib_preempt(void *data, u64 val)
{
	int r, resched, length;
	struct amdgpu_ring *ring;
	struct dma_fence **fences = NULL;
	struct amdgpu_device *adev = (struct amdgpu_device *)data;

	if (val >= AMDGPU_MAX_RINGS)
		return -EINVAL;

	ring = adev->rings[val];

	if (!ring || !ring->funcs->preempt_ib || !ring->sched.thread)
		return -EINVAL;

	/* the last preemption failed */
	if (ring->trail_seq != le32_to_cpu(*ring->trail_fence_cpu_addr))
		return -EBUSY;

	length = ring->fence_drv.num_fences_mask + 1;
	fences = kcalloc(length, sizeof(void *), GFP_KERNEL);
	if (!fences)
		return -ENOMEM;

	/* Avoid accidently unparking the sched thread during GPU reset */
	mutex_lock(&adev->lock_reset);

	/* stop the scheduler */
	kthread_park(ring->sched.thread);

	resched = ttm_bo_lock_delayed_workqueue(&adev->mman.bdev);

	/* preempt the IB */
	r = amdgpu_ring_preempt_ib(ring);
	if (r) {
		DRM_WARN("failed to preempt ring %d\n", ring->idx);
		goto failure;
	}

	amdgpu_fence_process(ring);

	if (atomic_read(&ring->fence_drv.last_seq) !=
	    ring->fence_drv.sync_seq) {
		DRM_INFO("ring %d was preempted\n", ring->idx);

		amdgpu_ib_preempt_mark_partial_job(ring);

		/* swap out the old fences */
		amdgpu_ib_preempt_fences_swap(ring, fences);

		amdgpu_fence_driver_force_completion(ring);

		/* resubmit unfinished jobs */
		amdgpu_ib_preempt_job_recovery(&ring->sched);

		/* wait for jobs finished */
		amdgpu_fence_wait_empty(ring);

		/* signal the old fences */
		amdgpu_ib_preempt_signal_fences(fences, length);
	}

failure:
	/* restart the scheduler */
	kthread_unpark(ring->sched.thread);

	mutex_unlock(&adev->lock_reset);

	ttm_bo_unlock_delayed_workqueue(&adev->mman.bdev, resched);

	kfree(fences);

	return 0;
}

static int amdgpu_debugfs_sclk_set(void *data, u64 val)
{
	int ret = 0;
	uint32_t max_freq, min_freq;
	struct amdgpu_device *adev = (struct amdgpu_device *)data;

	if (amdgpu_sriov_vf(adev) && !amdgpu_sriov_is_pp_one_vf(adev))
		return -EINVAL;

	ret = pm_runtime_get_sync(adev->ddev->dev);
	if (ret < 0) {
		pm_runtime_put_autosuspend(adev->ddev->dev);
		return ret;
	}

	if (is_support_sw_smu(adev)) {
		ret = smu_get_dpm_freq_range(&adev->smu, SMU_SCLK, &min_freq, &max_freq);
		if (ret || val > max_freq || val < min_freq)
			return -EINVAL;
<<<<<<< HEAD
		ret = smu_set_soft_freq_range(&adev->smu, SMU_SCLK, (uint32_t)val, (uint32_t)val, true);
=======
		ret = smu_set_soft_freq_range(&adev->smu, SMU_SCLK, (uint32_t)val, (uint32_t)val);
	} else {
		return 0;
>>>>>>> 85b047c6
	}

	pm_runtime_mark_last_busy(adev->ddev->dev);
	pm_runtime_put_autosuspend(adev->ddev->dev);

	if (ret)
		return -EINVAL;

	return 0;
}

DEFINE_SIMPLE_ATTRIBUTE(fops_ib_preempt, NULL,
			amdgpu_debugfs_ib_preempt, "%llu\n");

DEFINE_SIMPLE_ATTRIBUTE(fops_sclk_set, NULL,
			amdgpu_debugfs_sclk_set, "%llu\n");

int amdgpu_debugfs_init(struct amdgpu_device *adev)
{
	int r, i;

	adev->debugfs_preempt =
		debugfs_create_file("amdgpu_preempt_ib", 0600,
				    adev->ddev->primary->debugfs_root, adev,
				    &fops_ib_preempt);
	if (!(adev->debugfs_preempt)) {
		DRM_ERROR("unable to create amdgpu_preempt_ib debugsfs file\n");
		return -EIO;
	}

	adev->smu.debugfs_sclk =
		debugfs_create_file("amdgpu_force_sclk", 0200,
				    adev->ddev->primary->debugfs_root, adev,
				    &fops_sclk_set);
	if (!(adev->smu.debugfs_sclk)) {
		DRM_ERROR("unable to create amdgpu_set_sclk debugsfs file\n");
		return -EIO;
	}

	/* Register debugfs entries for amdgpu_ttm */
	r = amdgpu_ttm_debugfs_init(adev);
	if (r) {
		DRM_ERROR("Failed to init debugfs\n");
		return r;
	}

	r = amdgpu_debugfs_pm_init(adev);
	if (r) {
		DRM_ERROR("Failed to register debugfs file for dpm!\n");
		return r;
	}

	if (amdgpu_debugfs_sa_init(adev)) {
		dev_err(adev->dev, "failed to register debugfs file for SA\n");
	}

	if (amdgpu_debugfs_fence_init(adev))
		dev_err(adev->dev, "fence debugfs file creation failed\n");

	r = amdgpu_debugfs_gem_init(adev);
	if (r)
		DRM_ERROR("registering gem debugfs failed (%d).\n", r);

	r = amdgpu_debugfs_regs_init(adev);
	if (r)
		DRM_ERROR("registering register debugfs failed (%d).\n", r);

	r = amdgpu_debugfs_firmware_init(adev);
	if (r)
		DRM_ERROR("registering firmware debugfs failed (%d).\n", r);

#if defined(CONFIG_DRM_AMD_DC)
	if (amdgpu_device_has_dc_support(adev)) {
		if (dtn_debugfs_init(adev))
			DRM_ERROR("amdgpu: failed initialize dtn debugfs support.\n");
	}
#endif

	for (i = 0; i < AMDGPU_MAX_RINGS; ++i) {
		struct amdgpu_ring *ring = adev->rings[i];

		if (!ring)
			continue;

		if (amdgpu_debugfs_ring_init(adev, ring)) {
			DRM_ERROR("Failed to register debugfs file for rings !\n");
		}
	}

	amdgpu_ras_debugfs_create_all(adev);

	amdgpu_debugfs_autodump_init(adev);

	return amdgpu_debugfs_add_files(adev, amdgpu_debugfs_list,
					ARRAY_SIZE(amdgpu_debugfs_list));
}

#else
int amdgpu_debugfs_init(struct amdgpu_device *adev)
{
	return 0;
}
int amdgpu_debugfs_regs_init(struct amdgpu_device *adev)
{
	return 0;
}
#endif<|MERGE_RESOLUTION|>--- conflicted
+++ resolved
@@ -1527,13 +1527,9 @@
 		ret = smu_get_dpm_freq_range(&adev->smu, SMU_SCLK, &min_freq, &max_freq);
 		if (ret || val > max_freq || val < min_freq)
 			return -EINVAL;
-<<<<<<< HEAD
-		ret = smu_set_soft_freq_range(&adev->smu, SMU_SCLK, (uint32_t)val, (uint32_t)val, true);
-=======
 		ret = smu_set_soft_freq_range(&adev->smu, SMU_SCLK, (uint32_t)val, (uint32_t)val);
 	} else {
 		return 0;
->>>>>>> 85b047c6
 	}
 
 	pm_runtime_mark_last_busy(adev->ddev->dev);
