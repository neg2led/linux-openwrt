/*
 * Copyright 2014-2018 Advanced Micro Devices, Inc.
 *
 * Permission is hereby granted, free of charge, to any person obtaining a
 * copy of this software and associated documentation files (the "Software"),
 * to deal in the Software without restriction, including without limitation
 * the rights to use, copy, modify, merge, publish, distribute, sublicense,
 * and/or sell copies of the Software, and to permit persons to whom the
 * Software is furnished to do so, subject to the following conditions:
 *
 * The above copyright notice and this permission notice shall be included in
 * all copies or substantial portions of the Software.
 *
 * THE SOFTWARE IS PROVIDED "AS IS", WITHOUT WARRANTY OF ANY KIND, EXPRESS OR
 * IMPLIED, INCLUDING BUT NOT LIMITED TO THE WARRANTIES OF MERCHANTABILITY,
 * FITNESS FOR A PARTICULAR PURPOSE AND NONINFRINGEMENT.  IN NO EVENT SHALL
 * THE COPYRIGHT HOLDER(S) OR AUTHOR(S) BE LIABLE FOR ANY CLAIM, DAMAGES OR
 * OTHER LIABILITY, WHETHER IN AN ACTION OF CONTRACT, TORT OR OTHERWISE,
 * ARISING FROM, OUT OF OR IN CONNECTION WITH THE SOFTWARE OR THE USE OR
 * OTHER DEALINGS IN THE SOFTWARE.
 */
#include <linux/dma-buf.h>
#include <linux/list.h>
#include <linux/pagemap.h>
#include <linux/sched/mm.h>
#include <linux/sched/task.h>

#include "amdgpu_object.h"
#include "amdgpu_vm.h"
#include "amdgpu_amdkfd.h"
#include "amdgpu_dma_buf.h"
#include <uapi/linux/kfd_ioctl.h>

/* BO flag to indicate a KFD userptr BO */
#define AMDGPU_AMDKFD_USERPTR_BO (1ULL << 63)

/* Userptr restore delay, just long enough to allow consecutive VM
 * changes to accumulate
 */
#define AMDGPU_USERPTR_RESTORE_DELAY_MS 1

/* Impose limit on how much memory KFD can use */
static struct {
	uint64_t max_system_mem_limit;
	uint64_t max_ttm_mem_limit;
	int64_t system_mem_used;
	int64_t ttm_mem_used;
	spinlock_t mem_limit_lock;
} kfd_mem_limit;

/* Struct used for amdgpu_amdkfd_bo_validate */
struct amdgpu_vm_parser {
	uint32_t        domain;
	bool            wait;
};

static const char * const domain_bit_to_string[] = {
		"CPU",
		"GTT",
		"VRAM",
		"GDS",
		"GWS",
		"OA"
};

#define domain_string(domain) domain_bit_to_string[ffs(domain)-1]

static void amdgpu_amdkfd_restore_userptr_worker(struct work_struct *work);


static inline struct amdgpu_device *get_amdgpu_device(struct kgd_dev *kgd)
{
	return (struct amdgpu_device *)kgd;
}

static bool check_if_add_bo_to_vm(struct amdgpu_vm *avm,
		struct kgd_mem *mem)
{
	struct kfd_bo_va_list *entry;

	list_for_each_entry(entry, &mem->bo_va_list, bo_list)
		if (entry->bo_va->base.vm == avm)
			return false;

	return true;
}

/* Set memory usage limits. Current, limits are
 *  System (TTM + userptr) memory - 15/16th System RAM
 *  TTM memory - 3/8th System RAM
 */
void amdgpu_amdkfd_gpuvm_init_mem_limits(void)
{
	struct sysinfo si;
	uint64_t mem;

	si_meminfo(&si);
	mem = si.totalram - si.totalhigh;
	mem *= si.mem_unit;

	spin_lock_init(&kfd_mem_limit.mem_limit_lock);
	kfd_mem_limit.max_system_mem_limit = mem - (mem >> 4);
	kfd_mem_limit.max_ttm_mem_limit = (mem >> 1) - (mem >> 3);
	pr_debug("Kernel memory limit %lluM, TTM limit %lluM\n",
		(kfd_mem_limit.max_system_mem_limit >> 20),
		(kfd_mem_limit.max_ttm_mem_limit >> 20));
}

/* Estimate page table size needed to represent a given memory size
 *
 * With 4KB pages, we need one 8 byte PTE for each 4KB of memory
 * (factor 512, >> 9). With 2MB pages, we need one 8 byte PTE for 2MB
 * of memory (factor 256K, >> 18). ROCm user mode tries to optimize
 * for 2MB pages for TLB efficiency. However, small allocations and
 * fragmented system memory still need some 4KB pages. We choose a
 * compromise that should work in most cases without reserving too
 * much memory for page tables unnecessarily (factor 16K, >> 14).
 */
#define ESTIMATE_PT_SIZE(mem_size) ((mem_size) >> 14)

static int amdgpu_amdkfd_reserve_mem_limit(struct amdgpu_device *adev,
		uint64_t size, u32 domain, bool sg)
{
	uint64_t reserved_for_pt =
		ESTIMATE_PT_SIZE(amdgpu_amdkfd_total_mem_size);
	size_t acc_size, system_mem_needed, ttm_mem_needed, vram_needed;
	int ret = 0;

	acc_size = ttm_bo_dma_acc_size(&adev->mman.bdev, size,
				       sizeof(struct amdgpu_bo));

	vram_needed = 0;
	if (domain == AMDGPU_GEM_DOMAIN_GTT) {
		/* TTM GTT memory */
		system_mem_needed = acc_size + size;
		ttm_mem_needed = acc_size + size;
	} else if (domain == AMDGPU_GEM_DOMAIN_CPU && !sg) {
		/* Userptr */
		system_mem_needed = acc_size + size;
		ttm_mem_needed = acc_size;
	} else {
		/* VRAM and SG */
		system_mem_needed = acc_size;
		ttm_mem_needed = acc_size;
		if (domain == AMDGPU_GEM_DOMAIN_VRAM)
			vram_needed = size;
	}

	spin_lock(&kfd_mem_limit.mem_limit_lock);

	if (kfd_mem_limit.system_mem_used + system_mem_needed >
	    kfd_mem_limit.max_system_mem_limit)
		pr_debug("Set no_system_mem_limit=1 if using shared memory\n");

	if ((kfd_mem_limit.system_mem_used + system_mem_needed >
	     kfd_mem_limit.max_system_mem_limit && !no_system_mem_limit) ||
	    (kfd_mem_limit.ttm_mem_used + ttm_mem_needed >
	     kfd_mem_limit.max_ttm_mem_limit) ||
	    (adev->kfd.vram_used + vram_needed >
	     adev->gmc.real_vram_size - reserved_for_pt)) {
		ret = -ENOMEM;
	} else {
		kfd_mem_limit.system_mem_used += system_mem_needed;
		kfd_mem_limit.ttm_mem_used += ttm_mem_needed;
		adev->kfd.vram_used += vram_needed;
	}

	spin_unlock(&kfd_mem_limit.mem_limit_lock);
	return ret;
}

static void unreserve_mem_limit(struct amdgpu_device *adev,
		uint64_t size, u32 domain, bool sg)
{
	size_t acc_size;

	acc_size = ttm_bo_dma_acc_size(&adev->mman.bdev, size,
				       sizeof(struct amdgpu_bo));

	spin_lock(&kfd_mem_limit.mem_limit_lock);
	if (domain == AMDGPU_GEM_DOMAIN_GTT) {
		kfd_mem_limit.system_mem_used -= (acc_size + size);
		kfd_mem_limit.ttm_mem_used -= (acc_size + size);
	} else if (domain == AMDGPU_GEM_DOMAIN_CPU && !sg) {
		kfd_mem_limit.system_mem_used -= (acc_size + size);
		kfd_mem_limit.ttm_mem_used -= acc_size;
	} else {
		kfd_mem_limit.system_mem_used -= acc_size;
		kfd_mem_limit.ttm_mem_used -= acc_size;
		if (domain == AMDGPU_GEM_DOMAIN_VRAM) {
			adev->kfd.vram_used -= size;
			WARN_ONCE(adev->kfd.vram_used < 0,
				  "kfd VRAM memory accounting unbalanced");
		}
	}
	WARN_ONCE(kfd_mem_limit.system_mem_used < 0,
		  "kfd system memory accounting unbalanced");
	WARN_ONCE(kfd_mem_limit.ttm_mem_used < 0,
		  "kfd TTM memory accounting unbalanced");

	spin_unlock(&kfd_mem_limit.mem_limit_lock);
}

void amdgpu_amdkfd_unreserve_memory_limit(struct amdgpu_bo *bo)
{
	struct amdgpu_device *adev = amdgpu_ttm_adev(bo->tbo.bdev);
	u32 domain = bo->preferred_domains;
	bool sg = (bo->preferred_domains == AMDGPU_GEM_DOMAIN_CPU);

	if (bo->flags & AMDGPU_AMDKFD_USERPTR_BO) {
		domain = AMDGPU_GEM_DOMAIN_CPU;
		sg = false;
	}

	unreserve_mem_limit(adev, amdgpu_bo_size(bo), domain, sg);
}


/* amdgpu_amdkfd_remove_eviction_fence - Removes eviction fence from BO's
 *  reservation object.
 *
 * @bo: [IN] Remove eviction fence(s) from this BO
 * @ef: [IN] This eviction fence is removed if it
 *  is present in the shared list.
 *
 * NOTE: Must be called with BO reserved i.e. bo->tbo.resv->lock held.
 */
static int amdgpu_amdkfd_remove_eviction_fence(struct amdgpu_bo *bo,
					struct amdgpu_amdkfd_fence *ef)
{
	struct dma_resv *resv = bo->tbo.base.resv;
	struct dma_resv_list *old, *new;
	unsigned int i, j, k;

	if (!ef)
		return -EINVAL;

	old = dma_resv_get_list(resv);
	if (!old)
		return 0;

	new = kmalloc(offsetof(typeof(*new), shared[old->shared_max]),
		      GFP_KERNEL);
	if (!new)
		return -ENOMEM;

	/* Go through all the shared fences in the resevation object and sort
	 * the interesting ones to the end of the list.
	 */
	for (i = 0, j = old->shared_count, k = 0; i < old->shared_count; ++i) {
		struct dma_fence *f;

		f = rcu_dereference_protected(old->shared[i],
					      dma_resv_held(resv));

		if (f->context == ef->base.context)
			RCU_INIT_POINTER(new->shared[--j], f);
		else
			RCU_INIT_POINTER(new->shared[k++], f);
	}
	new->shared_max = old->shared_max;
	new->shared_count = k;

	/* Install the new fence list, seqcount provides the barriers */
	write_seqcount_begin(&resv->seq);
	RCU_INIT_POINTER(resv->fence, new);
	write_seqcount_end(&resv->seq);

	/* Drop the references to the removed fences or move them to ef_list */
	for (i = j, k = 0; i < old->shared_count; ++i) {
		struct dma_fence *f;

		f = rcu_dereference_protected(new->shared[i],
					      dma_resv_held(resv));
		dma_fence_put(f);
	}
	kfree_rcu(old, rcu);

	return 0;
}

int amdgpu_amdkfd_remove_fence_on_pt_pd_bos(struct amdgpu_bo *bo)
{
	struct amdgpu_bo *root = bo;
	struct amdgpu_vm_bo_base *vm_bo;
	struct amdgpu_vm *vm;
	struct amdkfd_process_info *info;
	struct amdgpu_amdkfd_fence *ef;
	int ret;

	/* we can always get vm_bo from root PD bo.*/
	while (root->parent)
		root = root->parent;

	vm_bo = root->vm_bo;
	if (!vm_bo)
		return 0;

	vm = vm_bo->vm;
	if (!vm)
		return 0;

	info = vm->process_info;
	if (!info || !info->eviction_fence)
		return 0;

	ef = container_of(dma_fence_get(&info->eviction_fence->base),
			struct amdgpu_amdkfd_fence, base);

	BUG_ON(!dma_resv_trylock(bo->tbo.base.resv));
	ret = amdgpu_amdkfd_remove_eviction_fence(bo, ef);
	dma_resv_unlock(bo->tbo.base.resv);

	dma_fence_put(&ef->base);
	return ret;
}

static int amdgpu_amdkfd_bo_validate(struct amdgpu_bo *bo, uint32_t domain,
				     bool wait)
{
	struct ttm_operation_ctx ctx = { false, false };
	int ret;

	if (WARN(amdgpu_ttm_tt_get_usermm(bo->tbo.ttm),
		 "Called with userptr BO"))
		return -EINVAL;

	amdgpu_bo_placement_from_domain(bo, domain);

	ret = ttm_bo_validate(&bo->tbo, &bo->placement, &ctx);
	if (ret)
		goto validate_fail;
	if (wait)
		amdgpu_bo_sync_wait(bo, AMDGPU_FENCE_OWNER_KFD, false);

validate_fail:
	return ret;
}

static int amdgpu_amdkfd_validate(void *param, struct amdgpu_bo *bo)
{
	struct amdgpu_vm_parser *p = param;

	return amdgpu_amdkfd_bo_validate(bo, p->domain, p->wait);
}

/* vm_validate_pt_pd_bos - Validate page table and directory BOs
 *
 * Page directories are not updated here because huge page handling
 * during page table updates can invalidate page directory entries
 * again. Page directories are only updated after updating page
 * tables.
 */
static int vm_validate_pt_pd_bos(struct amdgpu_vm *vm)
{
	struct amdgpu_bo *pd = vm->root.base.bo;
	struct amdgpu_device *adev = amdgpu_ttm_adev(pd->tbo.bdev);
	struct amdgpu_vm_parser param;
	int ret;

	param.domain = AMDGPU_GEM_DOMAIN_VRAM;
	param.wait = false;

	ret = amdgpu_vm_validate_pt_bos(adev, vm, amdgpu_amdkfd_validate,
					&param);
	if (ret) {
		pr_err("failed to validate PT BOs\n");
		return ret;
	}

	ret = amdgpu_amdkfd_validate(&param, pd);
	if (ret) {
		pr_err("failed to validate PD\n");
		return ret;
	}

	vm->pd_phys_addr = amdgpu_gmc_pd_addr(vm->root.base.bo);

	if (vm->use_cpu_for_update) {
		ret = amdgpu_bo_kmap(pd, NULL);
		if (ret) {
			pr_err("failed to kmap PD, ret=%d\n", ret);
			return ret;
		}
	}

	return 0;
}

static int vm_update_pds(struct amdgpu_vm *vm, struct amdgpu_sync *sync)
{
	struct amdgpu_bo *pd = vm->root.base.bo;
	struct amdgpu_device *adev = amdgpu_ttm_adev(pd->tbo.bdev);
	int ret;

	ret = amdgpu_vm_update_pdes(adev, vm, false);
	if (ret)
		return ret;

	return amdgpu_sync_fence(sync, vm->last_update);
}

static uint64_t get_pte_flags(struct amdgpu_device *adev, struct kgd_mem *mem)
{
	struct amdgpu_device *bo_adev = amdgpu_ttm_adev(mem->bo->tbo.bdev);
	bool coherent = mem->alloc_flags & KFD_IOC_ALLOC_MEM_FLAGS_COHERENT;
	uint32_t mapping_flags;

	mapping_flags = AMDGPU_VM_PAGE_READABLE;
	if (mem->alloc_flags & KFD_IOC_ALLOC_MEM_FLAGS_WRITABLE)
		mapping_flags |= AMDGPU_VM_PAGE_WRITEABLE;
	if (mem->alloc_flags & KFD_IOC_ALLOC_MEM_FLAGS_EXECUTABLE)
		mapping_flags |= AMDGPU_VM_PAGE_EXECUTABLE;

	switch (adev->asic_type) {
	case CHIP_ARCTURUS:
		if (mem->alloc_flags & KFD_IOC_ALLOC_MEM_FLAGS_VRAM) {
			if (bo_adev == adev)
				mapping_flags |= coherent ?
					AMDGPU_VM_MTYPE_CC : AMDGPU_VM_MTYPE_RW;
			else
				mapping_flags |= AMDGPU_VM_MTYPE_UC;
		} else {
			mapping_flags |= coherent ?
				AMDGPU_VM_MTYPE_UC : AMDGPU_VM_MTYPE_NC;
		}
		break;
	default:
		mapping_flags |= coherent ?
			AMDGPU_VM_MTYPE_UC : AMDGPU_VM_MTYPE_NC;
	}

	return amdgpu_gem_va_map_flags(adev, mapping_flags);
}

/* add_bo_to_vm - Add a BO to a VM
 *
 * Everything that needs to bo done only once when a BO is first added
 * to a VM. It can later be mapped and unmapped many times without
 * repeating these steps.
 *
 * 1. Allocate and initialize BO VA entry data structure
 * 2. Add BO to the VM
 * 3. Determine ASIC-specific PTE flags
 * 4. Alloc page tables and directories if needed
 * 4a.  Validate new page tables and directories
 */
static int add_bo_to_vm(struct amdgpu_device *adev, struct kgd_mem *mem,
		struct amdgpu_vm *vm, bool is_aql,
		struct kfd_bo_va_list **p_bo_va_entry)
{
	int ret;
	struct kfd_bo_va_list *bo_va_entry;
	struct amdgpu_bo *bo = mem->bo;
	uint64_t va = mem->va;
	struct list_head *list_bo_va = &mem->bo_va_list;
	unsigned long bo_size = bo->tbo.mem.size;

	if (!va) {
		pr_err("Invalid VA when adding BO to VM\n");
		return -EINVAL;
	}

	if (is_aql)
		va += bo_size;

	bo_va_entry = kzalloc(sizeof(*bo_va_entry), GFP_KERNEL);
	if (!bo_va_entry)
		return -ENOMEM;

	pr_debug("\t add VA 0x%llx - 0x%llx to vm %p\n", va,
			va + bo_size, vm);

	/* Add BO to VM internal data structures*/
	bo_va_entry->bo_va = amdgpu_vm_bo_add(adev, vm, bo);
	if (!bo_va_entry->bo_va) {
		ret = -EINVAL;
		pr_err("Failed to add BO object to VM. ret == %d\n",
				ret);
		goto err_vmadd;
	}

	bo_va_entry->va = va;
	bo_va_entry->pte_flags = get_pte_flags(adev, mem);
	bo_va_entry->kgd_dev = (void *)adev;
	list_add(&bo_va_entry->bo_list, list_bo_va);

	if (p_bo_va_entry)
		*p_bo_va_entry = bo_va_entry;

	/* Allocate validate page tables if needed */
	ret = vm_validate_pt_pd_bos(vm);
	if (ret) {
		pr_err("validate_pt_pd_bos() failed\n");
		goto err_alloc_pts;
	}

	return 0;

err_alloc_pts:
	amdgpu_vm_bo_rmv(adev, bo_va_entry->bo_va);
	list_del(&bo_va_entry->bo_list);
err_vmadd:
	kfree(bo_va_entry);
	return ret;
}

static void remove_bo_from_vm(struct amdgpu_device *adev,
		struct kfd_bo_va_list *entry, unsigned long size)
{
	pr_debug("\t remove VA 0x%llx - 0x%llx in entry %p\n",
			entry->va,
			entry->va + size, entry);
	amdgpu_vm_bo_rmv(adev, entry->bo_va);
	list_del(&entry->bo_list);
	kfree(entry);
}

static void add_kgd_mem_to_kfd_bo_list(struct kgd_mem *mem,
				struct amdkfd_process_info *process_info,
				bool userptr)
{
	struct ttm_validate_buffer *entry = &mem->validate_list;
	struct amdgpu_bo *bo = mem->bo;

	INIT_LIST_HEAD(&entry->head);
	entry->num_shared = 1;
	entry->bo = &bo->tbo;
	mutex_lock(&process_info->lock);
	if (userptr)
		list_add_tail(&entry->head, &process_info->userptr_valid_list);
	else
		list_add_tail(&entry->head, &process_info->kfd_bo_list);
	mutex_unlock(&process_info->lock);
}

static void remove_kgd_mem_from_kfd_bo_list(struct kgd_mem *mem,
		struct amdkfd_process_info *process_info)
{
	struct ttm_validate_buffer *bo_list_entry;

	bo_list_entry = &mem->validate_list;
	mutex_lock(&process_info->lock);
	list_del(&bo_list_entry->head);
	mutex_unlock(&process_info->lock);
}

/* Initializes user pages. It registers the MMU notifier and validates
 * the userptr BO in the GTT domain.
 *
 * The BO must already be on the userptr_valid_list. Otherwise an
 * eviction and restore may happen that leaves the new BO unmapped
 * with the user mode queues running.
 *
 * Takes the process_info->lock to protect against concurrent restore
 * workers.
 *
 * Returns 0 for success, negative errno for errors.
 */
static int init_user_pages(struct kgd_mem *mem, uint64_t user_addr)
{
	struct amdkfd_process_info *process_info = mem->process_info;
	struct amdgpu_bo *bo = mem->bo;
	struct ttm_operation_ctx ctx = { true, false };
	int ret = 0;

	mutex_lock(&process_info->lock);

	ret = amdgpu_ttm_tt_set_userptr(&bo->tbo, user_addr, 0);
	if (ret) {
		pr_err("%s: Failed to set userptr: %d\n", __func__, ret);
		goto out;
	}

	ret = amdgpu_mn_register(bo, user_addr);
	if (ret) {
		pr_err("%s: Failed to register MMU notifier: %d\n",
		       __func__, ret);
		goto out;
	}

	ret = amdgpu_ttm_tt_get_user_pages(bo, bo->tbo.ttm->pages);
	if (ret) {
		pr_err("%s: Failed to get user pages: %d\n", __func__, ret);
		goto unregister_out;
	}

	ret = amdgpu_bo_reserve(bo, true);
	if (ret) {
		pr_err("%s: Failed to reserve BO\n", __func__);
		goto release_out;
	}
	amdgpu_bo_placement_from_domain(bo, mem->domain);
	ret = ttm_bo_validate(&bo->tbo, &bo->placement, &ctx);
	if (ret)
		pr_err("%s: failed to validate BO\n", __func__);
	amdgpu_bo_unreserve(bo);

release_out:
	amdgpu_ttm_tt_get_user_pages_done(bo->tbo.ttm);
unregister_out:
	if (ret)
		amdgpu_mn_unregister(bo);
out:
	mutex_unlock(&process_info->lock);
	return ret;
}

/* Reserving a BO and its page table BOs must happen atomically to
 * avoid deadlocks. Some operations update multiple VMs at once. Track
 * all the reservation info in a context structure. Optionally a sync
 * object can track VM updates.
 */
struct bo_vm_reservation_context {
	struct amdgpu_bo_list_entry kfd_bo; /* BO list entry for the KFD BO */
	unsigned int n_vms;		    /* Number of VMs reserved	    */
	struct amdgpu_bo_list_entry *vm_pd; /* Array of VM BO list entries  */
	struct ww_acquire_ctx ticket;	    /* Reservation ticket	    */
	struct list_head list, duplicates;  /* BO lists			    */
	struct amdgpu_sync *sync;	    /* Pointer to sync object	    */
	bool reserved;			    /* Whether BOs are reserved	    */
};

enum bo_vm_match {
	BO_VM_NOT_MAPPED = 0,	/* Match VMs where a BO is not mapped */
	BO_VM_MAPPED,		/* Match VMs where a BO is mapped     */
	BO_VM_ALL,		/* Match all VMs a BO was added to    */
};

/**
 * reserve_bo_and_vm - reserve a BO and a VM unconditionally.
 * @mem: KFD BO structure.
 * @vm: the VM to reserve.
 * @ctx: the struct that will be used in unreserve_bo_and_vms().
 */
static int reserve_bo_and_vm(struct kgd_mem *mem,
			      struct amdgpu_vm *vm,
			      struct bo_vm_reservation_context *ctx)
{
	struct amdgpu_bo *bo = mem->bo;
	int ret;

	WARN_ON(!vm);

	ctx->reserved = false;
	ctx->n_vms = 1;
	ctx->sync = &mem->sync;

	INIT_LIST_HEAD(&ctx->list);
	INIT_LIST_HEAD(&ctx->duplicates);

	ctx->vm_pd = kcalloc(ctx->n_vms, sizeof(*ctx->vm_pd), GFP_KERNEL);
	if (!ctx->vm_pd)
		return -ENOMEM;

	ctx->kfd_bo.priority = 0;
	ctx->kfd_bo.tv.bo = &bo->tbo;
	ctx->kfd_bo.tv.num_shared = 1;
	list_add(&ctx->kfd_bo.tv.head, &ctx->list);

	amdgpu_vm_get_pd_bo(vm, &ctx->list, &ctx->vm_pd[0]);

	ret = ttm_eu_reserve_buffers(&ctx->ticket, &ctx->list,
				     false, &ctx->duplicates);
	if (ret) {
		pr_err("Failed to reserve buffers in ttm.\n");
		kfree(ctx->vm_pd);
		ctx->vm_pd = NULL;
		return ret;
	}

	ctx->reserved = true;
	return 0;
}

/**
 * reserve_bo_and_cond_vms - reserve a BO and some VMs conditionally
 * @mem: KFD BO structure.
 * @vm: the VM to reserve. If NULL, then all VMs associated with the BO
 * is used. Otherwise, a single VM associated with the BO.
 * @map_type: the mapping status that will be used to filter the VMs.
 * @ctx: the struct that will be used in unreserve_bo_and_vms().
 *
 * Returns 0 for success, negative for failure.
 */
static int reserve_bo_and_cond_vms(struct kgd_mem *mem,
				struct amdgpu_vm *vm, enum bo_vm_match map_type,
				struct bo_vm_reservation_context *ctx)
{
	struct amdgpu_bo *bo = mem->bo;
	struct kfd_bo_va_list *entry;
	unsigned int i;
	int ret;

	ctx->reserved = false;
	ctx->n_vms = 0;
	ctx->vm_pd = NULL;
	ctx->sync = &mem->sync;

	INIT_LIST_HEAD(&ctx->list);
	INIT_LIST_HEAD(&ctx->duplicates);

	list_for_each_entry(entry, &mem->bo_va_list, bo_list) {
		if ((vm && vm != entry->bo_va->base.vm) ||
			(entry->is_mapped != map_type
			&& map_type != BO_VM_ALL))
			continue;

		ctx->n_vms++;
	}

	if (ctx->n_vms != 0) {
		ctx->vm_pd = kcalloc(ctx->n_vms, sizeof(*ctx->vm_pd),
				     GFP_KERNEL);
		if (!ctx->vm_pd)
			return -ENOMEM;
	}

	ctx->kfd_bo.priority = 0;
	ctx->kfd_bo.tv.bo = &bo->tbo;
	ctx->kfd_bo.tv.num_shared = 1;
	list_add(&ctx->kfd_bo.tv.head, &ctx->list);

	i = 0;
	list_for_each_entry(entry, &mem->bo_va_list, bo_list) {
		if ((vm && vm != entry->bo_va->base.vm) ||
			(entry->is_mapped != map_type
			&& map_type != BO_VM_ALL))
			continue;

		amdgpu_vm_get_pd_bo(entry->bo_va->base.vm, &ctx->list,
				&ctx->vm_pd[i]);
		i++;
	}

	ret = ttm_eu_reserve_buffers(&ctx->ticket, &ctx->list,
				     false, &ctx->duplicates);
	if (ret) {
		pr_err("Failed to reserve buffers in ttm.\n");
		kfree(ctx->vm_pd);
		ctx->vm_pd = NULL;
		return ret;
	}

	ctx->reserved = true;
	return 0;
}

/**
 * unreserve_bo_and_vms - Unreserve BO and VMs from a reservation context
 * @ctx: Reservation context to unreserve
 * @wait: Optionally wait for a sync object representing pending VM updates
 * @intr: Whether the wait is interruptible
 *
 * Also frees any resources allocated in
 * reserve_bo_and_(cond_)vm(s). Returns the status from
 * amdgpu_sync_wait.
 */
static int unreserve_bo_and_vms(struct bo_vm_reservation_context *ctx,
				 bool wait, bool intr)
{
	int ret = 0;

	if (wait)
		ret = amdgpu_sync_wait(ctx->sync, intr);

	if (ctx->reserved)
		ttm_eu_backoff_reservation(&ctx->ticket, &ctx->list);
	kfree(ctx->vm_pd);

	ctx->sync = NULL;

	ctx->reserved = false;
	ctx->vm_pd = NULL;

	return ret;
}

static int unmap_bo_from_gpuvm(struct amdgpu_device *adev,
				struct kfd_bo_va_list *entry,
				struct amdgpu_sync *sync)
{
	struct amdgpu_bo_va *bo_va = entry->bo_va;
	struct amdgpu_vm *vm = bo_va->base.vm;

	amdgpu_vm_bo_unmap(adev, bo_va, entry->va);

	amdgpu_vm_clear_freed(adev, vm, &bo_va->last_pt_update);

	amdgpu_sync_fence(sync, bo_va->last_pt_update);

	return 0;
}

static int update_gpuvm_pte(struct amdgpu_device *adev,
		struct kfd_bo_va_list *entry,
		struct amdgpu_sync *sync)
{
	int ret;
	struct amdgpu_bo_va *bo_va = entry->bo_va;

	/* Update the page tables  */
	ret = amdgpu_vm_bo_update(adev, bo_va, false);
	if (ret) {
		pr_err("amdgpu_vm_bo_update failed\n");
		return ret;
	}

	return amdgpu_sync_fence(sync, bo_va->last_pt_update);
}

static int map_bo_to_gpuvm(struct amdgpu_device *adev,
		struct kfd_bo_va_list *entry, struct amdgpu_sync *sync,
		bool no_update_pte)
{
	int ret;

	/* Set virtual address for the allocation */
	ret = amdgpu_vm_bo_map(adev, entry->bo_va, entry->va, 0,
			       amdgpu_bo_size(entry->bo_va->base.bo),
			       entry->pte_flags);
	if (ret) {
		pr_err("Failed to map VA 0x%llx in vm. ret %d\n",
				entry->va, ret);
		return ret;
	}

	if (no_update_pte)
		return 0;

	ret = update_gpuvm_pte(adev, entry, sync);
	if (ret) {
		pr_err("update_gpuvm_pte() failed\n");
		goto update_gpuvm_pte_failed;
	}

	return 0;

update_gpuvm_pte_failed:
	unmap_bo_from_gpuvm(adev, entry, sync);
	return ret;
}

static struct sg_table *create_doorbell_sg(uint64_t addr, uint32_t size)
{
	struct sg_table *sg = kmalloc(sizeof(*sg), GFP_KERNEL);

	if (!sg)
		return NULL;
	if (sg_alloc_table(sg, 1, GFP_KERNEL)) {
		kfree(sg);
		return NULL;
	}
	sg->sgl->dma_address = addr;
	sg->sgl->length = size;
#ifdef CONFIG_NEED_SG_DMA_LENGTH
	sg->sgl->dma_length = size;
#endif
	return sg;
}

static int process_validate_vms(struct amdkfd_process_info *process_info)
{
	struct amdgpu_vm *peer_vm;
	int ret;

	list_for_each_entry(peer_vm, &process_info->vm_list_head,
			    vm_list_node) {
		ret = vm_validate_pt_pd_bos(peer_vm);
		if (ret)
			return ret;
	}

	return 0;
}

static int process_sync_pds_resv(struct amdkfd_process_info *process_info,
				 struct amdgpu_sync *sync)
{
	struct amdgpu_vm *peer_vm;
	int ret;

	list_for_each_entry(peer_vm, &process_info->vm_list_head,
			    vm_list_node) {
		struct amdgpu_bo *pd = peer_vm->root.base.bo;

		ret = amdgpu_sync_resv(NULL, sync, pd->tbo.base.resv,
				       AMDGPU_SYNC_NE_OWNER,
				       AMDGPU_FENCE_OWNER_KFD);
		if (ret)
			return ret;
	}

	return 0;
}

static int process_update_pds(struct amdkfd_process_info *process_info,
			      struct amdgpu_sync *sync)
{
	struct amdgpu_vm *peer_vm;
	int ret;

	list_for_each_entry(peer_vm, &process_info->vm_list_head,
			    vm_list_node) {
		ret = vm_update_pds(peer_vm, sync);
		if (ret)
			return ret;
	}

	return 0;
}

static int init_kfd_vm(struct amdgpu_vm *vm, void **process_info,
		       struct dma_fence **ef)
{
	struct amdkfd_process_info *info = NULL;
	int ret;

	if (!*process_info) {
		info = kzalloc(sizeof(*info), GFP_KERNEL);
		if (!info)
			return -ENOMEM;

		mutex_init(&info->lock);
		INIT_LIST_HEAD(&info->vm_list_head);
		INIT_LIST_HEAD(&info->kfd_bo_list);
		INIT_LIST_HEAD(&info->userptr_valid_list);
		INIT_LIST_HEAD(&info->userptr_inval_list);

		info->eviction_fence =
			amdgpu_amdkfd_fence_create(dma_fence_context_alloc(1),
						   current->mm);
		if (!info->eviction_fence) {
			pr_err("Failed to create eviction fence\n");
			ret = -ENOMEM;
			goto create_evict_fence_fail;
		}

		info->pid = get_task_pid(current->group_leader, PIDTYPE_PID);
		atomic_set(&info->evicted_bos, 0);
		INIT_DELAYED_WORK(&info->restore_userptr_work,
				  amdgpu_amdkfd_restore_userptr_worker);

		*process_info = info;
		*ef = dma_fence_get(&info->eviction_fence->base);
	}

	vm->process_info = *process_info;

	/* Validate page directory and attach eviction fence */
	ret = amdgpu_bo_reserve(vm->root.base.bo, true);
	if (ret)
		goto reserve_pd_fail;
	ret = vm_validate_pt_pd_bos(vm);
	if (ret) {
		pr_err("validate_pt_pd_bos() failed\n");
		goto validate_pd_fail;
	}
	ret = amdgpu_bo_sync_wait(vm->root.base.bo,
				  AMDGPU_FENCE_OWNER_KFD, false);
	if (ret)
		goto wait_pd_fail;
	ret = dma_resv_reserve_shared(vm->root.base.bo->tbo.base.resv, 1);
	if (ret)
		goto reserve_shared_fail;
	amdgpu_bo_fence(vm->root.base.bo,
			&vm->process_info->eviction_fence->base, true);
	amdgpu_bo_unreserve(vm->root.base.bo);

	/* Update process info */
	mutex_lock(&vm->process_info->lock);
	list_add_tail(&vm->vm_list_node,
			&(vm->process_info->vm_list_head));
	vm->process_info->n_vms++;
	mutex_unlock(&vm->process_info->lock);

	return 0;

reserve_shared_fail:
wait_pd_fail:
validate_pd_fail:
	amdgpu_bo_unreserve(vm->root.base.bo);
reserve_pd_fail:
	vm->process_info = NULL;
	if (info) {
		/* Two fence references: one in info and one in *ef */
		dma_fence_put(&info->eviction_fence->base);
		dma_fence_put(*ef);
		*ef = NULL;
		*process_info = NULL;
		put_pid(info->pid);
create_evict_fence_fail:
		mutex_destroy(&info->lock);
		kfree(info);
	}
	return ret;
}

int amdgpu_amdkfd_gpuvm_create_process_vm(struct kgd_dev *kgd, u32 pasid,
					  void **vm, void **process_info,
					  struct dma_fence **ef)
{
	struct amdgpu_device *adev = get_amdgpu_device(kgd);
	struct amdgpu_vm *new_vm;
	int ret;

	new_vm = kzalloc(sizeof(*new_vm), GFP_KERNEL);
	if (!new_vm)
		return -ENOMEM;

	/* Initialize AMDGPU part of the VM */
	ret = amdgpu_vm_init(adev, new_vm, AMDGPU_VM_CONTEXT_COMPUTE, pasid);
	if (ret) {
		pr_err("Failed init vm ret %d\n", ret);
		goto amdgpu_vm_init_fail;
	}

	/* Initialize KFD part of the VM and process info */
	ret = init_kfd_vm(new_vm, process_info, ef);
	if (ret)
		goto init_kfd_vm_fail;

	*vm = (void *) new_vm;

	return 0;

init_kfd_vm_fail:
	amdgpu_vm_fini(adev, new_vm);
amdgpu_vm_init_fail:
	kfree(new_vm);
	return ret;
}

int amdgpu_amdkfd_gpuvm_acquire_process_vm(struct kgd_dev *kgd,
					   struct file *filp, u32 pasid,
					   void **vm, void **process_info,
					   struct dma_fence **ef)
{
	struct amdgpu_device *adev = get_amdgpu_device(kgd);
	struct drm_file *drm_priv = filp->private_data;
	struct amdgpu_fpriv *drv_priv = drm_priv->driver_priv;
	struct amdgpu_vm *avm = &drv_priv->vm;
	int ret;

	/* Already a compute VM? */
	if (avm->process_info)
		return -EINVAL;

	/* Convert VM into a compute VM */
	ret = amdgpu_vm_make_compute(adev, avm, pasid);
	if (ret)
		return ret;

	/* Initialize KFD part of the VM and process info */
	ret = init_kfd_vm(avm, process_info, ef);
	if (ret)
		return ret;

	*vm = (void *)avm;

	return 0;
}

void amdgpu_amdkfd_gpuvm_destroy_cb(struct amdgpu_device *adev,
				    struct amdgpu_vm *vm)
{
	struct amdkfd_process_info *process_info = vm->process_info;
	struct amdgpu_bo *pd = vm->root.base.bo;

	if (!process_info)
		return;

	/* Release eviction fence from PD */
	amdgpu_bo_reserve(pd, false);
	amdgpu_bo_fence(pd, NULL, false);
	amdgpu_bo_unreserve(pd);

	/* Update process info */
	mutex_lock(&process_info->lock);
	process_info->n_vms--;
	list_del(&vm->vm_list_node);
	mutex_unlock(&process_info->lock);

	vm->process_info = NULL;

	/* Release per-process resources when last compute VM is destroyed */
	if (!process_info->n_vms) {
		WARN_ON(!list_empty(&process_info->kfd_bo_list));
		WARN_ON(!list_empty(&process_info->userptr_valid_list));
		WARN_ON(!list_empty(&process_info->userptr_inval_list));

		dma_fence_put(&process_info->eviction_fence->base);
		cancel_delayed_work_sync(&process_info->restore_userptr_work);
		put_pid(process_info->pid);
		mutex_destroy(&process_info->lock);
		kfree(process_info);
	}
}

void amdgpu_amdkfd_gpuvm_destroy_process_vm(struct kgd_dev *kgd, void *vm)
{
	struct amdgpu_device *adev = get_amdgpu_device(kgd);
	struct amdgpu_vm *avm = (struct amdgpu_vm *)vm;

	if (WARN_ON(!kgd || !vm))
		return;

	pr_debug("Destroying process vm %p\n", vm);

	/* Release the VM context */
	amdgpu_vm_fini(adev, avm);
	kfree(vm);
}

void amdgpu_amdkfd_gpuvm_release_process_vm(struct kgd_dev *kgd, void *vm)
{
	struct amdgpu_device *adev = get_amdgpu_device(kgd);
        struct amdgpu_vm *avm = (struct amdgpu_vm *)vm;

	if (WARN_ON(!kgd || !vm))
                return;

        pr_debug("Releasing process vm %p\n", vm);

        /* The original pasid of amdgpu vm has already been
         * released during making a amdgpu vm to a compute vm
         * The current pasid is managed by kfd and will be
         * released on kfd process destroy. Set amdgpu pasid
         * to 0 to avoid duplicate release.
         */
	amdgpu_vm_release_compute(adev, avm);
}

uint64_t amdgpu_amdkfd_gpuvm_get_process_page_dir(void *vm)
{
	struct amdgpu_vm *avm = (struct amdgpu_vm *)vm;
	struct amdgpu_bo *pd = avm->root.base.bo;
	struct amdgpu_device *adev = amdgpu_ttm_adev(pd->tbo.bdev);

	if (adev->asic_type < CHIP_VEGA10)
		return avm->pd_phys_addr >> AMDGPU_GPU_PAGE_SHIFT;
	return avm->pd_phys_addr;
}

int amdgpu_amdkfd_gpuvm_alloc_memory_of_gpu(
		struct kgd_dev *kgd, uint64_t va, uint64_t size,
		void *vm, struct kgd_mem **mem,
		uint64_t *offset, uint32_t flags)
{
	struct amdgpu_device *adev = get_amdgpu_device(kgd);
	struct amdgpu_vm *avm = (struct amdgpu_vm *)vm;
	enum ttm_bo_type bo_type = ttm_bo_type_device;
	struct sg_table *sg = NULL;
	uint64_t user_addr = 0;
	struct amdgpu_bo *bo;
	struct amdgpu_bo_param bp;
	u32 domain, alloc_domain;
	u64 alloc_flags;
	int ret;

	/*
	 * Check on which domain to allocate BO
	 */
	if (flags & KFD_IOC_ALLOC_MEM_FLAGS_VRAM) {
		domain = alloc_domain = AMDGPU_GEM_DOMAIN_VRAM;
		alloc_flags = AMDGPU_GEM_CREATE_VRAM_WIPE_ON_RELEASE;
		alloc_flags |= (flags & KFD_IOC_ALLOC_MEM_FLAGS_PUBLIC) ?
			AMDGPU_GEM_CREATE_CPU_ACCESS_REQUIRED :
			AMDGPU_GEM_CREATE_NO_CPU_ACCESS;
	} else if (flags & KFD_IOC_ALLOC_MEM_FLAGS_GTT) {
		domain = alloc_domain = AMDGPU_GEM_DOMAIN_GTT;
		alloc_flags = 0;
	} else if (flags & KFD_IOC_ALLOC_MEM_FLAGS_USERPTR) {
		domain = AMDGPU_GEM_DOMAIN_GTT;
		alloc_domain = AMDGPU_GEM_DOMAIN_CPU;
		alloc_flags = 0;
		if (!offset || !*offset)
			return -EINVAL;
		user_addr = untagged_addr(*offset);
	} else if (flags & (KFD_IOC_ALLOC_MEM_FLAGS_DOORBELL |
			KFD_IOC_ALLOC_MEM_FLAGS_MMIO_REMAP)) {
		domain = AMDGPU_GEM_DOMAIN_GTT;
		alloc_domain = AMDGPU_GEM_DOMAIN_CPU;
		bo_type = ttm_bo_type_sg;
		alloc_flags = 0;
		if (size > UINT_MAX)
			return -EINVAL;
		sg = create_doorbell_sg(*offset, size);
		if (!sg)
			return -ENOMEM;
	} else {
		return -EINVAL;
	}

	*mem = kzalloc(sizeof(struct kgd_mem), GFP_KERNEL);
	if (!*mem) {
		ret = -ENOMEM;
		goto err;
	}
	INIT_LIST_HEAD(&(*mem)->bo_va_list);
	mutex_init(&(*mem)->lock);
	(*mem)->aql_queue = !!(flags & KFD_IOC_ALLOC_MEM_FLAGS_AQL_QUEUE_MEM);

	/* Workaround for AQL queue wraparound bug. Map the same
	 * memory twice. That means we only actually allocate half
	 * the memory.
	 */
	if ((*mem)->aql_queue)
		size = size >> 1;

	(*mem)->alloc_flags = flags;

	amdgpu_sync_create(&(*mem)->sync);

	ret = amdgpu_amdkfd_reserve_mem_limit(adev, size, alloc_domain, !!sg);
	if (ret) {
		pr_debug("Insufficient system memory\n");
		goto err_reserve_limit;
	}

	pr_debug("\tcreate BO VA 0x%llx size 0x%llx domain %s\n",
			va, size, domain_string(alloc_domain));

	memset(&bp, 0, sizeof(bp));
	bp.size = size;
	bp.byte_align = 1;
	bp.domain = alloc_domain;
	bp.flags = alloc_flags;
	bp.type = bo_type;
	bp.resv = NULL;
	ret = amdgpu_bo_create(adev, &bp, &bo);
	if (ret) {
		pr_debug("Failed to create BO on domain %s. ret %d\n",
				domain_string(alloc_domain), ret);
		goto err_bo_create;
	}
	if (bo_type == ttm_bo_type_sg) {
		bo->tbo.sg = sg;
		bo->tbo.ttm->sg = sg;
	}
	bo->kfd_bo = *mem;
	(*mem)->bo = bo;
	if (user_addr)
		bo->flags |= AMDGPU_AMDKFD_USERPTR_BO;

	(*mem)->va = va;
	(*mem)->domain = domain;
	(*mem)->mapped_to_gpu_memory = 0;
	(*mem)->process_info = avm->process_info;
	add_kgd_mem_to_kfd_bo_list(*mem, avm->process_info, user_addr);

	if (user_addr) {
		ret = init_user_pages(*mem, user_addr);
		if (ret)
			goto allocate_init_user_pages_failed;
	}

	if (offset)
		*offset = amdgpu_bo_mmap_offset(bo);

	return 0;

allocate_init_user_pages_failed:
	remove_kgd_mem_from_kfd_bo_list(*mem, avm->process_info);
	amdgpu_bo_unref(&bo);
	/* Don't unreserve system mem limit twice */
	goto err_reserve_limit;
err_bo_create:
	unreserve_mem_limit(adev, size, alloc_domain, !!sg);
err_reserve_limit:
	mutex_destroy(&(*mem)->lock);
	kfree(*mem);
err:
	if (sg) {
		sg_free_table(sg);
		kfree(sg);
	}
	return ret;
}

int amdgpu_amdkfd_gpuvm_free_memory_of_gpu(
		struct kgd_dev *kgd, struct kgd_mem *mem, uint64_t *size)
{
	struct amdkfd_process_info *process_info = mem->process_info;
	unsigned long bo_size = mem->bo->tbo.mem.size;
	struct kfd_bo_va_list *entry, *tmp;
	struct bo_vm_reservation_context ctx;
	struct ttm_validate_buffer *bo_list_entry;
	unsigned int mapped_to_gpu_memory;
	int ret;
	bool is_imported = 0;

	mutex_lock(&mem->lock);
	mapped_to_gpu_memory = mem->mapped_to_gpu_memory;
	is_imported = mem->is_imported;
	mutex_unlock(&mem->lock);
	/* lock is not needed after this, since mem is unused and will
	 * be freed anyway
	 */

<<<<<<< HEAD
=======
	if (mapped_to_gpu_memory > 0) {
		pr_debug("BO VA 0x%llx size 0x%lx is still mapped.\n",
				mem->va, bo_size);
		return -EBUSY;
	}

>>>>>>> d1988041
	/* Make sure restore workers don't access the BO any more */
	bo_list_entry = &mem->validate_list;
	mutex_lock(&process_info->lock);
	list_del(&bo_list_entry->head);
	mutex_unlock(&process_info->lock);

	/* No more MMU notifiers */
	amdgpu_mn_unregister(mem->bo);

	ret = reserve_bo_and_cond_vms(mem, NULL, BO_VM_ALL, &ctx);
	if (unlikely(ret))
		return ret;

	/* The eviction fence should be removed by the last unmap.
	 * TODO: Log an error condition if the bo still has the eviction fence
	 * attached
	 */
	amdgpu_amdkfd_remove_eviction_fence(mem->bo,
					process_info->eviction_fence);
	pr_debug("Release VA 0x%llx - 0x%llx\n", mem->va,
		mem->va + bo_size * (1 + mem->aql_queue));

	/* Remove from VM internal data structures */
	list_for_each_entry_safe(entry, tmp, &mem->bo_va_list, bo_list)
		remove_bo_from_vm((struct amdgpu_device *)entry->kgd_dev,
				entry, bo_size);

	ret = unreserve_bo_and_vms(&ctx, false, false);

	/* Free the sync object */
	amdgpu_sync_free(&mem->sync);

	/* If the SG is not NULL, it's one we created for a doorbell or mmio
	 * remap BO. We need to free it.
	 */
	if (mem->bo->tbo.sg) {
		sg_free_table(mem->bo->tbo.sg);
		kfree(mem->bo->tbo.sg);
	}

	/* Update the size of the BO being freed if it was allocated from
	 * VRAM and is not imported.
	 */
	if (size) {
		if ((mem->bo->preferred_domains == AMDGPU_GEM_DOMAIN_VRAM) &&
		    (!is_imported))
			*size = bo_size;
		else
			*size = 0;
	}

	/* Free the BO*/
<<<<<<< HEAD
	drm_gem_object_put_unlocked(&mem->bo->tbo.base);
=======
	drm_gem_object_put(&mem->bo->tbo.base);
>>>>>>> d1988041
	mutex_destroy(&mem->lock);
	kfree(mem);

	return ret;
}

int amdgpu_amdkfd_gpuvm_map_memory_to_gpu(
		struct kgd_dev *kgd, struct kgd_mem *mem, void *vm)
{
	struct amdgpu_device *adev = get_amdgpu_device(kgd);
	struct amdgpu_vm *avm = (struct amdgpu_vm *)vm;
	int ret;
	struct amdgpu_bo *bo;
	uint32_t domain;
	struct kfd_bo_va_list *entry;
	struct bo_vm_reservation_context ctx;
	struct kfd_bo_va_list *bo_va_entry = NULL;
	struct kfd_bo_va_list *bo_va_entry_aql = NULL;
	unsigned long bo_size;
	bool is_invalid_userptr = false;

	bo = mem->bo;
	if (!bo) {
		pr_err("Invalid BO when mapping memory to GPU\n");
		return -EINVAL;
	}

	/* Make sure restore is not running concurrently. Since we
	 * don't map invalid userptr BOs, we rely on the next restore
	 * worker to do the mapping
	 */
	mutex_lock(&mem->process_info->lock);

	/* Lock mmap-sem. If we find an invalid userptr BO, we can be
	 * sure that the MMU notifier is no longer running
	 * concurrently and the queues are actually stopped
	 */
	if (amdgpu_ttm_tt_get_usermm(bo->tbo.ttm)) {
		mmap_write_lock(current->mm);
		is_invalid_userptr = atomic_read(&mem->invalid);
		mmap_write_unlock(current->mm);
	}

	mutex_lock(&mem->lock);

	domain = mem->domain;
	bo_size = bo->tbo.mem.size;

	pr_debug("Map VA 0x%llx - 0x%llx to vm %p domain %s\n",
			mem->va,
			mem->va + bo_size * (1 + mem->aql_queue),
			vm, domain_string(domain));

	ret = reserve_bo_and_vm(mem, vm, &ctx);
	if (unlikely(ret))
		goto out;

	/* Userptr can be marked as "not invalid", but not actually be
	 * validated yet (still in the system domain). In that case
	 * the queues are still stopped and we can leave mapping for
	 * the next restore worker
	 */
	if (amdgpu_ttm_tt_get_usermm(bo->tbo.ttm) &&
	    bo->tbo.mem.mem_type == TTM_PL_SYSTEM)
		is_invalid_userptr = true;

	if (check_if_add_bo_to_vm(avm, mem)) {
		ret = add_bo_to_vm(adev, mem, avm, false,
				&bo_va_entry);
		if (ret)
			goto add_bo_to_vm_failed;
		if (mem->aql_queue) {
			ret = add_bo_to_vm(adev, mem, avm,
					true, &bo_va_entry_aql);
			if (ret)
				goto add_bo_to_vm_failed_aql;
		}
	} else {
		ret = vm_validate_pt_pd_bos(avm);
		if (unlikely(ret))
			goto add_bo_to_vm_failed;
	}

	if (mem->mapped_to_gpu_memory == 0 &&
	    !amdgpu_ttm_tt_get_usermm(bo->tbo.ttm)) {
		/* Validate BO only once. The eviction fence gets added to BO
		 * the first time it is mapped. Validate will wait for all
		 * background evictions to complete.
		 */
		ret = amdgpu_amdkfd_bo_validate(bo, domain, true);
		if (ret) {
			pr_debug("Validate failed\n");
			goto map_bo_to_gpuvm_failed;
		}
	}

	list_for_each_entry(entry, &mem->bo_va_list, bo_list) {
		if (entry->bo_va->base.vm == vm && !entry->is_mapped) {
			pr_debug("\t map VA 0x%llx - 0x%llx in entry %p\n",
					entry->va, entry->va + bo_size,
					entry);

			ret = map_bo_to_gpuvm(adev, entry, ctx.sync,
					      is_invalid_userptr);
			if (ret) {
				pr_err("Failed to map bo to gpuvm\n");
				goto map_bo_to_gpuvm_failed;
			}

			ret = vm_update_pds(vm, ctx.sync);
			if (ret) {
				pr_err("Failed to update page directories\n");
				goto map_bo_to_gpuvm_failed;
			}

			entry->is_mapped = true;
			mem->mapped_to_gpu_memory++;
			pr_debug("\t INC mapping count %d\n",
					mem->mapped_to_gpu_memory);
		}
	}

	if (!amdgpu_ttm_tt_get_usermm(bo->tbo.ttm) && !bo->pin_count)
		amdgpu_bo_fence(bo,
				&avm->process_info->eviction_fence->base,
				true);
	ret = unreserve_bo_and_vms(&ctx, false, false);

	goto out;

map_bo_to_gpuvm_failed:
	if (bo_va_entry_aql)
		remove_bo_from_vm(adev, bo_va_entry_aql, bo_size);
add_bo_to_vm_failed_aql:
	if (bo_va_entry)
		remove_bo_from_vm(adev, bo_va_entry, bo_size);
add_bo_to_vm_failed:
	unreserve_bo_and_vms(&ctx, false, false);
out:
	mutex_unlock(&mem->process_info->lock);
	mutex_unlock(&mem->lock);
	return ret;
}

int amdgpu_amdkfd_gpuvm_unmap_memory_from_gpu(
		struct kgd_dev *kgd, struct kgd_mem *mem, void *vm)
{
	struct amdgpu_device *adev = get_amdgpu_device(kgd);
	struct amdkfd_process_info *process_info =
		((struct amdgpu_vm *)vm)->process_info;
	unsigned long bo_size = mem->bo->tbo.mem.size;
	struct kfd_bo_va_list *entry;
	struct bo_vm_reservation_context ctx;
	int ret;

	mutex_lock(&mem->lock);

	ret = reserve_bo_and_cond_vms(mem, vm, BO_VM_MAPPED, &ctx);
	if (unlikely(ret))
		goto out;
	/* If no VMs were reserved, it means the BO wasn't actually mapped */
	if (ctx.n_vms == 0) {
		ret = -EINVAL;
		goto unreserve_out;
	}

	ret = vm_validate_pt_pd_bos((struct amdgpu_vm *)vm);
	if (unlikely(ret))
		goto unreserve_out;

	pr_debug("Unmap VA 0x%llx - 0x%llx from vm %p\n",
		mem->va,
		mem->va + bo_size * (1 + mem->aql_queue),
		vm);

	list_for_each_entry(entry, &mem->bo_va_list, bo_list) {
		if (entry->bo_va->base.vm == vm && entry->is_mapped) {
			pr_debug("\t unmap VA 0x%llx - 0x%llx from entry %p\n",
					entry->va,
					entry->va + bo_size,
					entry);

			ret = unmap_bo_from_gpuvm(adev, entry, ctx.sync);
			if (ret == 0) {
				entry->is_mapped = false;
			} else {
				pr_err("failed to unmap VA 0x%llx\n",
						mem->va);
				goto unreserve_out;
			}

			mem->mapped_to_gpu_memory--;
			pr_debug("\t DEC mapping count %d\n",
					mem->mapped_to_gpu_memory);
		}
	}

	/* If BO is unmapped from all VMs, unfence it. It can be evicted if
	 * required.
	 */
	if (mem->mapped_to_gpu_memory == 0 &&
	    !amdgpu_ttm_tt_get_usermm(mem->bo->tbo.ttm) && !mem->bo->pin_count)
		amdgpu_amdkfd_remove_eviction_fence(mem->bo,
						process_info->eviction_fence);

unreserve_out:
	unreserve_bo_and_vms(&ctx, false, false);
out:
	mutex_unlock(&mem->lock);
	return ret;
}

int amdgpu_amdkfd_gpuvm_sync_memory(
		struct kgd_dev *kgd, struct kgd_mem *mem, bool intr)
{
	struct amdgpu_sync sync;
	int ret;

	amdgpu_sync_create(&sync);

	mutex_lock(&mem->lock);
	amdgpu_sync_clone(&mem->sync, &sync);
	mutex_unlock(&mem->lock);

	ret = amdgpu_sync_wait(&sync, intr);
	amdgpu_sync_free(&sync);
	return ret;
}

int amdgpu_amdkfd_gpuvm_map_gtt_bo_to_kernel(struct kgd_dev *kgd,
		struct kgd_mem *mem, void **kptr, uint64_t *size)
{
	int ret;
	struct amdgpu_bo *bo = mem->bo;

	if (amdgpu_ttm_tt_get_usermm(bo->tbo.ttm)) {
		pr_err("userptr can't be mapped to kernel\n");
		return -EINVAL;
	}

	/* delete kgd_mem from kfd_bo_list to avoid re-validating
	 * this BO in BO's restoring after eviction.
	 */
	mutex_lock(&mem->process_info->lock);

	ret = amdgpu_bo_reserve(bo, true);
	if (ret) {
		pr_err("Failed to reserve bo. ret %d\n", ret);
		goto bo_reserve_failed;
	}

	ret = amdgpu_bo_pin(bo, AMDGPU_GEM_DOMAIN_GTT);
	if (ret) {
		pr_err("Failed to pin bo. ret %d\n", ret);
		goto pin_failed;
	}

	ret = amdgpu_bo_kmap(bo, kptr);
	if (ret) {
		pr_err("Failed to map bo to kernel. ret %d\n", ret);
		goto kmap_failed;
	}

	amdgpu_amdkfd_remove_eviction_fence(
		bo, mem->process_info->eviction_fence);
	list_del_init(&mem->validate_list.head);

	if (size)
		*size = amdgpu_bo_size(bo);

	amdgpu_bo_unreserve(bo);

	mutex_unlock(&mem->process_info->lock);
	return 0;

kmap_failed:
	amdgpu_bo_unpin(bo);
pin_failed:
	amdgpu_bo_unreserve(bo);
bo_reserve_failed:
	mutex_unlock(&mem->process_info->lock);

	return ret;
}

int amdgpu_amdkfd_gpuvm_get_vm_fault_info(struct kgd_dev *kgd,
					      struct kfd_vm_fault_info *mem)
{
	struct amdgpu_device *adev;

	adev = (struct amdgpu_device *)kgd;
	if (atomic_read(&adev->gmc.vm_fault_info_updated) == 1) {
		*mem = *adev->gmc.vm_fault_info;
		mb();
		atomic_set(&adev->gmc.vm_fault_info_updated, 0);
	}
	return 0;
}

int amdgpu_amdkfd_gpuvm_import_dmabuf(struct kgd_dev *kgd,
				      struct dma_buf *dma_buf,
				      uint64_t va, void *vm,
				      struct kgd_mem **mem, uint64_t *size,
				      uint64_t *mmap_offset)
{
	struct amdgpu_device *adev = (struct amdgpu_device *)kgd;
	struct drm_gem_object *obj;
	struct amdgpu_bo *bo;
	struct amdgpu_vm *avm = (struct amdgpu_vm *)vm;

	if (dma_buf->ops != &amdgpu_dmabuf_ops)
		/* Can't handle non-graphics buffers */
		return -EINVAL;

	obj = dma_buf->priv;
	if (drm_to_adev(obj->dev) != adev)
		/* Can't handle buffers from other devices */
		return -EINVAL;

	bo = gem_to_amdgpu_bo(obj);
	if (!(bo->preferred_domains & (AMDGPU_GEM_DOMAIN_VRAM |
				    AMDGPU_GEM_DOMAIN_GTT)))
		/* Only VRAM and GTT BOs are supported */
		return -EINVAL;

	*mem = kzalloc(sizeof(struct kgd_mem), GFP_KERNEL);
	if (!*mem)
		return -ENOMEM;

	if (size)
		*size = amdgpu_bo_size(bo);

	if (mmap_offset)
		*mmap_offset = amdgpu_bo_mmap_offset(bo);

	INIT_LIST_HEAD(&(*mem)->bo_va_list);
	mutex_init(&(*mem)->lock);
<<<<<<< HEAD
	(*mem)->mapping_flags =
		AMDGPU_VM_PAGE_READABLE | AMDGPU_VM_PAGE_WRITEABLE |
		AMDGPU_VM_PAGE_EXECUTABLE | AMDGPU_VM_MTYPE_NC;
=======
	
	(*mem)->alloc_flags =
		((bo->preferred_domains & AMDGPU_GEM_DOMAIN_VRAM) ?
		KFD_IOC_ALLOC_MEM_FLAGS_VRAM : KFD_IOC_ALLOC_MEM_FLAGS_GTT)
		| KFD_IOC_ALLOC_MEM_FLAGS_WRITABLE
		| KFD_IOC_ALLOC_MEM_FLAGS_EXECUTABLE;
>>>>>>> d1988041

	drm_gem_object_get(&bo->tbo.base);
	(*mem)->bo = bo;
	(*mem)->va = va;
	(*mem)->domain = (bo->preferred_domains & AMDGPU_GEM_DOMAIN_VRAM) ?
		AMDGPU_GEM_DOMAIN_VRAM : AMDGPU_GEM_DOMAIN_GTT;
	(*mem)->mapped_to_gpu_memory = 0;
	(*mem)->process_info = avm->process_info;
	add_kgd_mem_to_kfd_bo_list(*mem, avm->process_info, false);
	amdgpu_sync_create(&(*mem)->sync);
	(*mem)->is_imported = true;

	return 0;
}

/* Evict a userptr BO by stopping the queues if necessary
 *
 * Runs in MMU notifier, may be in RECLAIM_FS context. This means it
 * cannot do any memory allocations, and cannot take any locks that
 * are held elsewhere while allocating memory. Therefore this is as
 * simple as possible, using atomic counters.
 *
 * It doesn't do anything to the BO itself. The real work happens in
 * restore, where we get updated page addresses. This function only
 * ensures that GPU access to the BO is stopped.
 */
int amdgpu_amdkfd_evict_userptr(struct kgd_mem *mem,
				struct mm_struct *mm)
{
	struct amdkfd_process_info *process_info = mem->process_info;
	int evicted_bos;
	int r = 0;

	atomic_inc(&mem->invalid);
	evicted_bos = atomic_inc_return(&process_info->evicted_bos);
	if (evicted_bos == 1) {
		/* First eviction, stop the queues */
		r = kgd2kfd_quiesce_mm(mm);
		if (r)
			pr_err("Failed to quiesce KFD\n");
		schedule_delayed_work(&process_info->restore_userptr_work,
			msecs_to_jiffies(AMDGPU_USERPTR_RESTORE_DELAY_MS));
	}

	return r;
}

/* Update invalid userptr BOs
 *
 * Moves invalidated (evicted) userptr BOs from userptr_valid_list to
 * userptr_inval_list and updates user pages for all BOs that have
 * been invalidated since their last update.
 */
static int update_invalid_user_pages(struct amdkfd_process_info *process_info,
				     struct mm_struct *mm)
{
	struct kgd_mem *mem, *tmp_mem;
	struct amdgpu_bo *bo;
	struct ttm_operation_ctx ctx = { false, false };
	int invalid, ret;

	/* Move all invalidated BOs to the userptr_inval_list and
	 * release their user pages by migration to the CPU domain
	 */
	list_for_each_entry_safe(mem, tmp_mem,
				 &process_info->userptr_valid_list,
				 validate_list.head) {
		if (!atomic_read(&mem->invalid))
			continue; /* BO is still valid */

		bo = mem->bo;

		if (amdgpu_bo_reserve(bo, true))
			return -EAGAIN;
		amdgpu_bo_placement_from_domain(bo, AMDGPU_GEM_DOMAIN_CPU);
		ret = ttm_bo_validate(&bo->tbo, &bo->placement, &ctx);
		amdgpu_bo_unreserve(bo);
		if (ret) {
			pr_err("%s: Failed to invalidate userptr BO\n",
			       __func__);
			return -EAGAIN;
		}

		list_move_tail(&mem->validate_list.head,
			       &process_info->userptr_inval_list);
	}

	if (list_empty(&process_info->userptr_inval_list))
		return 0; /* All evicted userptr BOs were freed */

	/* Go through userptr_inval_list and update any invalid user_pages */
	list_for_each_entry(mem, &process_info->userptr_inval_list,
			    validate_list.head) {
		invalid = atomic_read(&mem->invalid);
		if (!invalid)
			/* BO hasn't been invalidated since the last
			 * revalidation attempt. Keep its BO list.
			 */
			continue;

		bo = mem->bo;

		/* Get updated user pages */
		ret = amdgpu_ttm_tt_get_user_pages(bo, bo->tbo.ttm->pages);
		if (ret) {
			pr_debug("%s: Failed to get user pages: %d\n",
				__func__, ret);

			/* Return error -EBUSY or -ENOMEM, retry restore */
			return ret;
		}

		/*
		 * FIXME: Cannot ignore the return code, must hold
		 * notifier_lock
		 */
		amdgpu_ttm_tt_get_user_pages_done(bo->tbo.ttm);

		/* Mark the BO as valid unless it was invalidated
		 * again concurrently.
		 */
		if (atomic_cmpxchg(&mem->invalid, invalid, 0) != invalid)
			return -EAGAIN;
	}

	return 0;
}

/* Validate invalid userptr BOs
 *
 * Validates BOs on the userptr_inval_list, and moves them back to the
 * userptr_valid_list. Also updates GPUVM page tables with new page
 * addresses and waits for the page table updates to complete.
 */
static int validate_invalid_user_pages(struct amdkfd_process_info *process_info)
{
	struct amdgpu_bo_list_entry *pd_bo_list_entries;
	struct list_head resv_list, duplicates;
	struct ww_acquire_ctx ticket;
	struct amdgpu_sync sync;

	struct amdgpu_vm *peer_vm;
	struct kgd_mem *mem, *tmp_mem;
	struct amdgpu_bo *bo;
	struct ttm_operation_ctx ctx = { false, false };
	int i, ret;

	pd_bo_list_entries = kcalloc(process_info->n_vms,
				     sizeof(struct amdgpu_bo_list_entry),
				     GFP_KERNEL);
	if (!pd_bo_list_entries) {
		pr_err("%s: Failed to allocate PD BO list entries\n", __func__);
		ret = -ENOMEM;
		goto out_no_mem;
	}

	INIT_LIST_HEAD(&resv_list);
	INIT_LIST_HEAD(&duplicates);

	/* Get all the page directory BOs that need to be reserved */
	i = 0;
	list_for_each_entry(peer_vm, &process_info->vm_list_head,
			    vm_list_node)
		amdgpu_vm_get_pd_bo(peer_vm, &resv_list,
				    &pd_bo_list_entries[i++]);
	/* Add the userptr_inval_list entries to resv_list */
	list_for_each_entry(mem, &process_info->userptr_inval_list,
			    validate_list.head) {
		list_add_tail(&mem->resv_list.head, &resv_list);
		mem->resv_list.bo = mem->validate_list.bo;
		mem->resv_list.num_shared = mem->validate_list.num_shared;
	}

	/* Reserve all BOs and page tables for validation */
	ret = ttm_eu_reserve_buffers(&ticket, &resv_list, false, &duplicates);
	WARN(!list_empty(&duplicates), "Duplicates should be empty");
	if (ret)
		goto out_free;

	amdgpu_sync_create(&sync);

	ret = process_validate_vms(process_info);
	if (ret)
		goto unreserve_out;

	/* Validate BOs and update GPUVM page tables */
	list_for_each_entry_safe(mem, tmp_mem,
				 &process_info->userptr_inval_list,
				 validate_list.head) {
		struct kfd_bo_va_list *bo_va_entry;

		bo = mem->bo;

		/* Validate the BO if we got user pages */
		if (bo->tbo.ttm->pages[0]) {
			amdgpu_bo_placement_from_domain(bo, mem->domain);
			ret = ttm_bo_validate(&bo->tbo, &bo->placement, &ctx);
			if (ret) {
				pr_err("%s: failed to validate BO\n", __func__);
				goto unreserve_out;
			}
		}

		list_move_tail(&mem->validate_list.head,
			       &process_info->userptr_valid_list);

		/* Update mapping. If the BO was not validated
		 * (because we couldn't get user pages), this will
		 * clear the page table entries, which will result in
		 * VM faults if the GPU tries to access the invalid
		 * memory.
		 */
		list_for_each_entry(bo_va_entry, &mem->bo_va_list, bo_list) {
			if (!bo_va_entry->is_mapped)
				continue;

			ret = update_gpuvm_pte((struct amdgpu_device *)
					       bo_va_entry->kgd_dev,
					       bo_va_entry, &sync);
			if (ret) {
				pr_err("%s: update PTE failed\n", __func__);
				/* make sure this gets validated again */
				atomic_inc(&mem->invalid);
				goto unreserve_out;
			}
		}
	}

	/* Update page directories */
	ret = process_update_pds(process_info, &sync);

unreserve_out:
	ttm_eu_backoff_reservation(&ticket, &resv_list);
	amdgpu_sync_wait(&sync, false);
	amdgpu_sync_free(&sync);
out_free:
	kfree(pd_bo_list_entries);
out_no_mem:

	return ret;
}

/* Worker callback to restore evicted userptr BOs
 *
 * Tries to update and validate all userptr BOs. If successful and no
 * concurrent evictions happened, the queues are restarted. Otherwise,
 * reschedule for another attempt later.
 */
static void amdgpu_amdkfd_restore_userptr_worker(struct work_struct *work)
{
	struct delayed_work *dwork = to_delayed_work(work);
	struct amdkfd_process_info *process_info =
		container_of(dwork, struct amdkfd_process_info,
			     restore_userptr_work);
	struct task_struct *usertask;
	struct mm_struct *mm;
	int evicted_bos;

	evicted_bos = atomic_read(&process_info->evicted_bos);
	if (!evicted_bos)
		return;

	/* Reference task and mm in case of concurrent process termination */
	usertask = get_pid_task(process_info->pid, PIDTYPE_PID);
	if (!usertask)
		return;
	mm = get_task_mm(usertask);
	if (!mm) {
		put_task_struct(usertask);
		return;
	}

	mutex_lock(&process_info->lock);

	if (update_invalid_user_pages(process_info, mm))
		goto unlock_out;
	/* userptr_inval_list can be empty if all evicted userptr BOs
	 * have been freed. In that case there is nothing to validate
	 * and we can just restart the queues.
	 */
	if (!list_empty(&process_info->userptr_inval_list)) {
		if (atomic_read(&process_info->evicted_bos) != evicted_bos)
			goto unlock_out; /* Concurrent eviction, try again */

		if (validate_invalid_user_pages(process_info))
			goto unlock_out;
	}
	/* Final check for concurrent evicton and atomic update. If
	 * another eviction happens after successful update, it will
	 * be a first eviction that calls quiesce_mm. The eviction
	 * reference counting inside KFD will handle this case.
	 */
	if (atomic_cmpxchg(&process_info->evicted_bos, evicted_bos, 0) !=
	    evicted_bos)
		goto unlock_out;
	evicted_bos = 0;
	if (kgd2kfd_resume_mm(mm)) {
		pr_err("%s: Failed to resume KFD\n", __func__);
		/* No recovery from this failure. Probably the CP is
		 * hanging. No point trying again.
		 */
	}

unlock_out:
	mutex_unlock(&process_info->lock);
	mmput(mm);
	put_task_struct(usertask);

	/* If validation failed, reschedule another attempt */
	if (evicted_bos)
		schedule_delayed_work(&process_info->restore_userptr_work,
			msecs_to_jiffies(AMDGPU_USERPTR_RESTORE_DELAY_MS));
}

/** amdgpu_amdkfd_gpuvm_restore_process_bos - Restore all BOs for the given
 *   KFD process identified by process_info
 *
 * @process_info: amdkfd_process_info of the KFD process
 *
 * After memory eviction, restore thread calls this function. The function
 * should be called when the Process is still valid. BO restore involves -
 *
 * 1.  Release old eviction fence and create new one
 * 2.  Get two copies of PD BO list from all the VMs. Keep one copy as pd_list.
 * 3   Use the second PD list and kfd_bo_list to create a list (ctx.list) of
 *     BOs that need to be reserved.
 * 4.  Reserve all the BOs
 * 5.  Validate of PD and PT BOs.
 * 6.  Validate all KFD BOs using kfd_bo_list and Map them and add new fence
 * 7.  Add fence to all PD and PT BOs.
 * 8.  Unreserve all BOs
 */
int amdgpu_amdkfd_gpuvm_restore_process_bos(void *info, struct dma_fence **ef)
{
	struct amdgpu_bo_list_entry *pd_bo_list;
	struct amdkfd_process_info *process_info = info;
	struct amdgpu_vm *peer_vm;
	struct kgd_mem *mem;
	struct bo_vm_reservation_context ctx;
	struct amdgpu_amdkfd_fence *new_fence;
	int ret = 0, i;
	struct list_head duplicate_save;
	struct amdgpu_sync sync_obj;

	INIT_LIST_HEAD(&duplicate_save);
	INIT_LIST_HEAD(&ctx.list);
	INIT_LIST_HEAD(&ctx.duplicates);

	pd_bo_list = kcalloc(process_info->n_vms,
			     sizeof(struct amdgpu_bo_list_entry),
			     GFP_KERNEL);
	if (!pd_bo_list)
		return -ENOMEM;

	i = 0;
	mutex_lock(&process_info->lock);
	list_for_each_entry(peer_vm, &process_info->vm_list_head,
			vm_list_node)
		amdgpu_vm_get_pd_bo(peer_vm, &ctx.list, &pd_bo_list[i++]);

	/* Reserve all BOs and page tables/directory. Add all BOs from
	 * kfd_bo_list to ctx.list
	 */
	list_for_each_entry(mem, &process_info->kfd_bo_list,
			    validate_list.head) {

		list_add_tail(&mem->resv_list.head, &ctx.list);
		mem->resv_list.bo = mem->validate_list.bo;
		mem->resv_list.num_shared = mem->validate_list.num_shared;
	}

	ret = ttm_eu_reserve_buffers(&ctx.ticket, &ctx.list,
				     false, &duplicate_save);
	if (ret) {
		pr_debug("Memory eviction: TTM Reserve Failed. Try again\n");
		goto ttm_reserve_fail;
	}

	amdgpu_sync_create(&sync_obj);

	/* Validate PDs and PTs */
	ret = process_validate_vms(process_info);
	if (ret)
		goto validate_map_fail;

	ret = process_sync_pds_resv(process_info, &sync_obj);
	if (ret) {
		pr_debug("Memory eviction: Failed to sync to PD BO moving fence. Try again\n");
		goto validate_map_fail;
	}

	/* Validate BOs and map them to GPUVM (update VM page tables). */
	list_for_each_entry(mem, &process_info->kfd_bo_list,
			    validate_list.head) {

		struct amdgpu_bo *bo = mem->bo;
		uint32_t domain = mem->domain;
		struct kfd_bo_va_list *bo_va_entry;

		ret = amdgpu_amdkfd_bo_validate(bo, domain, false);
		if (ret) {
			pr_debug("Memory eviction: Validate BOs failed. Try again\n");
			goto validate_map_fail;
		}
		ret = amdgpu_sync_fence(&sync_obj, bo->tbo.moving);
		if (ret) {
			pr_debug("Memory eviction: Sync BO fence failed. Try again\n");
			goto validate_map_fail;
		}
		list_for_each_entry(bo_va_entry, &mem->bo_va_list,
				    bo_list) {
			ret = update_gpuvm_pte((struct amdgpu_device *)
					      bo_va_entry->kgd_dev,
					      bo_va_entry,
					      &sync_obj);
			if (ret) {
				pr_debug("Memory eviction: update PTE failed. Try again\n");
				goto validate_map_fail;
			}
		}
	}

	/* Update page directories */
	ret = process_update_pds(process_info, &sync_obj);
	if (ret) {
		pr_debug("Memory eviction: update PDs failed. Try again\n");
		goto validate_map_fail;
	}

	/* Wait for validate and PT updates to finish */
	amdgpu_sync_wait(&sync_obj, false);

	/* Release old eviction fence and create new one, because fence only
	 * goes from unsignaled to signaled, fence cannot be reused.
	 * Use context and mm from the old fence.
	 */
	new_fence = amdgpu_amdkfd_fence_create(
				process_info->eviction_fence->base.context,
				process_info->eviction_fence->mm);
	if (!new_fence) {
		pr_err("Failed to create eviction fence\n");
		ret = -ENOMEM;
		goto validate_map_fail;
	}
	dma_fence_put(&process_info->eviction_fence->base);
	process_info->eviction_fence = new_fence;
	*ef = dma_fence_get(&new_fence->base);

	/* Attach new eviction fence to all BOs */
	list_for_each_entry(mem, &process_info->kfd_bo_list,
		validate_list.head)
		amdgpu_bo_fence(mem->bo,
			&process_info->eviction_fence->base, true);

	/* Attach eviction fence to PD / PT BOs */
	list_for_each_entry(peer_vm, &process_info->vm_list_head,
			    vm_list_node) {
		struct amdgpu_bo *bo = peer_vm->root.base.bo;

		amdgpu_bo_fence(bo, &process_info->eviction_fence->base, true);
	}

validate_map_fail:
	ttm_eu_backoff_reservation(&ctx.ticket, &ctx.list);
	amdgpu_sync_free(&sync_obj);
ttm_reserve_fail:
	mutex_unlock(&process_info->lock);
	kfree(pd_bo_list);
	return ret;
}

int amdgpu_amdkfd_add_gws_to_process(void *info, void *gws, struct kgd_mem **mem)
{
	struct amdkfd_process_info *process_info = (struct amdkfd_process_info *)info;
	struct amdgpu_bo *gws_bo = (struct amdgpu_bo *)gws;
	int ret;

	if (!info || !gws)
		return -EINVAL;

	*mem = kzalloc(sizeof(struct kgd_mem), GFP_KERNEL);
	if (!*mem)
		return -ENOMEM;

	mutex_init(&(*mem)->lock);
	INIT_LIST_HEAD(&(*mem)->bo_va_list);
	(*mem)->bo = amdgpu_bo_ref(gws_bo);
	(*mem)->domain = AMDGPU_GEM_DOMAIN_GWS;
	(*mem)->process_info = process_info;
	add_kgd_mem_to_kfd_bo_list(*mem, process_info, false);
	amdgpu_sync_create(&(*mem)->sync);


	/* Validate gws bo the first time it is added to process */
	mutex_lock(&(*mem)->process_info->lock);
	ret = amdgpu_bo_reserve(gws_bo, false);
	if (unlikely(ret)) {
		pr_err("Reserve gws bo failed %d\n", ret);
		goto bo_reservation_failure;
	}

	ret = amdgpu_amdkfd_bo_validate(gws_bo, AMDGPU_GEM_DOMAIN_GWS, true);
	if (ret) {
		pr_err("GWS BO validate failed %d\n", ret);
		goto bo_validation_failure;
	}
	/* GWS resource is shared b/t amdgpu and amdkfd
	 * Add process eviction fence to bo so they can
	 * evict each other.
	 */
	ret = dma_resv_reserve_shared(gws_bo->tbo.base.resv, 1);
	if (ret)
		goto reserve_shared_fail;
	amdgpu_bo_fence(gws_bo, &process_info->eviction_fence->base, true);
	amdgpu_bo_unreserve(gws_bo);
	mutex_unlock(&(*mem)->process_info->lock);

	return ret;

reserve_shared_fail:
bo_validation_failure:
	amdgpu_bo_unreserve(gws_bo);
bo_reservation_failure:
	mutex_unlock(&(*mem)->process_info->lock);
	amdgpu_sync_free(&(*mem)->sync);
	remove_kgd_mem_from_kfd_bo_list(*mem, process_info);
	amdgpu_bo_unref(&gws_bo);
	mutex_destroy(&(*mem)->lock);
	kfree(*mem);
	*mem = NULL;
	return ret;
}

int amdgpu_amdkfd_remove_gws_from_process(void *info, void *mem)
{
	int ret;
	struct amdkfd_process_info *process_info = (struct amdkfd_process_info *)info;
	struct kgd_mem *kgd_mem = (struct kgd_mem *)mem;
	struct amdgpu_bo *gws_bo = kgd_mem->bo;

	/* Remove BO from process's validate list so restore worker won't touch
	 * it anymore
	 */
	remove_kgd_mem_from_kfd_bo_list(kgd_mem, process_info);

	ret = amdgpu_bo_reserve(gws_bo, false);
	if (unlikely(ret)) {
		pr_err("Reserve gws bo failed %d\n", ret);
		//TODO add BO back to validate_list?
		return ret;
	}
	amdgpu_amdkfd_remove_eviction_fence(gws_bo,
			process_info->eviction_fence);
	amdgpu_bo_unreserve(gws_bo);
	amdgpu_sync_free(&kgd_mem->sync);
	amdgpu_bo_unref(&gws_bo);
	mutex_destroy(&kgd_mem->lock);
	kfree(mem);
	return 0;
}

/* Returns GPU-specific tiling mode information */
int amdgpu_amdkfd_get_tile_config(struct kgd_dev *kgd,
				struct tile_config *config)
{
	struct amdgpu_device *adev = (struct amdgpu_device *)kgd;

	config->gb_addr_config = adev->gfx.config.gb_addr_config;
	config->tile_config_ptr = adev->gfx.config.tile_mode_array;
	config->num_tile_configs =
			ARRAY_SIZE(adev->gfx.config.tile_mode_array);
	config->macro_tile_config_ptr =
			adev->gfx.config.macrotile_mode_array;
	config->num_macro_tile_configs =
			ARRAY_SIZE(adev->gfx.config.macrotile_mode_array);

	/* Those values are not set from GFX9 onwards */
	config->num_banks = adev->gfx.config.num_banks;
	config->num_ranks = adev->gfx.config.num_ranks;

	return 0;
}<|MERGE_RESOLUTION|>--- conflicted
+++ resolved
@@ -1298,15 +1298,12 @@
 	 * be freed anyway
 	 */
 
-<<<<<<< HEAD
-=======
 	if (mapped_to_gpu_memory > 0) {
 		pr_debug("BO VA 0x%llx size 0x%lx is still mapped.\n",
 				mem->va, bo_size);
 		return -EBUSY;
 	}
 
->>>>>>> d1988041
 	/* Make sure restore workers don't access the BO any more */
 	bo_list_entry = &mem->validate_list;
 	mutex_lock(&process_info->lock);
@@ -1359,11 +1356,7 @@
 	}
 
 	/* Free the BO*/
-<<<<<<< HEAD
-	drm_gem_object_put_unlocked(&mem->bo->tbo.base);
-=======
 	drm_gem_object_put(&mem->bo->tbo.base);
->>>>>>> d1988041
 	mutex_destroy(&mem->lock);
 	kfree(mem);
 
@@ -1701,18 +1694,12 @@
 
 	INIT_LIST_HEAD(&(*mem)->bo_va_list);
 	mutex_init(&(*mem)->lock);
-<<<<<<< HEAD
-	(*mem)->mapping_flags =
-		AMDGPU_VM_PAGE_READABLE | AMDGPU_VM_PAGE_WRITEABLE |
-		AMDGPU_VM_PAGE_EXECUTABLE | AMDGPU_VM_MTYPE_NC;
-=======
 	
 	(*mem)->alloc_flags =
 		((bo->preferred_domains & AMDGPU_GEM_DOMAIN_VRAM) ?
 		KFD_IOC_ALLOC_MEM_FLAGS_VRAM : KFD_IOC_ALLOC_MEM_FLAGS_GTT)
 		| KFD_IOC_ALLOC_MEM_FLAGS_WRITABLE
 		| KFD_IOC_ALLOC_MEM_FLAGS_EXECUTABLE;
->>>>>>> d1988041
 
 	drm_gem_object_get(&bo->tbo.base);
 	(*mem)->bo = bo;
