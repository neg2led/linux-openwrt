--- conflicted
+++ resolved
@@ -221,13 +221,8 @@
 smu_v11_0_set_fan_control_mode(struct smu_context *smu,
 			       uint32_t mode);
 
-<<<<<<< HEAD
-int
-smu_v11_0_set_fan_speed_percent(struct smu_context *smu, uint32_t speed);
-=======
 int smu_v11_0_set_fan_speed_pwm(struct smu_context *smu,
 				    uint32_t speed);
->>>>>>> 3b17187f
 
 int smu_v11_0_set_fan_speed_rpm(struct smu_context *smu,
 				uint32_t speed);
