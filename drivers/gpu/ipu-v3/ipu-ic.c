--- conflicted
+++ resolved
@@ -192,13 +192,8 @@
 		((c[1][1] & 0x1ff) << 9) | (c[2][2] & 0x1ff);
 	writel(param, base++);
 
-<<<<<<< HEAD
-	param = ((a[0] & 0x1fe0) >> 5) | (params->scale << 8) |
-		(params->sat << 10);
-=======
 	param = ((a[0] & 0x1fe0) >> 5) | (csc->params.scale << 8) |
 		(csc->params.sat << 10);
->>>>>>> f7688b48
 	writel(param, base++);
 
 	param = ((a[1] & 0x1f) << 27) | ((c[0][1] & 0x1ff) << 18) |
