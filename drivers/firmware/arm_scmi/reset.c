// SPDX-License-Identifier: GPL-2.0
/*
 * System Control and Management Interface (SCMI) Reset Protocol
 *
 * Copyright (C) 2019 ARM Ltd.
 */

#define pr_fmt(fmt) "SCMI Notifications RESET - " fmt

#include <linux/scmi_protocol.h>

#include "common.h"
#include "notify.h"

enum scmi_reset_protocol_cmd {
	RESET_DOMAIN_ATTRIBUTES = 0x3,
	RESET = 0x4,
	RESET_NOTIFY = 0x5,
};

#define NUM_RESET_DOMAIN_MASK	0xffff
#define RESET_NOTIFY_ENABLE	BIT(0)

struct scmi_msg_resp_reset_domain_attributes {
	__le32 attributes;
#define SUPPORTS_ASYNC_RESET(x)		((x) & BIT(31))
#define SUPPORTS_NOTIFY_RESET(x)	((x) & BIT(30))
	__le32 latency;
	    u8 name[SCMI_MAX_STR_SIZE];
};

struct scmi_msg_reset_domain_reset {
	__le32 domain_id;
	__le32 flags;
#define AUTONOMOUS_RESET	BIT(0)
#define EXPLICIT_RESET_ASSERT	BIT(1)
#define ASYNCHRONOUS_RESET	BIT(2)
	__le32 reset_state;
#define ARCH_COLD_RESET		0
<<<<<<< HEAD
=======
};

struct scmi_msg_reset_notify {
	__le32 id;
	__le32 event_control;
#define RESET_TP_NOTIFY_ALL	BIT(0)
};

struct scmi_reset_issued_notify_payld {
	__le32 agent_id;
	__le32 domain_id;
	__le32 reset_state;
>>>>>>> d1988041
};

struct reset_dom_info {
	bool async_reset;
	bool reset_notify;
	u32 latency_us;
	char name[SCMI_MAX_STR_SIZE];
};

struct scmi_reset_info {
	u32 version;
	int num_domains;
	struct reset_dom_info *dom_info;
};

static int scmi_reset_attributes_get(const struct scmi_handle *handle,
				     struct scmi_reset_info *pi)
{
	int ret;
	struct scmi_xfer *t;
	u32 attr;

	ret = scmi_xfer_get_init(handle, PROTOCOL_ATTRIBUTES,
				 SCMI_PROTOCOL_RESET, 0, sizeof(attr), &t);
	if (ret)
		return ret;

	ret = scmi_do_xfer(handle, t);
	if (!ret) {
		attr = get_unaligned_le32(t->rx.buf);
		pi->num_domains = attr & NUM_RESET_DOMAIN_MASK;
	}

	scmi_xfer_put(handle, t);
	return ret;
}

static int
scmi_reset_domain_attributes_get(const struct scmi_handle *handle, u32 domain,
				 struct reset_dom_info *dom_info)
{
	int ret;
	struct scmi_xfer *t;
	struct scmi_msg_resp_reset_domain_attributes *attr;

	ret = scmi_xfer_get_init(handle, RESET_DOMAIN_ATTRIBUTES,
				 SCMI_PROTOCOL_RESET, sizeof(domain),
				 sizeof(*attr), &t);
	if (ret)
		return ret;

	put_unaligned_le32(domain, t->tx.buf);
	attr = t->rx.buf;

	ret = scmi_do_xfer(handle, t);
	if (!ret) {
		u32 attributes = le32_to_cpu(attr->attributes);

		dom_info->async_reset = SUPPORTS_ASYNC_RESET(attributes);
		dom_info->reset_notify = SUPPORTS_NOTIFY_RESET(attributes);
		dom_info->latency_us = le32_to_cpu(attr->latency);
		if (dom_info->latency_us == U32_MAX)
			dom_info->latency_us = 0;
		strlcpy(dom_info->name, attr->name, SCMI_MAX_STR_SIZE);
	}

	scmi_xfer_put(handle, t);
	return ret;
}

static int scmi_reset_num_domains_get(const struct scmi_handle *handle)
{
	struct scmi_reset_info *pi = handle->reset_priv;

	return pi->num_domains;
}

static char *scmi_reset_name_get(const struct scmi_handle *handle, u32 domain)
{
	struct scmi_reset_info *pi = handle->reset_priv;
	struct reset_dom_info *dom = pi->dom_info + domain;

	return dom->name;
}

static int scmi_reset_latency_get(const struct scmi_handle *handle, u32 domain)
{
	struct scmi_reset_info *pi = handle->reset_priv;
	struct reset_dom_info *dom = pi->dom_info + domain;

	return dom->latency_us;
}

static int scmi_domain_reset(const struct scmi_handle *handle, u32 domain,
			     u32 flags, u32 state)
{
	int ret;
	struct scmi_xfer *t;
	struct scmi_msg_reset_domain_reset *dom;
	struct scmi_reset_info *pi = handle->reset_priv;
	struct reset_dom_info *rdom = pi->dom_info + domain;

	if (rdom->async_reset)
		flags |= ASYNCHRONOUS_RESET;

	ret = scmi_xfer_get_init(handle, RESET, SCMI_PROTOCOL_RESET,
				 sizeof(*dom), 0, &t);
	if (ret)
		return ret;

	dom = t->tx.buf;
	dom->domain_id = cpu_to_le32(domain);
	dom->flags = cpu_to_le32(flags);
	dom->reset_state = cpu_to_le32(state);

	if (rdom->async_reset)
		ret = scmi_do_xfer_with_response(handle, t);
	else
		ret = scmi_do_xfer(handle, t);

	scmi_xfer_put(handle, t);
	return ret;
}

static int scmi_reset_domain_reset(const struct scmi_handle *handle, u32 domain)
{
	return scmi_domain_reset(handle, domain, AUTONOMOUS_RESET,
				 ARCH_COLD_RESET);
}

static int
scmi_reset_domain_assert(const struct scmi_handle *handle, u32 domain)
{
	return scmi_domain_reset(handle, domain, EXPLICIT_RESET_ASSERT,
				 ARCH_COLD_RESET);
}

static int
scmi_reset_domain_deassert(const struct scmi_handle *handle, u32 domain)
{
	return scmi_domain_reset(handle, domain, 0, ARCH_COLD_RESET);
}

static const struct scmi_reset_ops reset_ops = {
	.num_domains_get = scmi_reset_num_domains_get,
	.name_get = scmi_reset_name_get,
	.latency_get = scmi_reset_latency_get,
	.reset = scmi_reset_domain_reset,
	.assert = scmi_reset_domain_assert,
	.deassert = scmi_reset_domain_deassert,
};

static int scmi_reset_notify(const struct scmi_handle *handle, u32 domain_id,
			     bool enable)
{
	int ret;
	u32 evt_cntl = enable ? RESET_TP_NOTIFY_ALL : 0;
	struct scmi_xfer *t;
	struct scmi_msg_reset_notify *cfg;

	ret = scmi_xfer_get_init(handle, RESET_NOTIFY,
				 SCMI_PROTOCOL_RESET, sizeof(*cfg), 0, &t);
	if (ret)
		return ret;

	cfg = t->tx.buf;
	cfg->id = cpu_to_le32(domain_id);
	cfg->event_control = cpu_to_le32(evt_cntl);

	ret = scmi_do_xfer(handle, t);

	scmi_xfer_put(handle, t);
	return ret;
}

static int scmi_reset_set_notify_enabled(const struct scmi_handle *handle,
					 u8 evt_id, u32 src_id, bool enable)
{
	int ret;

	ret = scmi_reset_notify(handle, src_id, enable);
	if (ret)
		pr_debug("FAIL_ENABLED - evt[%X] dom[%d] - ret:%d\n",
			 evt_id, src_id, ret);

	return ret;
}

static void *scmi_reset_fill_custom_report(const struct scmi_handle *handle,
					   u8 evt_id, ktime_t timestamp,
					   const void *payld, size_t payld_sz,
					   void *report, u32 *src_id)
{
	const struct scmi_reset_issued_notify_payld *p = payld;
	struct scmi_reset_issued_report *r = report;

	if (evt_id != SCMI_EVENT_RESET_ISSUED || sizeof(*p) != payld_sz)
		return NULL;

	r->timestamp = timestamp;
	r->agent_id = le32_to_cpu(p->agent_id);
	r->domain_id = le32_to_cpu(p->domain_id);
	r->reset_state = le32_to_cpu(p->reset_state);
	*src_id = r->domain_id;

	return r;
}

static const struct scmi_event reset_events[] = {
	{
		.id = SCMI_EVENT_RESET_ISSUED,
		.max_payld_sz = sizeof(struct scmi_reset_issued_notify_payld),
		.max_report_sz = sizeof(struct scmi_reset_issued_report),
	},
};

static const struct scmi_event_ops reset_event_ops = {
	.set_notify_enabled = scmi_reset_set_notify_enabled,
	.fill_custom_report = scmi_reset_fill_custom_report,
};

static int scmi_reset_protocol_init(struct scmi_handle *handle)
{
	int domain;
	u32 version;
	struct scmi_reset_info *pinfo;

	scmi_version_get(handle, SCMI_PROTOCOL_RESET, &version);

	dev_dbg(handle->dev, "Reset Version %d.%d\n",
		PROTOCOL_REV_MAJOR(version), PROTOCOL_REV_MINOR(version));

	pinfo = devm_kzalloc(handle->dev, sizeof(*pinfo), GFP_KERNEL);
	if (!pinfo)
		return -ENOMEM;

	scmi_reset_attributes_get(handle, pinfo);

	pinfo->dom_info = devm_kcalloc(handle->dev, pinfo->num_domains,
				       sizeof(*pinfo->dom_info), GFP_KERNEL);
	if (!pinfo->dom_info)
		return -ENOMEM;

	for (domain = 0; domain < pinfo->num_domains; domain++) {
		struct reset_dom_info *dom = pinfo->dom_info + domain;

		scmi_reset_domain_attributes_get(handle, domain, dom);
	}

	scmi_register_protocol_events(handle,
				      SCMI_PROTOCOL_RESET, SCMI_PROTO_QUEUE_SZ,
				      &reset_event_ops, reset_events,
				      ARRAY_SIZE(reset_events),
				      pinfo->num_domains);

	pinfo->version = version;
	handle->reset_ops = &reset_ops;
	handle->reset_priv = pinfo;

	return 0;
}

DEFINE_SCMI_PROTOCOL_REGISTER_UNREGISTER(SCMI_PROTOCOL_RESET, reset)<|MERGE_RESOLUTION|>--- conflicted
+++ resolved
@@ -37,8 +37,6 @@
 #define ASYNCHRONOUS_RESET	BIT(2)
 	__le32 reset_state;
 #define ARCH_COLD_RESET		0
-<<<<<<< HEAD
-=======
 };
 
 struct scmi_msg_reset_notify {
@@ -51,7 +49,6 @@
 	__le32 agent_id;
 	__le32 domain_id;
 	__le32 reset_state;
->>>>>>> d1988041
 };
 
 struct reset_dom_info {
