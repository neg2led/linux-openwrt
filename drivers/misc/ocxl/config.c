--- conflicted
+++ resolved
@@ -310,14 +310,7 @@
 			fn->dvsec_afu_info_pos + OCXL_DVSEC_AFU_INFO_AFU_IDX,
 			afu_idx);
 
-<<<<<<< HEAD
-	pci_write_config_byte(dev,
-			fn->dvsec_afu_info_pos + OCXL_DVSEC_AFU_INFO_AFU_IDX,
-			afu_idx);
-	rc = read_afu_info(dev, fn, OCXL_DVSEC_TEMPL_VERSION, &val);
-=======
 	rc = read_template_version(dev, fn, &len, &templ_version);
->>>>>>> f7688b48
 	if (rc)
 		return rc;
 
