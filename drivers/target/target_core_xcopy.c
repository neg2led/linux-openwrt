// SPDX-License-Identifier: GPL-2.0-or-later
/*******************************************************************************
 * Filename: target_core_xcopy.c
 *
 * This file contains support for SPC-4 Extended-Copy offload with generic
 * TCM backends.
 *
 * Copyright (c) 2011-2013 Datera, Inc. All rights reserved.
 *
 * Author:
 * Nicholas A. Bellinger <nab@daterainc.com>
 *
 ******************************************************************************/

#include <linux/slab.h>
#include <linux/spinlock.h>
#include <linux/list.h>
#include <linux/configfs.h>
#include <linux/ratelimit.h>
#include <scsi/scsi_proto.h>
#include <asm/unaligned.h>

#include <target/target_core_base.h>
#include <target/target_core_backend.h>
#include <target/target_core_fabric.h>

#include "target_core_internal.h"
#include "target_core_pr.h"
#include "target_core_ua.h"
#include "target_core_xcopy.h"

static struct workqueue_struct *xcopy_wq = NULL;

static sense_reason_t target_parse_xcopy_cmd(struct xcopy_op *xop);

<<<<<<< HEAD
static int target_xcopy_gen_naa_ieee(struct se_device *dev, unsigned char *buf)
{
	int off = 0;

	buf[off++] = (0x6 << 4);
	buf[off++] = 0x01;
	buf[off++] = 0x40;
	buf[off] = (0x5 << 4);

	spc_parse_naa_6h_vendor_specific(dev, &buf[off]);
	return 0;
}

=======
>>>>>>> 3b17187f
/**
 * target_xcopy_locate_se_dev_e4_iter - compare XCOPY NAA device identifiers
 *
 * @se_dev: device being considered for match
 * @dev_wwn: XCOPY requested NAA dev_wwn
 * @return: 1 on match, 0 on no-match
 */
static int target_xcopy_locate_se_dev_e4_iter(struct se_device *se_dev,
					      const unsigned char *dev_wwn)
{
	unsigned char tmp_dev_wwn[XCOPY_NAA_IEEE_REGEX_LEN];
	int rc;

	if (!se_dev->dev_attrib.emulate_3pc) {
		pr_debug("XCOPY: emulate_3pc disabled on se_dev %p\n", se_dev);
		return 0;
	}

	memset(&tmp_dev_wwn[0], 0, XCOPY_NAA_IEEE_REGEX_LEN);
	spc_gen_naa_6h_vendor_specific(se_dev, &tmp_dev_wwn[0]);

	rc = memcmp(&tmp_dev_wwn[0], dev_wwn, XCOPY_NAA_IEEE_REGEX_LEN);
	if (rc != 0) {
		pr_debug("XCOPY: skip non-matching: %*ph\n",
			 XCOPY_NAA_IEEE_REGEX_LEN, tmp_dev_wwn);
		return 0;
	}
	pr_debug("XCOPY 0xe4: located se_dev: %p\n", se_dev);

	return 1;
}

static int target_xcopy_locate_se_dev_e4(struct se_session *sess,
					const unsigned char *dev_wwn,
					struct se_device **_found_dev,
					struct percpu_ref **_found_lun_ref)
{
	struct se_dev_entry *deve;
	struct se_node_acl *nacl;
	struct se_lun *this_lun = NULL;
	struct se_device *found_dev = NULL;

	/* cmd with NULL sess indicates no associated $FABRIC_MOD */
	if (!sess)
		goto err_out;

	pr_debug("XCOPY 0xe4: searching for: %*ph\n",
		 XCOPY_NAA_IEEE_REGEX_LEN, dev_wwn);

	nacl = sess->se_node_acl;
	rcu_read_lock();
	hlist_for_each_entry_rcu(deve, &nacl->lun_entry_hlist, link) {
		struct se_device *this_dev;
		int rc;

		this_lun = rcu_dereference(deve->se_lun);
		this_dev = rcu_dereference_raw(this_lun->lun_se_dev);

		rc = target_xcopy_locate_se_dev_e4_iter(this_dev, dev_wwn);
		if (rc) {
			if (percpu_ref_tryget_live(&this_lun->lun_ref))
				found_dev = this_dev;
			break;
		}
	}
	rcu_read_unlock();
	if (found_dev == NULL)
		goto err_out;

	pr_debug("lun_ref held for se_dev: %p se_dev->se_dev_group: %p\n",
		 found_dev, &found_dev->dev_group);
	*_found_dev = found_dev;
	*_found_lun_ref = &this_lun->lun_ref;
	return 0;
err_out:
	pr_debug_ratelimited("Unable to locate 0xe4 descriptor for EXTENDED_COPY\n");
	return -EINVAL;
}

static int target_xcopy_parse_tiddesc_e4(struct se_cmd *se_cmd, struct xcopy_op *xop,
				unsigned char *p, unsigned short cscd_index)
{
	unsigned char *desc = p;
	unsigned short ript;
	u8 desig_len;
	/*
	 * Extract RELATIVE INITIATOR PORT IDENTIFIER
	 */
	ript = get_unaligned_be16(&desc[2]);
	pr_debug("XCOPY 0xe4: RELATIVE INITIATOR PORT IDENTIFIER: %hu\n", ript);
	/*
	 * Check for supported code set, association, and designator type
	 */
	if ((desc[4] & 0x0f) != 0x1) {
		pr_err("XCOPY 0xe4: code set of non binary type not supported\n");
		return -EINVAL;
	}
	if ((desc[5] & 0x30) != 0x00) {
		pr_err("XCOPY 0xe4: association other than LUN not supported\n");
		return -EINVAL;
	}
	if ((desc[5] & 0x0f) != 0x3) {
		pr_err("XCOPY 0xe4: designator type unsupported: 0x%02x\n",
				(desc[5] & 0x0f));
		return -EINVAL;
	}
	/*
	 * Check for matching 16 byte length for NAA IEEE Registered Extended
	 * Assigned designator
	 */
	desig_len = desc[7];
	if (desig_len != XCOPY_NAA_IEEE_REGEX_LEN) {
		pr_err("XCOPY 0xe4: invalid desig_len: %d\n", (int)desig_len);
		return -EINVAL;
	}
	pr_debug("XCOPY 0xe4: desig_len: %d\n", (int)desig_len);
	/*
	 * Check for NAA IEEE Registered Extended Assigned header..
	 */
	if ((desc[8] & 0xf0) != 0x60) {
		pr_err("XCOPY 0xe4: Unsupported DESIGNATOR TYPE: 0x%02x\n",
					(desc[8] & 0xf0));
		return -EINVAL;
	}

	if (cscd_index != xop->stdi && cscd_index != xop->dtdi) {
		pr_debug("XCOPY 0xe4: ignoring CSCD entry %d - neither src nor "
			 "dest\n", cscd_index);
		return 0;
	}

	if (cscd_index == xop->stdi) {
		memcpy(&xop->src_tid_wwn[0], &desc[8], XCOPY_NAA_IEEE_REGEX_LEN);
		/*
		 * Determine if the source designator matches the local device
		 */
		if (!memcmp(&xop->local_dev_wwn[0], &xop->src_tid_wwn[0],
				XCOPY_NAA_IEEE_REGEX_LEN)) {
			xop->op_origin = XCOL_SOURCE_RECV_OP;
			xop->src_dev = se_cmd->se_dev;
			pr_debug("XCOPY 0xe4: Set xop->src_dev %p from source"
					" received xop\n", xop->src_dev);
		}
	}

	if (cscd_index == xop->dtdi) {
		memcpy(&xop->dst_tid_wwn[0], &desc[8], XCOPY_NAA_IEEE_REGEX_LEN);
		/*
		 * Determine if the destination designator matches the local
		 * device. If @cscd_index corresponds to both source (stdi) and
		 * destination (dtdi), or dtdi comes after stdi, then
		 * XCOL_DEST_RECV_OP wins.
		 */
		if (!memcmp(&xop->local_dev_wwn[0], &xop->dst_tid_wwn[0],
				XCOPY_NAA_IEEE_REGEX_LEN)) {
			xop->op_origin = XCOL_DEST_RECV_OP;
			xop->dst_dev = se_cmd->se_dev;
			pr_debug("XCOPY 0xe4: Set xop->dst_dev: %p from destination"
				" received xop\n", xop->dst_dev);
		}
	}

	return 0;
}

static int target_xcopy_parse_target_descriptors(struct se_cmd *se_cmd,
				struct xcopy_op *xop, unsigned char *p,
				unsigned short tdll, sense_reason_t *sense_ret)
{
	struct se_device *local_dev = se_cmd->se_dev;
	unsigned char *desc = p;
	int offset = tdll % XCOPY_TARGET_DESC_LEN, rc;
	unsigned short cscd_index = 0;
	unsigned short start = 0;

	*sense_ret = TCM_INVALID_PARAMETER_LIST;

	if (offset != 0) {
		pr_err("XCOPY target descriptor list length is not"
			" multiple of %d\n", XCOPY_TARGET_DESC_LEN);
		*sense_ret = TCM_UNSUPPORTED_TARGET_DESC_TYPE_CODE;
		return -EINVAL;
	}
	if (tdll > RCR_OP_MAX_TARGET_DESC_COUNT * XCOPY_TARGET_DESC_LEN) {
		pr_err("XCOPY target descriptor supports a maximum"
			" two src/dest descriptors, tdll: %hu too large..\n", tdll);
		/* spc4r37 6.4.3.4 CSCD DESCRIPTOR LIST LENGTH field */
		*sense_ret = TCM_TOO_MANY_TARGET_DESCS;
		return -EINVAL;
	}
	/*
	 * Generate an IEEE Registered Extended designator based upon the
	 * se_device the XCOPY was received upon..
	 */
	memset(&xop->local_dev_wwn[0], 0, XCOPY_NAA_IEEE_REGEX_LEN);
	spc_gen_naa_6h_vendor_specific(local_dev, &xop->local_dev_wwn[0]);

	while (start < tdll) {
		/*
		 * Check target descriptor identification with 0xE4 type, and
		 * compare the current index with the CSCD descriptor IDs in
		 * the segment descriptor. Use VPD 0x83 WWPN matching ..
		 */
		switch (desc[0]) {
		case 0xe4:
			rc = target_xcopy_parse_tiddesc_e4(se_cmd, xop,
							&desc[0], cscd_index);
			if (rc != 0)
				goto out;
			start += XCOPY_TARGET_DESC_LEN;
			desc += XCOPY_TARGET_DESC_LEN;
			cscd_index++;
			break;
		default:
			pr_err("XCOPY unsupported descriptor type code:"
					" 0x%02x\n", desc[0]);
			*sense_ret = TCM_UNSUPPORTED_TARGET_DESC_TYPE_CODE;
			goto out;
		}
	}

	switch (xop->op_origin) {
	case XCOL_SOURCE_RECV_OP:
		rc = target_xcopy_locate_se_dev_e4(se_cmd->se_sess,
						xop->dst_tid_wwn,
						&xop->dst_dev,
						&xop->remote_lun_ref);
		break;
	case XCOL_DEST_RECV_OP:
		rc = target_xcopy_locate_se_dev_e4(se_cmd->se_sess,
						xop->src_tid_wwn,
						&xop->src_dev,
						&xop->remote_lun_ref);
		break;
	default:
		pr_err("XCOPY CSCD descriptor IDs not found in CSCD list - "
			"stdi: %hu dtdi: %hu\n", xop->stdi, xop->dtdi);
		rc = -EINVAL;
		break;
	}
	/*
	 * If a matching IEEE NAA 0x83 descriptor for the requested device
	 * is not located on this node, return COPY_ABORTED with ASQ/ASQC
	 * 0x0d/0x02 - COPY_TARGET_DEVICE_NOT_REACHABLE to request the
	 * initiator to fall back to normal copy method.
	 */
	if (rc < 0) {
		*sense_ret = TCM_COPY_TARGET_DEVICE_NOT_REACHABLE;
		goto out;
	}

	pr_debug("XCOPY TGT desc: Source dev: %p NAA IEEE WWN: 0x%16phN\n",
		 xop->src_dev, &xop->src_tid_wwn[0]);
	pr_debug("XCOPY TGT desc: Dest dev: %p NAA IEEE WWN: 0x%16phN\n",
		 xop->dst_dev, &xop->dst_tid_wwn[0]);

	return cscd_index;

out:
	return -EINVAL;
}

static int target_xcopy_parse_segdesc_02(struct se_cmd *se_cmd, struct xcopy_op *xop,
					unsigned char *p)
{
	unsigned char *desc = p;
	int dc = (desc[1] & 0x02);
	unsigned short desc_len;

	desc_len = get_unaligned_be16(&desc[2]);
	if (desc_len != 0x18) {
		pr_err("XCOPY segment desc 0x02: Illegal desc_len:"
				" %hu\n", desc_len);
		return -EINVAL;
	}

	xop->stdi = get_unaligned_be16(&desc[4]);
	xop->dtdi = get_unaligned_be16(&desc[6]);

	if (xop->stdi > XCOPY_CSCD_DESC_ID_LIST_OFF_MAX ||
	    xop->dtdi > XCOPY_CSCD_DESC_ID_LIST_OFF_MAX) {
		pr_err("XCOPY segment desc 0x02: unsupported CSCD ID > 0x%x; stdi: %hu dtdi: %hu\n",
			XCOPY_CSCD_DESC_ID_LIST_OFF_MAX, xop->stdi, xop->dtdi);
		return -EINVAL;
	}

	pr_debug("XCOPY seg desc 0x02: desc_len: %hu stdi: %hu dtdi: %hu, DC: %d\n",
		desc_len, xop->stdi, xop->dtdi, dc);

	xop->nolb = get_unaligned_be16(&desc[10]);
	xop->src_lba = get_unaligned_be64(&desc[12]);
	xop->dst_lba = get_unaligned_be64(&desc[20]);
	pr_debug("XCOPY seg desc 0x02: nolb: %hu src_lba: %llu dst_lba: %llu\n",
		xop->nolb, (unsigned long long)xop->src_lba,
		(unsigned long long)xop->dst_lba);

	return 0;
}

static int target_xcopy_parse_segment_descriptors(struct se_cmd *se_cmd,
				struct xcopy_op *xop, unsigned char *p,
				unsigned int sdll, sense_reason_t *sense_ret)
{
	unsigned char *desc = p;
	unsigned int start = 0;
	int offset = sdll % XCOPY_SEGMENT_DESC_LEN, rc, ret = 0;

	*sense_ret = TCM_INVALID_PARAMETER_LIST;

	if (offset != 0) {
		pr_err("XCOPY segment descriptor list length is not"
			" multiple of %d\n", XCOPY_SEGMENT_DESC_LEN);
		*sense_ret = TCM_UNSUPPORTED_SEGMENT_DESC_TYPE_CODE;
		return -EINVAL;
	}
	if (sdll > RCR_OP_MAX_SG_DESC_COUNT * XCOPY_SEGMENT_DESC_LEN) {
		pr_err("XCOPY supports %u segment descriptor(s), sdll: %u too"
			" large..\n", RCR_OP_MAX_SG_DESC_COUNT, sdll);
		/* spc4r37 6.4.3.5 SEGMENT DESCRIPTOR LIST LENGTH field */
		*sense_ret = TCM_TOO_MANY_SEGMENT_DESCS;
		return -EINVAL;
	}

	while (start < sdll) {
		/*
		 * Check segment descriptor type code for block -> block
		 */
		switch (desc[0]) {
		case 0x02:
			rc = target_xcopy_parse_segdesc_02(se_cmd, xop, desc);
			if (rc < 0)
				goto out;

			ret++;
			start += XCOPY_SEGMENT_DESC_LEN;
			desc += XCOPY_SEGMENT_DESC_LEN;
			break;
		default:
			pr_err("XCOPY unsupported segment descriptor"
				"type: 0x%02x\n", desc[0]);
			*sense_ret = TCM_UNSUPPORTED_SEGMENT_DESC_TYPE_CODE;
			goto out;
		}
	}

	return ret;

out:
	return -EINVAL;
}

/*
 * Start xcopy_pt ops
 */

struct xcopy_pt_cmd {
	struct se_cmd se_cmd;
	struct completion xpt_passthrough_sem;
	unsigned char sense_buffer[TRANSPORT_SENSE_BUFFER];
};

struct se_portal_group xcopy_pt_tpg;
static struct se_session xcopy_pt_sess;
static struct se_node_acl xcopy_pt_nacl;

static int xcopy_pt_get_cmd_state(struct se_cmd *se_cmd)
{
        return 0;
}

static void xcopy_pt_undepend_remotedev(struct xcopy_op *xop)
{
	if (xop->op_origin == XCOL_SOURCE_RECV_OP)
		pr_debug("putting dst lun_ref for %p\n", xop->dst_dev);
	else
		pr_debug("putting src lun_ref for %p\n", xop->src_dev);

	percpu_ref_put(xop->remote_lun_ref);
}

static void xcopy_pt_release_cmd(struct se_cmd *se_cmd)
{
	struct xcopy_pt_cmd *xpt_cmd = container_of(se_cmd,
				struct xcopy_pt_cmd, se_cmd);

	/* xpt_cmd is on the stack, nothing to free here */
	pr_debug("xpt_cmd done: %p\n", xpt_cmd);
}

static int xcopy_pt_check_stop_free(struct se_cmd *se_cmd)
{
	struct xcopy_pt_cmd *xpt_cmd = container_of(se_cmd,
				struct xcopy_pt_cmd, se_cmd);

	complete(&xpt_cmd->xpt_passthrough_sem);
	return 0;
}

static int xcopy_pt_write_pending(struct se_cmd *se_cmd)
{
	return 0;
}

static int xcopy_pt_queue_data_in(struct se_cmd *se_cmd)
{
	return 0;
}

static int xcopy_pt_queue_status(struct se_cmd *se_cmd)
{
	return 0;
}

static const struct target_core_fabric_ops xcopy_pt_tfo = {
	.fabric_name		= "xcopy-pt",
	.get_cmd_state		= xcopy_pt_get_cmd_state,
	.release_cmd		= xcopy_pt_release_cmd,
	.check_stop_free	= xcopy_pt_check_stop_free,
	.write_pending		= xcopy_pt_write_pending,
	.queue_data_in		= xcopy_pt_queue_data_in,
	.queue_status		= xcopy_pt_queue_status,
};

/*
 * End xcopy_pt_ops
 */

int target_xcopy_setup_pt(void)
{
	int ret;

	xcopy_wq = alloc_workqueue("xcopy_wq", WQ_MEM_RECLAIM, 0);
	if (!xcopy_wq) {
		pr_err("Unable to allocate xcopy_wq\n");
		return -ENOMEM;
	}

	memset(&xcopy_pt_tpg, 0, sizeof(struct se_portal_group));
	INIT_LIST_HEAD(&xcopy_pt_tpg.acl_node_list);
	INIT_LIST_HEAD(&xcopy_pt_tpg.tpg_sess_list);

	xcopy_pt_tpg.se_tpg_tfo = &xcopy_pt_tfo;

	memset(&xcopy_pt_nacl, 0, sizeof(struct se_node_acl));
	INIT_LIST_HEAD(&xcopy_pt_nacl.acl_list);
	INIT_LIST_HEAD(&xcopy_pt_nacl.acl_sess_list);
	memset(&xcopy_pt_sess, 0, sizeof(struct se_session));
	ret = transport_init_session(&xcopy_pt_sess);
	if (ret < 0)
		goto destroy_wq;

	xcopy_pt_nacl.se_tpg = &xcopy_pt_tpg;
	xcopy_pt_nacl.nacl_sess = &xcopy_pt_sess;

	xcopy_pt_sess.se_tpg = &xcopy_pt_tpg;
	xcopy_pt_sess.se_node_acl = &xcopy_pt_nacl;

	return 0;

destroy_wq:
	destroy_workqueue(xcopy_wq);
	xcopy_wq = NULL;
	return ret;
}

void target_xcopy_release_pt(void)
{
	if (xcopy_wq) {
		destroy_workqueue(xcopy_wq);
		transport_uninit_session(&xcopy_pt_sess);
	}
}

/*
 * target_xcopy_setup_pt_cmd - set up a pass-through command
 * @xpt_cmd:	 Data structure to initialize.
 * @xop:	 Describes the XCOPY operation received from an initiator.
 * @se_dev:	 Backend device to associate with @xpt_cmd if
 *		 @remote_port == true.
 * @cdb:	 SCSI CDB to be copied into @xpt_cmd.
 * @remote_port: If false, use the LUN through which the XCOPY command has
 *		 been received. If true, use @se_dev->xcopy_lun.
 *
 * Set up a SCSI command (READ or WRITE) that will be used to execute an
 * XCOPY command.
 */
static int target_xcopy_setup_pt_cmd(
	struct xcopy_pt_cmd *xpt_cmd,
	struct xcopy_op *xop,
	struct se_device *se_dev,
	unsigned char *cdb,
	bool remote_port)
{
	struct se_cmd *cmd = &xpt_cmd->se_cmd;

	/*
	 * Setup LUN+port to honor reservations based upon xop->op_origin for
	 * X-COPY PUSH or X-COPY PULL based upon where the CDB was received.
	 */
	if (remote_port) {
		cmd->se_lun = &se_dev->xcopy_lun;
		cmd->se_dev = se_dev;
	} else {
		cmd->se_lun = xop->xop_se_cmd->se_lun;
		cmd->se_dev = xop->xop_se_cmd->se_dev;
	}
	cmd->se_cmd_flags |= SCF_SE_LUN_CMD;

	if (target_cmd_init_cdb(cmd, cdb, GFP_KERNEL))
		return -EINVAL;

	cmd->tag = 0;
	if (target_cmd_parse_cdb(cmd))
		return -EINVAL;

	if (transport_generic_map_mem_to_cmd(cmd, xop->xop_data_sg,
					xop->xop_data_nents, NULL, 0))
		return -EINVAL;

	pr_debug("Setup PASSTHROUGH_NOALLOC t_data_sg: %p t_data_nents:"
		 " %u\n", cmd->t_data_sg, cmd->t_data_nents);

	return 0;
}

static int target_xcopy_issue_pt_cmd(struct xcopy_pt_cmd *xpt_cmd)
{
	struct se_cmd *se_cmd = &xpt_cmd->se_cmd;
	sense_reason_t sense_rc;

	sense_rc = transport_generic_new_cmd(se_cmd);
	if (sense_rc)
		return -EINVAL;

	if (se_cmd->data_direction == DMA_TO_DEVICE)
		target_execute_cmd(se_cmd);

	wait_for_completion_interruptible(&xpt_cmd->xpt_passthrough_sem);

	pr_debug("target_xcopy_issue_pt_cmd(): SCSI status: 0x%02x\n",
			se_cmd->scsi_status);

	return (se_cmd->scsi_status) ? -EINVAL : 0;
}

static int target_xcopy_read_source(
	struct se_cmd *ec_cmd,
	struct xcopy_op *xop,
	struct se_device *src_dev,
	sector_t src_lba,
	u32 src_sectors)
{
	struct xcopy_pt_cmd xpt_cmd;
	struct se_cmd *se_cmd = &xpt_cmd.se_cmd;
	u32 length = (src_sectors * src_dev->dev_attrib.block_size);
	int rc;
	unsigned char cdb[16];
	bool remote_port = (xop->op_origin == XCOL_DEST_RECV_OP);

	memset(&xpt_cmd, 0, sizeof(xpt_cmd));
	init_completion(&xpt_cmd.xpt_passthrough_sem);

	memset(&cdb[0], 0, 16);
	cdb[0] = READ_16;
	put_unaligned_be64(src_lba, &cdb[2]);
	put_unaligned_be32(src_sectors, &cdb[10]);
	pr_debug("XCOPY: Built READ_16: LBA: %llu Sectors: %u Length: %u\n",
		(unsigned long long)src_lba, src_sectors, length);

	__target_init_cmd(se_cmd, &xcopy_pt_tfo, &xcopy_pt_sess, length,
			  DMA_FROM_DEVICE, 0, &xpt_cmd.sense_buffer[0], 0);

	rc = target_xcopy_setup_pt_cmd(&xpt_cmd, xop, src_dev, &cdb[0],
				remote_port);
	if (rc < 0) {
		ec_cmd->scsi_status = se_cmd->scsi_status;
		goto out;
	}

	pr_debug("XCOPY-READ: Saved xop->xop_data_sg: %p, num: %u for READ"
		" memory\n", xop->xop_data_sg, xop->xop_data_nents);

	rc = target_xcopy_issue_pt_cmd(&xpt_cmd);
	if (rc < 0)
		ec_cmd->scsi_status = se_cmd->scsi_status;
out:
	transport_generic_free_cmd(se_cmd, 0);
	return rc;
}

static int target_xcopy_write_destination(
	struct se_cmd *ec_cmd,
	struct xcopy_op *xop,
	struct se_device *dst_dev,
	sector_t dst_lba,
	u32 dst_sectors)
{
	struct xcopy_pt_cmd xpt_cmd;
	struct se_cmd *se_cmd = &xpt_cmd.se_cmd;
	u32 length = (dst_sectors * dst_dev->dev_attrib.block_size);
	int rc;
	unsigned char cdb[16];
	bool remote_port = (xop->op_origin == XCOL_SOURCE_RECV_OP);

	memset(&xpt_cmd, 0, sizeof(xpt_cmd));
	init_completion(&xpt_cmd.xpt_passthrough_sem);

	memset(&cdb[0], 0, 16);
	cdb[0] = WRITE_16;
	put_unaligned_be64(dst_lba, &cdb[2]);
	put_unaligned_be32(dst_sectors, &cdb[10]);
	pr_debug("XCOPY: Built WRITE_16: LBA: %llu Sectors: %u Length: %u\n",
		(unsigned long long)dst_lba, dst_sectors, length);

	__target_init_cmd(se_cmd, &xcopy_pt_tfo, &xcopy_pt_sess, length,
			  DMA_TO_DEVICE, 0, &xpt_cmd.sense_buffer[0], 0);

	rc = target_xcopy_setup_pt_cmd(&xpt_cmd, xop, dst_dev, &cdb[0],
				remote_port);
	if (rc < 0) {
		ec_cmd->scsi_status = se_cmd->scsi_status;
		goto out;
	}

	rc = target_xcopy_issue_pt_cmd(&xpt_cmd);
	if (rc < 0)
		ec_cmd->scsi_status = se_cmd->scsi_status;
out:
	transport_generic_free_cmd(se_cmd, 0);
	return rc;
}

static void target_xcopy_do_work(struct work_struct *work)
{
	struct xcopy_op *xop = container_of(work, struct xcopy_op, xop_work);
	struct se_cmd *ec_cmd = xop->xop_se_cmd;
	struct se_device *src_dev, *dst_dev;
	sector_t src_lba, dst_lba, end_lba;
	unsigned int max_sectors;
	int rc = 0;
	unsigned short nolb, max_nolb, copied_nolb = 0;
	sense_reason_t sense_rc;

	sense_rc = target_parse_xcopy_cmd(xop);
	if (sense_rc != TCM_NO_SENSE)
		goto err_free;

	if (WARN_ON_ONCE(!xop->src_dev) || WARN_ON_ONCE(!xop->dst_dev)) {
		sense_rc = TCM_INVALID_PARAMETER_LIST;
		goto err_free;
	}

	src_dev = xop->src_dev;
	dst_dev = xop->dst_dev;
	src_lba = xop->src_lba;
	dst_lba = xop->dst_lba;
	nolb = xop->nolb;
	end_lba = src_lba + nolb;
	/*
	 * Break up XCOPY I/O into hw_max_sectors sized I/O based on the
	 * smallest max_sectors between src_dev + dev_dev, or
	 */
	max_sectors = min(src_dev->dev_attrib.hw_max_sectors,
			  dst_dev->dev_attrib.hw_max_sectors);
	max_sectors = min_t(u32, max_sectors, XCOPY_MAX_SECTORS);

	max_nolb = min_t(u16, max_sectors, ((u16)(~0U)));

	pr_debug("target_xcopy_do_work: nolb: %hu, max_nolb: %hu end_lba: %llu\n",
			nolb, max_nolb, (unsigned long long)end_lba);
	pr_debug("target_xcopy_do_work: Starting src_lba: %llu, dst_lba: %llu\n",
			(unsigned long long)src_lba, (unsigned long long)dst_lba);

	while (src_lba < end_lba) {
		unsigned short cur_nolb = min(nolb, max_nolb);
		u32 cur_bytes = cur_nolb * src_dev->dev_attrib.block_size;

		if (cur_bytes != xop->xop_data_bytes) {
			/*
			 * (Re)allocate a buffer large enough to hold the XCOPY
			 * I/O size, which can be reused each read / write loop.
			 */
			target_free_sgl(xop->xop_data_sg, xop->xop_data_nents);
			rc = target_alloc_sgl(&xop->xop_data_sg,
					      &xop->xop_data_nents,
					      cur_bytes,
					      false, false);
			if (rc < 0)
				goto out;
			xop->xop_data_bytes = cur_bytes;
		}

		pr_debug("target_xcopy_do_work: Calling read src_dev: %p src_lba: %llu,"
			" cur_nolb: %hu\n", src_dev, (unsigned long long)src_lba, cur_nolb);

		rc = target_xcopy_read_source(ec_cmd, xop, src_dev, src_lba, cur_nolb);
		if (rc < 0)
			goto out;

		src_lba += cur_nolb;
		pr_debug("target_xcopy_do_work: Incremented READ src_lba to %llu\n",
				(unsigned long long)src_lba);

		pr_debug("target_xcopy_do_work: Calling write dst_dev: %p dst_lba: %llu,"
			" cur_nolb: %hu\n", dst_dev, (unsigned long long)dst_lba, cur_nolb);

		rc = target_xcopy_write_destination(ec_cmd, xop, dst_dev,
						dst_lba, cur_nolb);
		if (rc < 0)
			goto out;

		dst_lba += cur_nolb;
		pr_debug("target_xcopy_do_work: Incremented WRITE dst_lba to %llu\n",
				(unsigned long long)dst_lba);

		copied_nolb += cur_nolb;
		nolb -= cur_nolb;
	}

	xcopy_pt_undepend_remotedev(xop);
	target_free_sgl(xop->xop_data_sg, xop->xop_data_nents);
	kfree(xop);

	pr_debug("target_xcopy_do_work: Final src_lba: %llu, dst_lba: %llu\n",
		(unsigned long long)src_lba, (unsigned long long)dst_lba);
	pr_debug("target_xcopy_do_work: Blocks copied: %hu, Bytes Copied: %u\n",
		copied_nolb, copied_nolb * dst_dev->dev_attrib.block_size);

	pr_debug("target_xcopy_do_work: Setting X-COPY GOOD status -> sending response\n");
	target_complete_cmd(ec_cmd, SAM_STAT_GOOD);
	return;

out:
	/*
	 * The XCOPY command was aborted after some data was transferred.
	 * Terminate command with CHECK CONDITION status, with the sense key
	 * set to COPY ABORTED.
	 */
	sense_rc = TCM_COPY_TARGET_DEVICE_NOT_REACHABLE;
	xcopy_pt_undepend_remotedev(xop);
	target_free_sgl(xop->xop_data_sg, xop->xop_data_nents);

err_free:
	kfree(xop);
	pr_warn_ratelimited("target_xcopy_do_work: rc: %d, sense: %u, XCOPY operation failed\n",
			   rc, sense_rc);
	target_complete_cmd_with_sense(ec_cmd, SAM_STAT_CHECK_CONDITION, sense_rc);
}

/*
 * Returns TCM_NO_SENSE upon success or a sense code != TCM_NO_SENSE if parsing
 * fails.
 */
static sense_reason_t target_parse_xcopy_cmd(struct xcopy_op *xop)
{
	struct se_cmd *se_cmd = xop->xop_se_cmd;
	unsigned char *p = NULL, *seg_desc;
	unsigned int list_id, list_id_usage, sdll, inline_dl;
	sense_reason_t ret = TCM_INVALID_PARAMETER_LIST;
	int rc;
	unsigned short tdll;

	p = transport_kmap_data_sg(se_cmd);
	if (!p) {
		pr_err("transport_kmap_data_sg() failed in target_do_xcopy\n");
		return TCM_OUT_OF_RESOURCES;
	}

	list_id = p[0];
	list_id_usage = (p[1] & 0x18) >> 3;

	/*
	 * Determine TARGET DESCRIPTOR LIST LENGTH + SEGMENT DESCRIPTOR LIST LENGTH
	 */
	tdll = get_unaligned_be16(&p[2]);
	sdll = get_unaligned_be32(&p[8]);
	if (tdll + sdll > RCR_OP_MAX_DESC_LIST_LEN) {
		pr_err("XCOPY descriptor list length %u exceeds maximum %u\n",
		       tdll + sdll, RCR_OP_MAX_DESC_LIST_LEN);
		ret = TCM_PARAMETER_LIST_LENGTH_ERROR;
		goto out;
	}

	inline_dl = get_unaligned_be32(&p[12]);
	if (inline_dl != 0) {
		pr_err("XCOPY with non zero inline data length\n");
		goto out;
	}

	if (se_cmd->data_length < (XCOPY_HDR_LEN + tdll + sdll + inline_dl)) {
		pr_err("XCOPY parameter truncation: data length %u too small "
			"for tdll: %hu sdll: %u inline_dl: %u\n",
			se_cmd->data_length, tdll, sdll, inline_dl);
		ret = TCM_PARAMETER_LIST_LENGTH_ERROR;
		goto out;
	}

	pr_debug("Processing XCOPY with list_id: 0x%02x list_id_usage: 0x%02x"
		" tdll: %hu sdll: %u inline_dl: %u\n", list_id, list_id_usage,
		tdll, sdll, inline_dl);

	/*
	 * skip over the target descriptors until segment descriptors
	 * have been passed - CSCD ids are needed to determine src and dest.
	 */
	seg_desc = &p[16] + tdll;

	rc = target_xcopy_parse_segment_descriptors(se_cmd, xop, seg_desc,
						    sdll, &ret);
	if (rc <= 0)
		goto out;

	pr_debug("XCOPY: Processed %d segment descriptors, length: %u\n", rc,
				rc * XCOPY_SEGMENT_DESC_LEN);

	rc = target_xcopy_parse_target_descriptors(se_cmd, xop, &p[16], tdll, &ret);
	if (rc <= 0)
		goto out;

	if (xop->src_dev->dev_attrib.block_size !=
	    xop->dst_dev->dev_attrib.block_size) {
		pr_err("XCOPY: Non matching src_dev block_size: %u + dst_dev"
		       " block_size: %u currently unsupported\n",
			xop->src_dev->dev_attrib.block_size,
			xop->dst_dev->dev_attrib.block_size);
		xcopy_pt_undepend_remotedev(xop);
		ret = TCM_LOGICAL_UNIT_COMMUNICATION_FAILURE;
		goto out;
	}

	pr_debug("XCOPY: Processed %d target descriptors, length: %u\n", rc,
				rc * XCOPY_TARGET_DESC_LEN);
	transport_kunmap_data_sg(se_cmd);
	return TCM_NO_SENSE;

out:
	if (p)
		transport_kunmap_data_sg(se_cmd);
	return ret;
}

sense_reason_t target_do_xcopy(struct se_cmd *se_cmd)
{
	struct se_device *dev = se_cmd->se_dev;
	struct xcopy_op *xop;
	unsigned int sa;

	if (!dev->dev_attrib.emulate_3pc) {
		pr_err("EXTENDED_COPY operation explicitly disabled\n");
		return TCM_UNSUPPORTED_SCSI_OPCODE;
	}

	sa = se_cmd->t_task_cdb[1] & 0x1f;
	if (sa != 0x00) {
		pr_err("EXTENDED_COPY(LID4) not supported\n");
		return TCM_UNSUPPORTED_SCSI_OPCODE;
	}

	if (se_cmd->data_length == 0) {
		target_complete_cmd(se_cmd, SAM_STAT_GOOD);
		return TCM_NO_SENSE;
	}
	if (se_cmd->data_length < XCOPY_HDR_LEN) {
		pr_err("XCOPY parameter truncation: length %u < hdr_len %u\n",
				se_cmd->data_length, XCOPY_HDR_LEN);
		return TCM_PARAMETER_LIST_LENGTH_ERROR;
	}

	xop = kzalloc(sizeof(struct xcopy_op), GFP_KERNEL);
	if (!xop)
		goto err;
	xop->xop_se_cmd = se_cmd;
	INIT_WORK(&xop->xop_work, target_xcopy_do_work);
	if (WARN_ON_ONCE(!queue_work(xcopy_wq, &xop->xop_work)))
		goto free;
	return TCM_NO_SENSE;

free:
	kfree(xop);

err:
	return TCM_OUT_OF_RESOURCES;
}

static sense_reason_t target_rcr_operating_parameters(struct se_cmd *se_cmd)
{
	unsigned char *p;

	p = transport_kmap_data_sg(se_cmd);
	if (!p) {
		pr_err("transport_kmap_data_sg failed in"
		       " target_rcr_operating_parameters\n");
		return TCM_OUT_OF_RESOURCES;
	}

	if (se_cmd->data_length < 54) {
		pr_err("Receive Copy Results Op Parameters length"
		       " too small: %u\n", se_cmd->data_length);
		transport_kunmap_data_sg(se_cmd);
		return TCM_INVALID_CDB_FIELD;
	}
	/*
	 * Set SNLID=1 (Supports no List ID)
	 */
	p[4] = 0x1;
	/*
	 * MAXIMUM TARGET DESCRIPTOR COUNT
	 */
	put_unaligned_be16(RCR_OP_MAX_TARGET_DESC_COUNT, &p[8]);
	/*
	 * MAXIMUM SEGMENT DESCRIPTOR COUNT
	 */
	put_unaligned_be16(RCR_OP_MAX_SG_DESC_COUNT, &p[10]);
	/*
	 * MAXIMUM DESCRIPTOR LIST LENGTH
	 */
	put_unaligned_be32(RCR_OP_MAX_DESC_LIST_LEN, &p[12]);
	/*
	 * MAXIMUM SEGMENT LENGTH
	 */
	put_unaligned_be32(RCR_OP_MAX_SEGMENT_LEN, &p[16]);
	/*
	 * MAXIMUM INLINE DATA LENGTH for SA 0x04 (NOT SUPPORTED)
	 */
	put_unaligned_be32(0x0, &p[20]);
	/*
	 * HELD DATA LIMIT
	 */
	put_unaligned_be32(0x0, &p[24]);
	/*
	 * MAXIMUM STREAM DEVICE TRANSFER SIZE
	 */
	put_unaligned_be32(0x0, &p[28]);
	/*
	 * TOTAL CONCURRENT COPIES
	 */
	put_unaligned_be16(RCR_OP_TOTAL_CONCURR_COPIES, &p[34]);
	/*
	 * MAXIMUM CONCURRENT COPIES
	 */
	p[36] = RCR_OP_MAX_CONCURR_COPIES;
	/*
	 * DATA SEGMENT GRANULARITY (log 2)
	 */
	p[37] = RCR_OP_DATA_SEG_GRAN_LOG2;
	/*
	 * INLINE DATA GRANULARITY log 2)
	 */
	p[38] = RCR_OP_INLINE_DATA_GRAN_LOG2;
	/*
	 * HELD DATA GRANULARITY
	 */
	p[39] = RCR_OP_HELD_DATA_GRAN_LOG2;
	/*
	 * IMPLEMENTED DESCRIPTOR LIST LENGTH
	 */
	p[43] = 0x2;
	/*
	 * List of implemented descriptor type codes (ordered)
	 */
	p[44] = 0x02; /* Copy Block to Block device */
	p[45] = 0xe4; /* Identification descriptor target descriptor */

	/*
	 * AVAILABLE DATA (n-3)
	 */
	put_unaligned_be32(42, &p[0]);

	transport_kunmap_data_sg(se_cmd);
	target_complete_cmd(se_cmd, SAM_STAT_GOOD);

	return TCM_NO_SENSE;
}

sense_reason_t target_do_receive_copy_results(struct se_cmd *se_cmd)
{
	unsigned char *cdb = &se_cmd->t_task_cdb[0];
	int sa = (cdb[1] & 0x1f), list_id = cdb[2];
	sense_reason_t rc = TCM_NO_SENSE;

	pr_debug("Entering target_do_receive_copy_results: SA: 0x%02x, List ID:"
		" 0x%02x, AL: %u\n", sa, list_id, se_cmd->data_length);

	if (list_id != 0) {
		pr_err("Receive Copy Results with non zero list identifier"
		       " not supported\n");
		return TCM_INVALID_CDB_FIELD;
	}

	switch (sa) {
	case RCR_SA_OPERATING_PARAMETERS:
		rc = target_rcr_operating_parameters(se_cmd);
		break;
	case RCR_SA_COPY_STATUS:
	case RCR_SA_RECEIVE_DATA:
	case RCR_SA_FAILED_SEGMENT_DETAILS:
	default:
		pr_err("Unsupported SA for receive copy results: 0x%02x\n", sa);
		return TCM_INVALID_CDB_FIELD;
	}

	return rc;
}<|MERGE_RESOLUTION|>--- conflicted
+++ resolved
@@ -33,22 +33,6 @@
 
 static sense_reason_t target_parse_xcopy_cmd(struct xcopy_op *xop);
 
-<<<<<<< HEAD
-static int target_xcopy_gen_naa_ieee(struct se_device *dev, unsigned char *buf)
-{
-	int off = 0;
-
-	buf[off++] = (0x6 << 4);
-	buf[off++] = 0x01;
-	buf[off++] = 0x40;
-	buf[off] = (0x5 << 4);
-
-	spc_parse_naa_6h_vendor_specific(dev, &buf[off]);
-	return 0;
-}
-
-=======
->>>>>>> 3b17187f
 /**
  * target_xcopy_locate_se_dev_e4_iter - compare XCOPY NAA device identifiers
  *
