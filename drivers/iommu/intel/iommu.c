--- conflicted
+++ resolved
@@ -642,11 +642,7 @@
 			 */
 			if (!sm_supported(iommu) &&
 			    !ecap_sc_support(iommu->ecap)) {
-<<<<<<< HEAD
-				ret = 0;
-=======
 				ret = false;
->>>>>>> 3b17187f
 				break;
 			}
 		}
@@ -758,12 +754,9 @@
 		domain->domain.geometry.aperture_end = __DOMAIN_MAX_ADDR(domain->gaw - 1);
 	else
 		domain->domain.geometry.aperture_end = __DOMAIN_MAX_ADDR(domain->gaw);
-<<<<<<< HEAD
-=======
 
 	domain->domain.pgsize_bitmap |= domain_super_pgsize_bitmap(domain);
 	domain_update_iotlb(domain);
->>>>>>> 3b17187f
 }
 
 struct context_entry *iommu_context_addr(struct intel_iommu *iommu, u8 bus,
@@ -1036,11 +1029,7 @@
 			pteval = ((uint64_t)virt_to_dma_pfn(tmp_page) << VTD_PAGE_SHIFT) | DMA_PTE_READ | DMA_PTE_WRITE;
 			if (domain_use_first_level(domain)) {
 				pteval |= DMA_FL_PTE_XD | DMA_FL_PTE_US;
-<<<<<<< HEAD
-				if (domain->domain.type == IOMMU_DOMAIN_DMA)
-=======
 				if (iommu_is_dma_domain(&domain->domain))
->>>>>>> 3b17187f
 					pteval |= DMA_FL_PTE_ACCESS;
 			}
 			if (cmpxchg64(&pte->val, 0ULL, pteval))
@@ -2346,24 +2335,9 @@
 	attr = prot & (DMA_PTE_READ | DMA_PTE_WRITE | DMA_PTE_SNP);
 	attr |= DMA_FL_PTE_PRESENT;
 	if (domain_use_first_level(domain)) {
-<<<<<<< HEAD
-		attr |= DMA_FL_PTE_XD | DMA_FL_PTE_US;
-
-		if (domain->domain.type == IOMMU_DOMAIN_DMA) {
-			attr |= DMA_FL_PTE_ACCESS;
-			if (prot & DMA_PTE_WRITE)
-				attr |= DMA_FL_PTE_DIRTY;
-		}
-	}
-
-	if (!sg) {
-		sg_res = nr_pages;
-		pteval = ((phys_addr_t)phys_pfn << VTD_PAGE_SHIFT) | attr;
-=======
 		attr |= DMA_FL_PTE_XD | DMA_FL_PTE_US | DMA_FL_PTE_ACCESS;
 		if (prot & DMA_PTE_WRITE)
 			attr |= DMA_FL_PTE_DIRTY;
->>>>>>> 3b17187f
 	}
 
 	pteval = ((phys_addr_t)phys_pfn << VTD_PAGE_SHIFT) | attr;
@@ -3316,11 +3290,6 @@
 
 		if (!ecap_pass_through(iommu->ecap))
 			hw_pass_through = 0;
-
-		if (!intel_iommu_strict && cap_caching_mode(iommu->cap)) {
-			pr_warn("Disable batched IOTLB flush due to virtualization");
-			intel_iommu_strict = 1;
-		}
 		intel_svm_check(iommu);
 	}
 
