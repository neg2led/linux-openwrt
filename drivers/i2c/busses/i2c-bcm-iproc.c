--- conflicted
+++ resolved
@@ -313,11 +313,8 @@
 
 	/* Enable interrupt register to indicate a valid byte in receive fifo */
 	val = BIT(IE_S_RX_EVENT_SHIFT);
-<<<<<<< HEAD
-=======
 	/* Enable interrupt register to indicate Slave Rx FIFO Full */
 	val |= BIT(IE_S_RX_FIFO_FULL_SHIFT);
->>>>>>> 4bcf3b75
 	/* Enable interrupt register to indicate a Master read transaction */
 	val |= BIT(IE_S_RD_EVENT_SHIFT);
 	/* Enable interrupt register for the Slave BUSY command */
@@ -361,7 +358,6 @@
 
 		if (rx_status == I2C_SLAVE_RX_START) {
 			/* Start of SMBUS Master write */
-<<<<<<< HEAD
 			i2c_slave_event(iproc_i2c->slave,
 					I2C_SLAVE_WRITE_REQUESTED, &rx_data);
 			iproc_i2c->rx_start_rcvd = true;
@@ -370,16 +366,6 @@
 			   iproc_i2c->rx_start_rcvd) {
 			/* Middle of SMBUS Master write */
 			i2c_slave_event(iproc_i2c->slave,
-=======
-			i2c_slave_event(iproc_i2c->slave,
-					I2C_SLAVE_WRITE_REQUESTED, &rx_data);
-			iproc_i2c->rx_start_rcvd = true;
-			iproc_i2c->slave_read_complete = false;
-		} else if (rx_status == I2C_SLAVE_RX_DATA &&
-			   iproc_i2c->rx_start_rcvd) {
-			/* Middle of SMBUS Master write */
-			i2c_slave_event(iproc_i2c->slave,
->>>>>>> 4bcf3b75
 					I2C_SLAVE_WRITE_RECEIVED, &rx_data);
 		} else if (rx_status == I2C_SLAVE_RX_END &&
 			   iproc_i2c->rx_start_rcvd) {
@@ -450,11 +436,6 @@
 	 *                    events
 	 * Master-read      : both IS_S_RX_EVENT_SHIFT and IS_S_RD_EVENT_SHIFT
 	 *                    events or only IS_S_RD_EVENT_SHIFT
-<<<<<<< HEAD
-	 */
-	if (status & BIT(IS_S_RX_EVENT_SHIFT) ||
-	    status & BIT(IS_S_RD_EVENT_SHIFT)) {
-=======
 	 *
 	 * iproc has a slave rx fifo size of 64 bytes. Rx fifo full interrupt
 	 * (IS_S_RX_FIFO_FULL_SHIFT) will be generated when RX fifo becomes
@@ -464,7 +445,6 @@
 	if (status & BIT(IS_S_RX_EVENT_SHIFT) ||
 	    status & BIT(IS_S_RD_EVENT_SHIFT) ||
 	    status & BIT(IS_S_RX_FIFO_FULL_SHIFT)) {
->>>>>>> 4bcf3b75
 		/* disable slave interrupts */
 		val = iproc_i2c_rd_reg(iproc_i2c, IE_OFFSET);
 		val &= ~iproc_i2c->slave_int_mask;
@@ -480,11 +460,6 @@
 		/* schedule tasklet to read data later */
 		tasklet_schedule(&iproc_i2c->slave_rx_tasklet);
 
-<<<<<<< HEAD
-		/* clear only IS_S_RX_EVENT_SHIFT interrupt */
-		iproc_i2c_wr_reg(iproc_i2c, IS_OFFSET,
-				 BIT(IS_S_RX_EVENT_SHIFT));
-=======
 		/*
 		 * clear only IS_S_RX_EVENT_SHIFT and
 		 * IS_S_RX_FIFO_FULL_SHIFT interrupt.
@@ -493,7 +468,6 @@
 		if (status & BIT(IS_S_RX_FIFO_FULL_SHIFT))
 			val |= BIT(IS_S_RX_FIFO_FULL_SHIFT);
 		iproc_i2c_wr_reg(iproc_i2c, IS_OFFSET, val);
->>>>>>> 4bcf3b75
 	}
 
 	if (status & BIT(IS_S_TX_UNDERRUN_SHIFT)) {
