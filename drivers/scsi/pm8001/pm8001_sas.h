--- conflicted
+++ resolved
@@ -70,24 +70,14 @@
 #define PM8001_DEVIO_LOGGING	0x100 /* development io message logging */
 #define PM8001_IOERR_LOGGING	0x200 /* development io err message logging */
 
-<<<<<<< HEAD
-#define pm8001_printk(fmt, ...)						\
-	pr_info("%s:: %s  %d:" fmt,					\
-		pm8001_ha->name, __func__, __LINE__, ##__VA_ARGS__)
-=======
 #define pm8001_info(HBA, fmt, ...)					\
 	pr_info("%s:: %s  %d:" fmt,					\
 		(HBA)->name, __func__, __LINE__, ##__VA_ARGS__)
->>>>>>> 3b17187f
 
 #define pm8001_dbg(HBA, level, fmt, ...)				\
 do {									\
 	if (unlikely((HBA)->logging_level & PM8001_##level##_LOGGING))	\
-<<<<<<< HEAD
-		pm8001_printk(fmt, ##__VA_ARGS__);			\
-=======
 		pm8001_info(HBA, fmt, ##__VA_ARGS__);			\
->>>>>>> 3b17187f
 } while (0)
 
 #define PM8001_USE_TASKLET
