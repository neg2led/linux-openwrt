// SPDX-License-Identifier: GPL-2.0-only
/*
 * QLogic Fibre Channel HBA Driver
 * Copyright (c)  2003-2014 QLogic Corporation
 */
#include "qla_def.h"
#include "qla_target.h"

#include <linux/delay.h>
#include <linux/gfp.h>

static struct mb_cmd_name {
	uint16_t cmd;
	const char *str;
} mb_str[] = {
	{MBC_GET_PORT_DATABASE,		"GPDB"},
	{MBC_GET_ID_LIST,		"GIDList"},
	{MBC_GET_LINK_PRIV_STATS,	"Stats"},
	{MBC_GET_RESOURCE_COUNTS,	"ResCnt"},
};

static const char *mb_to_str(uint16_t cmd)
{
	int i;
	struct mb_cmd_name *e;

	for (i = 0; i < ARRAY_SIZE(mb_str); i++) {
		e = mb_str + i;
		if (cmd == e->cmd)
			return e->str;
	}
	return "unknown";
}

static struct rom_cmd {
	uint16_t cmd;
} rom_cmds[] = {
	{ MBC_LOAD_RAM },
	{ MBC_EXECUTE_FIRMWARE },
	{ MBC_READ_RAM_WORD },
	{ MBC_MAILBOX_REGISTER_TEST },
	{ MBC_VERIFY_CHECKSUM },
	{ MBC_GET_FIRMWARE_VERSION },
	{ MBC_LOAD_RISC_RAM },
	{ MBC_DUMP_RISC_RAM },
	{ MBC_LOAD_RISC_RAM_EXTENDED },
	{ MBC_DUMP_RISC_RAM_EXTENDED },
	{ MBC_WRITE_RAM_WORD_EXTENDED },
	{ MBC_READ_RAM_EXTENDED },
	{ MBC_GET_RESOURCE_COUNTS },
	{ MBC_SET_FIRMWARE_OPTION },
	{ MBC_MID_INITIALIZE_FIRMWARE },
	{ MBC_GET_FIRMWARE_STATE },
	{ MBC_GET_MEM_OFFLOAD_CNTRL_STAT },
	{ MBC_GET_RETRY_COUNT },
	{ MBC_TRACE_CONTROL },
	{ MBC_INITIALIZE_MULTIQ },
	{ MBC_IOCB_COMMAND_A64 },
	{ MBC_GET_ADAPTER_LOOP_ID },
	{ MBC_READ_SFP },
	{ MBC_SET_RNID_PARAMS },
	{ MBC_GET_RNID_PARAMS },
	{ MBC_GET_SET_ZIO_THRESHOLD },
};

static int is_rom_cmd(uint16_t cmd)
{
	int i;
	struct  rom_cmd *wc;

	for (i = 0; i < ARRAY_SIZE(rom_cmds); i++) {
		wc = rom_cmds + i;
		if (wc->cmd == cmd)
			return 1;
	}

	return 0;
}

/*
 * qla2x00_mailbox_command
 *	Issue mailbox command and waits for completion.
 *
 * Input:
 *	ha = adapter block pointer.
 *	mcp = driver internal mbx struct pointer.
 *
 * Output:
 *	mb[MAX_MAILBOX_REGISTER_COUNT] = returned mailbox data.
 *
 * Returns:
 *	0 : QLA_SUCCESS = cmd performed success
 *	1 : QLA_FUNCTION_FAILED   (error encountered)
 *	6 : QLA_FUNCTION_TIMEOUT (timeout condition encountered)
 *
 * Context:
 *	Kernel context.
 */
static int
qla2x00_mailbox_command(scsi_qla_host_t *vha, mbx_cmd_t *mcp)
{
	int		rval, i;
	unsigned long    flags = 0;
	device_reg_t *reg;
	uint8_t		abort_active;
	uint8_t		io_lock_on;
	uint16_t	command = 0;
	uint16_t	*iptr;
	__le16 __iomem  *optr;
	uint32_t	cnt;
	uint32_t	mboxes;
	unsigned long	wait_time;
	struct qla_hw_data *ha = vha->hw;
	scsi_qla_host_t *base_vha = pci_get_drvdata(ha->pdev);
	u32 chip_reset;


	ql_dbg(ql_dbg_mbx, vha, 0x1000, "Entered %s.\n", __func__);

	if (ha->pdev->error_state == pci_channel_io_perm_failure) {
		ql_log(ql_log_warn, vha, 0x1001,
		    "PCI channel failed permanently, exiting.\n");
		return QLA_FUNCTION_TIMEOUT;
	}

	if (vha->device_flags & DFLG_DEV_FAILED) {
		ql_log(ql_log_warn, vha, 0x1002,
		    "Device in failed state, exiting.\n");
		return QLA_FUNCTION_TIMEOUT;
	}

	/* if PCI error, then avoid mbx processing.*/
	if (test_bit(PFLG_DISCONNECTED, &base_vha->dpc_flags) &&
	    test_bit(UNLOADING, &base_vha->dpc_flags)) {
		ql_log(ql_log_warn, vha, 0xd04e,
		    "PCI error, exiting.\n");
		return QLA_FUNCTION_TIMEOUT;
	}

	reg = ha->iobase;
	io_lock_on = base_vha->flags.init_done;

	rval = QLA_SUCCESS;
	abort_active = test_bit(ABORT_ISP_ACTIVE, &base_vha->dpc_flags);
	chip_reset = ha->chip_reset;

	if (ha->flags.pci_channel_io_perm_failure) {
		ql_log(ql_log_warn, vha, 0x1003,
		    "Perm failure on EEH timeout MBX, exiting.\n");
		return QLA_FUNCTION_TIMEOUT;
	}

	if (IS_P3P_TYPE(ha) && ha->flags.isp82xx_fw_hung) {
		/* Setting Link-Down error */
		mcp->mb[0] = MBS_LINK_DOWN_ERROR;
		ql_log(ql_log_warn, vha, 0x1004,
		    "FW hung = %d.\n", ha->flags.isp82xx_fw_hung);
		return QLA_FUNCTION_TIMEOUT;
	}

	/* check if ISP abort is active and return cmd with timeout */
	if ((test_bit(ABORT_ISP_ACTIVE, &base_vha->dpc_flags) ||
	    test_bit(ISP_ABORT_RETRY, &base_vha->dpc_flags) ||
	    test_bit(ISP_ABORT_NEEDED, &base_vha->dpc_flags)) &&
	    !is_rom_cmd(mcp->mb[0])) {
		ql_log(ql_log_info, vha, 0x1005,
		    "Cmd 0x%x aborted with timeout since ISP Abort is pending\n",
		    mcp->mb[0]);
		return QLA_FUNCTION_TIMEOUT;
	}

	atomic_inc(&ha->num_pend_mbx_stage1);
	/*
	 * Wait for active mailbox commands to finish by waiting at most tov
	 * seconds. This is to serialize actual issuing of mailbox cmds during
	 * non ISP abort time.
	 */
	if (!wait_for_completion_timeout(&ha->mbx_cmd_comp, mcp->tov * HZ)) {
		/* Timeout occurred. Return error. */
		ql_log(ql_log_warn, vha, 0xd035,
		    "Cmd access timeout, cmd=0x%x, Exiting.\n",
		    mcp->mb[0]);
		atomic_dec(&ha->num_pend_mbx_stage1);
		return QLA_FUNCTION_TIMEOUT;
	}
	atomic_dec(&ha->num_pend_mbx_stage1);
	if (ha->flags.purge_mbox || chip_reset != ha->chip_reset) {
		rval = QLA_ABORTED;
		goto premature_exit;
	}


	/* Save mailbox command for debug */
	ha->mcp = mcp;

	ql_dbg(ql_dbg_mbx, vha, 0x1006,
	    "Prepare to issue mbox cmd=0x%x.\n", mcp->mb[0]);

	spin_lock_irqsave(&ha->hardware_lock, flags);

	if (ha->flags.purge_mbox || chip_reset != ha->chip_reset ||
	    ha->flags.mbox_busy) {
		rval = QLA_ABORTED;
		spin_unlock_irqrestore(&ha->hardware_lock, flags);
		goto premature_exit;
	}
	ha->flags.mbox_busy = 1;

	/* Load mailbox registers. */
	if (IS_P3P_TYPE(ha))
		optr = &reg->isp82.mailbox_in[0];
	else if (IS_FWI2_CAPABLE(ha) && !(IS_P3P_TYPE(ha)))
		optr = &reg->isp24.mailbox0;
	else
		optr = MAILBOX_REG(ha, &reg->isp, 0);

	iptr = mcp->mb;
	command = mcp->mb[0];
	mboxes = mcp->out_mb;

	ql_dbg(ql_dbg_mbx, vha, 0x1111,
	    "Mailbox registers (OUT):\n");
	for (cnt = 0; cnt < ha->mbx_count; cnt++) {
		if (IS_QLA2200(ha) && cnt == 8)
			optr = MAILBOX_REG(ha, &reg->isp, 8);
		if (mboxes & BIT_0) {
			ql_dbg(ql_dbg_mbx, vha, 0x1112,
			    "mbox[%d]<-0x%04x\n", cnt, *iptr);
			wrt_reg_word(optr, *iptr);
		}

		mboxes >>= 1;
		optr++;
		iptr++;
	}

	ql_dbg(ql_dbg_mbx + ql_dbg_buffer, vha, 0x1117,
	    "I/O Address = %p.\n", optr);

	/* Issue set host interrupt command to send cmd out. */
	ha->flags.mbox_int = 0;
	clear_bit(MBX_INTERRUPT, &ha->mbx_cmd_flags);

	/* Unlock mbx registers and wait for interrupt */
	ql_dbg(ql_dbg_mbx, vha, 0x100f,
	    "Going to unlock irq & waiting for interrupts. "
	    "jiffies=%lx.\n", jiffies);

	/* Wait for mbx cmd completion until timeout */
	atomic_inc(&ha->num_pend_mbx_stage2);
	if ((!abort_active && io_lock_on) || IS_NOPOLLING_TYPE(ha)) {
		set_bit(MBX_INTR_WAIT, &ha->mbx_cmd_flags);

		if (IS_P3P_TYPE(ha))
			wrt_reg_dword(&reg->isp82.hint, HINT_MBX_INT_PENDING);
		else if (IS_FWI2_CAPABLE(ha))
			wrt_reg_dword(&reg->isp24.hccr, HCCRX_SET_HOST_INT);
		else
			wrt_reg_word(&reg->isp.hccr, HCCR_SET_HOST_INT);
		spin_unlock_irqrestore(&ha->hardware_lock, flags);

		wait_time = jiffies;
		atomic_inc(&ha->num_pend_mbx_stage3);
		if (!wait_for_completion_timeout(&ha->mbx_intr_comp,
		    mcp->tov * HZ)) {
			if (chip_reset != ha->chip_reset) {
				spin_lock_irqsave(&ha->hardware_lock, flags);
				ha->flags.mbox_busy = 0;
				spin_unlock_irqrestore(&ha->hardware_lock,
				    flags);
				atomic_dec(&ha->num_pend_mbx_stage2);
				atomic_dec(&ha->num_pend_mbx_stage3);
				rval = QLA_ABORTED;
				goto premature_exit;
			}
			ql_dbg(ql_dbg_mbx, vha, 0x117a,
			    "cmd=%x Timeout.\n", command);
			spin_lock_irqsave(&ha->hardware_lock, flags);
			clear_bit(MBX_INTR_WAIT, &ha->mbx_cmd_flags);
			spin_unlock_irqrestore(&ha->hardware_lock, flags);

		} else if (ha->flags.purge_mbox ||
		    chip_reset != ha->chip_reset) {
			spin_lock_irqsave(&ha->hardware_lock, flags);
			ha->flags.mbox_busy = 0;
			spin_unlock_irqrestore(&ha->hardware_lock, flags);
			atomic_dec(&ha->num_pend_mbx_stage2);
			atomic_dec(&ha->num_pend_mbx_stage3);
			rval = QLA_ABORTED;
			goto premature_exit;
		}
		atomic_dec(&ha->num_pend_mbx_stage3);

		if (time_after(jiffies, wait_time + 5 * HZ))
			ql_log(ql_log_warn, vha, 0x1015, "cmd=0x%x, waited %d msecs\n",
			    command, jiffies_to_msecs(jiffies - wait_time));
	} else {
		ql_dbg(ql_dbg_mbx, vha, 0x1011,
		    "Cmd=%x Polling Mode.\n", command);

		if (IS_P3P_TYPE(ha)) {
			if (rd_reg_dword(&reg->isp82.hint) &
				HINT_MBX_INT_PENDING) {
				ha->flags.mbox_busy = 0;
				spin_unlock_irqrestore(&ha->hardware_lock,
					flags);
				atomic_dec(&ha->num_pend_mbx_stage2);
				ql_dbg(ql_dbg_mbx, vha, 0x1012,
				    "Pending mailbox timeout, exiting.\n");
				rval = QLA_FUNCTION_TIMEOUT;
				goto premature_exit;
			}
			wrt_reg_dword(&reg->isp82.hint, HINT_MBX_INT_PENDING);
		} else if (IS_FWI2_CAPABLE(ha))
			wrt_reg_dword(&reg->isp24.hccr, HCCRX_SET_HOST_INT);
		else
			wrt_reg_word(&reg->isp.hccr, HCCR_SET_HOST_INT);
		spin_unlock_irqrestore(&ha->hardware_lock, flags);

		wait_time = jiffies + mcp->tov * HZ; /* wait at most tov secs */
		while (!ha->flags.mbox_int) {
			if (ha->flags.purge_mbox ||
			    chip_reset != ha->chip_reset) {
				spin_lock_irqsave(&ha->hardware_lock, flags);
				ha->flags.mbox_busy = 0;
				spin_unlock_irqrestore(&ha->hardware_lock,
				    flags);
				atomic_dec(&ha->num_pend_mbx_stage2);
				rval = QLA_ABORTED;
				goto premature_exit;
			}

			if (time_after(jiffies, wait_time))
				break;

			/* Check for pending interrupts. */
			qla2x00_poll(ha->rsp_q_map[0]);

			if (!ha->flags.mbox_int &&
			    !(IS_QLA2200(ha) &&
			    command == MBC_LOAD_RISC_RAM_EXTENDED))
				msleep(10);
		} /* while */
		ql_dbg(ql_dbg_mbx, vha, 0x1013,
		    "Waited %d sec.\n",
		    (uint)((jiffies - (wait_time - (mcp->tov * HZ)))/HZ));
	}
	atomic_dec(&ha->num_pend_mbx_stage2);

	/* Check whether we timed out */
	if (ha->flags.mbox_int) {
		uint16_t *iptr2;

		ql_dbg(ql_dbg_mbx, vha, 0x1014,
		    "Cmd=%x completed.\n", command);

		/* Got interrupt. Clear the flag. */
		ha->flags.mbox_int = 0;
		clear_bit(MBX_INTERRUPT, &ha->mbx_cmd_flags);

		if (IS_P3P_TYPE(ha) && ha->flags.isp82xx_fw_hung) {
			spin_lock_irqsave(&ha->hardware_lock, flags);
			ha->flags.mbox_busy = 0;
			spin_unlock_irqrestore(&ha->hardware_lock, flags);

			/* Setting Link-Down error */
			mcp->mb[0] = MBS_LINK_DOWN_ERROR;
			ha->mcp = NULL;
			rval = QLA_FUNCTION_FAILED;
			ql_log(ql_log_warn, vha, 0xd048,
			    "FW hung = %d.\n", ha->flags.isp82xx_fw_hung);
			goto premature_exit;
		}

		if (ha->mailbox_out[0] != MBS_COMMAND_COMPLETE) {
			ql_dbg(ql_dbg_mbx, vha, 0x11ff,
			       "mb_out[0] = %#x <> %#x\n", ha->mailbox_out[0],
			       MBS_COMMAND_COMPLETE);
			rval = QLA_FUNCTION_FAILED;
		}

		/* Load return mailbox registers. */
		iptr2 = mcp->mb;
		iptr = (uint16_t *)&ha->mailbox_out[0];
		mboxes = mcp->in_mb;

		ql_dbg(ql_dbg_mbx, vha, 0x1113,
		    "Mailbox registers (IN):\n");
		for (cnt = 0; cnt < ha->mbx_count; cnt++) {
			if (mboxes & BIT_0) {
				*iptr2 = *iptr;
				ql_dbg(ql_dbg_mbx, vha, 0x1114,
				    "mbox[%d]->0x%04x\n", cnt, *iptr2);
			}

			mboxes >>= 1;
			iptr2++;
			iptr++;
		}
	} else {

		uint16_t mb[8];
		uint32_t ictrl, host_status, hccr;
		uint16_t        w;

		if (IS_FWI2_CAPABLE(ha)) {
			mb[0] = rd_reg_word(&reg->isp24.mailbox0);
			mb[1] = rd_reg_word(&reg->isp24.mailbox1);
			mb[2] = rd_reg_word(&reg->isp24.mailbox2);
			mb[3] = rd_reg_word(&reg->isp24.mailbox3);
			mb[7] = rd_reg_word(&reg->isp24.mailbox7);
			ictrl = rd_reg_dword(&reg->isp24.ictrl);
			host_status = rd_reg_dword(&reg->isp24.host_status);
			hccr = rd_reg_dword(&reg->isp24.hccr);

			ql_log(ql_log_warn, vha, 0xd04c,
			    "MBX Command timeout for cmd %x, iocontrol=%x jiffies=%lx "
			    "mb[0-3]=[0x%x 0x%x 0x%x 0x%x] mb7 0x%x host_status 0x%x hccr 0x%x\n",
			    command, ictrl, jiffies, mb[0], mb[1], mb[2], mb[3],
			    mb[7], host_status, hccr);

		} else {
			mb[0] = RD_MAILBOX_REG(ha, &reg->isp, 0);
			ictrl = rd_reg_word(&reg->isp.ictrl);
			ql_dbg(ql_dbg_mbx + ql_dbg_buffer, vha, 0x1119,
			    "MBX Command timeout for cmd %x, iocontrol=%x jiffies=%lx "
			    "mb[0]=0x%x\n", command, ictrl, jiffies, mb[0]);
		}
		ql_dump_regs(ql_dbg_mbx + ql_dbg_buffer, vha, 0x1019);

		/* Capture FW dump only, if PCI device active */
		if (!pci_channel_offline(vha->hw->pdev)) {
			pci_read_config_word(ha->pdev, PCI_VENDOR_ID, &w);
			if (w == 0xffff || ictrl == 0xffffffff ||
			    (chip_reset != ha->chip_reset)) {
				/* This is special case if there is unload
				 * of driver happening and if PCI device go
				 * into bad state due to PCI error condition
				 * then only PCI ERR flag would be set.
				 * we will do premature exit for above case.
				 */
				spin_lock_irqsave(&ha->hardware_lock, flags);
				ha->flags.mbox_busy = 0;
				spin_unlock_irqrestore(&ha->hardware_lock,
				    flags);
				rval = QLA_FUNCTION_TIMEOUT;
				goto premature_exit;
			}

			/* Attempt to capture firmware dump for further
			 * anallysis of the current formware state. we do not
			 * need to do this if we are intentionally generating
			 * a dump
			 */
			if (mcp->mb[0] != MBC_GEN_SYSTEM_ERROR)
				qla2xxx_dump_fw(vha);
			rval = QLA_FUNCTION_TIMEOUT;
		 }
	}
	spin_lock_irqsave(&ha->hardware_lock, flags);
	ha->flags.mbox_busy = 0;
	spin_unlock_irqrestore(&ha->hardware_lock, flags);

	/* Clean up */
	ha->mcp = NULL;

	if ((abort_active || !io_lock_on) && !IS_NOPOLLING_TYPE(ha)) {
		ql_dbg(ql_dbg_mbx, vha, 0x101a,
		    "Checking for additional resp interrupt.\n");

		/* polling mode for non isp_abort commands. */
		qla2x00_poll(ha->rsp_q_map[0]);
	}

	if (rval == QLA_FUNCTION_TIMEOUT &&
	    mcp->mb[0] != MBC_GEN_SYSTEM_ERROR) {
		if (!io_lock_on || (mcp->flags & IOCTL_CMD) ||
		    ha->flags.eeh_busy) {
			/* not in dpc. schedule it for dpc to take over. */
			ql_dbg(ql_dbg_mbx, vha, 0x101b,
			    "Timeout, schedule isp_abort_needed.\n");

			if (!test_bit(ISP_ABORT_NEEDED, &vha->dpc_flags) &&
			    !test_bit(ABORT_ISP_ACTIVE, &vha->dpc_flags) &&
			    !test_bit(ISP_ABORT_RETRY, &vha->dpc_flags)) {
				if (IS_QLA82XX(ha)) {
					ql_dbg(ql_dbg_mbx, vha, 0x112a,
					    "disabling pause transmit on port "
					    "0 & 1.\n");
					qla82xx_wr_32(ha,
					    QLA82XX_CRB_NIU + 0x98,
					    CRB_NIU_XG_PAUSE_CTL_P0|
					    CRB_NIU_XG_PAUSE_CTL_P1);
				}
				ql_log(ql_log_info, base_vha, 0x101c,
				    "Mailbox cmd timeout occurred, cmd=0x%x, "
				    "mb[0]=0x%x, eeh_busy=0x%x. Scheduling ISP "
				    "abort.\n", command, mcp->mb[0],
				    ha->flags.eeh_busy);
				set_bit(ISP_ABORT_NEEDED, &vha->dpc_flags);
				qla2xxx_wake_dpc(vha);
			}
		} else if (current == ha->dpc_thread) {
			/* call abort directly since we are in the DPC thread */
			ql_dbg(ql_dbg_mbx, vha, 0x101d,
			    "Timeout, calling abort_isp.\n");

			if (!test_bit(ISP_ABORT_NEEDED, &vha->dpc_flags) &&
			    !test_bit(ABORT_ISP_ACTIVE, &vha->dpc_flags) &&
			    !test_bit(ISP_ABORT_RETRY, &vha->dpc_flags)) {
				if (IS_QLA82XX(ha)) {
					ql_dbg(ql_dbg_mbx, vha, 0x112b,
					    "disabling pause transmit on port "
					    "0 & 1.\n");
					qla82xx_wr_32(ha,
					    QLA82XX_CRB_NIU + 0x98,
					    CRB_NIU_XG_PAUSE_CTL_P0|
					    CRB_NIU_XG_PAUSE_CTL_P1);
				}
				ql_log(ql_log_info, base_vha, 0x101e,
				    "Mailbox cmd timeout occurred, cmd=0x%x, "
				    "mb[0]=0x%x. Scheduling ISP abort ",
				    command, mcp->mb[0]);
				set_bit(ABORT_ISP_ACTIVE, &vha->dpc_flags);
				clear_bit(ISP_ABORT_NEEDED, &vha->dpc_flags);
				/* Allow next mbx cmd to come in. */
				complete(&ha->mbx_cmd_comp);
				if (ha->isp_ops->abort_isp(vha)) {
					/* Failed. retry later. */
					set_bit(ISP_ABORT_NEEDED,
					    &vha->dpc_flags);
				}
				clear_bit(ABORT_ISP_ACTIVE, &vha->dpc_flags);
				ql_dbg(ql_dbg_mbx, vha, 0x101f,
				    "Finished abort_isp.\n");
				goto mbx_done;
			}
		}
	}

premature_exit:
	/* Allow next mbx cmd to come in. */
	complete(&ha->mbx_cmd_comp);

mbx_done:
	if (rval == QLA_ABORTED) {
		ql_log(ql_log_info, vha, 0xd035,
		    "Chip Reset in progress. Purging Mbox cmd=0x%x.\n",
		    mcp->mb[0]);
	} else if (rval) {
		if (ql2xextended_error_logging & (ql_dbg_disc|ql_dbg_mbx)) {
			pr_warn("%s [%s]-%04x:%ld: **** Failed=%x", QL_MSGHDR,
			    dev_name(&ha->pdev->dev), 0x1020+0x800,
			    vha->host_no, rval);
			mboxes = mcp->in_mb;
			cnt = 4;
			for (i = 0; i < ha->mbx_count && cnt; i++, mboxes >>= 1)
				if (mboxes & BIT_0) {
					printk(" mb[%u]=%x", i, mcp->mb[i]);
					cnt--;
				}
			pr_warn(" cmd=%x ****\n", command);
		}
		if (IS_FWI2_CAPABLE(ha) && !(IS_P3P_TYPE(ha))) {
			ql_dbg(ql_dbg_mbx, vha, 0x1198,
			    "host_status=%#x intr_ctrl=%#x intr_status=%#x\n",
			    rd_reg_dword(&reg->isp24.host_status),
			    rd_reg_dword(&reg->isp24.ictrl),
			    rd_reg_dword(&reg->isp24.istatus));
		} else {
			ql_dbg(ql_dbg_mbx, vha, 0x1206,
			    "ctrl_status=%#x ictrl=%#x istatus=%#x\n",
			    rd_reg_word(&reg->isp.ctrl_status),
			    rd_reg_word(&reg->isp.ictrl),
			    rd_reg_word(&reg->isp.istatus));
		}
	} else {
		ql_dbg(ql_dbg_mbx, base_vha, 0x1021, "Done %s.\n", __func__);
	}

	return rval;
}

int
qla2x00_load_ram(scsi_qla_host_t *vha, dma_addr_t req_dma, uint32_t risc_addr,
    uint32_t risc_code_size)
{
	int rval;
	struct qla_hw_data *ha = vha->hw;
	mbx_cmd_t mc;
	mbx_cmd_t *mcp = &mc;

	ql_dbg(ql_dbg_mbx + ql_dbg_verbose, vha, 0x1022,
	    "Entered %s.\n", __func__);

	if (MSW(risc_addr) || IS_FWI2_CAPABLE(ha)) {
		mcp->mb[0] = MBC_LOAD_RISC_RAM_EXTENDED;
		mcp->mb[8] = MSW(risc_addr);
		mcp->out_mb = MBX_8|MBX_0;
	} else {
		mcp->mb[0] = MBC_LOAD_RISC_RAM;
		mcp->out_mb = MBX_0;
	}
	mcp->mb[1] = LSW(risc_addr);
	mcp->mb[2] = MSW(req_dma);
	mcp->mb[3] = LSW(req_dma);
	mcp->mb[6] = MSW(MSD(req_dma));
	mcp->mb[7] = LSW(MSD(req_dma));
	mcp->out_mb |= MBX_7|MBX_6|MBX_3|MBX_2|MBX_1;
	if (IS_FWI2_CAPABLE(ha)) {
		mcp->mb[4] = MSW(risc_code_size);
		mcp->mb[5] = LSW(risc_code_size);
		mcp->out_mb |= MBX_5|MBX_4;
	} else {
		mcp->mb[4] = LSW(risc_code_size);
		mcp->out_mb |= MBX_4;
	}

	mcp->in_mb = MBX_1|MBX_0;
	mcp->tov = MBX_TOV_SECONDS;
	mcp->flags = 0;
	rval = qla2x00_mailbox_command(vha, mcp);

	if (rval != QLA_SUCCESS) {
		ql_dbg(ql_dbg_mbx, vha, 0x1023,
		    "Failed=%x mb[0]=%x mb[1]=%x.\n",
		    rval, mcp->mb[0], mcp->mb[1]);
	} else {
		ql_dbg(ql_dbg_mbx + ql_dbg_verbose, vha, 0x1024,
		    "Done %s.\n", __func__);
	}

	return rval;
}

#define	NVME_ENABLE_FLAG	BIT_3

/*
 * qla2x00_execute_fw
 *     Start adapter firmware.
 *
 * Input:
 *     ha = adapter block pointer.
 *     TARGET_QUEUE_LOCK must be released.
 *     ADAPTER_STATE_LOCK must be released.
 *
 * Returns:
 *     qla2x00 local function return status code.
 *
 * Context:
 *     Kernel context.
 */
int
qla2x00_execute_fw(scsi_qla_host_t *vha, uint32_t risc_addr)
{
	int rval;
	struct qla_hw_data *ha = vha->hw;
	mbx_cmd_t mc;
	mbx_cmd_t *mcp = &mc;
	u8 semaphore = 0;
#define EXE_FW_FORCE_SEMAPHORE BIT_7
	u8 retry = 3;

	ql_dbg(ql_dbg_mbx + ql_dbg_verbose, vha, 0x1025,
	    "Entered %s.\n", __func__);

again:
	mcp->mb[0] = MBC_EXECUTE_FIRMWARE;
	mcp->out_mb = MBX_0;
	mcp->in_mb = MBX_0;
	if (IS_FWI2_CAPABLE(ha)) {
		mcp->mb[1] = MSW(risc_addr);
		mcp->mb[2] = LSW(risc_addr);
		mcp->mb[3] = 0;
		mcp->mb[4] = 0;
		mcp->mb[11] = 0;

		/* Enable BPM? */
		if (ha->flags.lr_detected) {
			mcp->mb[4] = BIT_0;
			if (IS_BPM_RANGE_CAPABLE(ha))
				mcp->mb[4] |=
				    ha->lr_distance << LR_DIST_FW_POS;
		}

		if (ql2xnvmeenable && (IS_QLA27XX(ha) || IS_QLA28XX(ha)))
			mcp->mb[4] |= NVME_ENABLE_FLAG;

		if (IS_QLA83XX(ha) || IS_QLA27XX(ha) || IS_QLA28XX(ha)) {
			struct nvram_81xx *nv = ha->nvram;
			/* set minimum speed if specified in nvram */
			if (nv->min_supported_speed >= 2 &&
			    nv->min_supported_speed <= 5) {
				mcp->mb[4] |= BIT_4;
				mcp->mb[11] |= nv->min_supported_speed & 0xF;
				mcp->out_mb |= MBX_11;
				mcp->in_mb |= BIT_5;
				vha->min_supported_speed =
				    nv->min_supported_speed;
			}
		}

		if (ha->flags.exlogins_enabled)
			mcp->mb[4] |= ENABLE_EXTENDED_LOGIN;

		if (ha->flags.exchoffld_enabled)
			mcp->mb[4] |= ENABLE_EXCHANGE_OFFLD;

		if (semaphore)
			mcp->mb[11] |= EXE_FW_FORCE_SEMAPHORE;

		mcp->out_mb |= MBX_4 | MBX_3 | MBX_2 | MBX_1 | MBX_11;
		mcp->in_mb |= MBX_3 | MBX_2 | MBX_1;
	} else {
		mcp->mb[1] = LSW(risc_addr);
		mcp->out_mb |= MBX_1;
		if (IS_QLA2322(ha) || IS_QLA6322(ha)) {
			mcp->mb[2] = 0;
			mcp->out_mb |= MBX_2;
		}
	}

	mcp->tov = MBX_TOV_SECONDS;
	mcp->flags = 0;
	rval = qla2x00_mailbox_command(vha, mcp);

	if (rval != QLA_SUCCESS) {
		if (IS_QLA28XX(ha) && rval == QLA_COMMAND_ERROR &&
		    mcp->mb[1] == 0x27 && retry) {
			semaphore = 1;
			retry--;
			ql_dbg(ql_dbg_async, vha, 0x1026,
			    "Exe FW: force semaphore.\n");
			goto again;
		}

		ql_dbg(ql_dbg_mbx, vha, 0x1026,
		    "Failed=%x mb[0]=%x.\n", rval, mcp->mb[0]);
		return rval;
	}

	if (!IS_FWI2_CAPABLE(ha))
		goto done;

	ha->fw_ability_mask = mcp->mb[3] << 16 | mcp->mb[2];
	ql_dbg(ql_dbg_mbx, vha, 0x119a,
	    "fw_ability_mask=%x.\n", ha->fw_ability_mask);
	ql_dbg(ql_dbg_mbx, vha, 0x1027, "exchanges=%x.\n", mcp->mb[1]);
	if (IS_QLA27XX(ha) || IS_QLA28XX(ha)) {
		ha->max_supported_speed = mcp->mb[2] & (BIT_0|BIT_1);
		ql_dbg(ql_dbg_mbx, vha, 0x119b, "max_supported_speed=%s.\n",
		    ha->max_supported_speed == 0 ? "16Gps" :
		    ha->max_supported_speed == 1 ? "32Gps" :
		    ha->max_supported_speed == 2 ? "64Gps" : "unknown");
		if (vha->min_supported_speed) {
			ha->min_supported_speed = mcp->mb[5] &
			    (BIT_0 | BIT_1 | BIT_2);
			ql_dbg(ql_dbg_mbx, vha, 0x119c,
			    "min_supported_speed=%s.\n",
			    ha->min_supported_speed == 6 ? "64Gps" :
			    ha->min_supported_speed == 5 ? "32Gps" :
			    ha->min_supported_speed == 4 ? "16Gps" :
			    ha->min_supported_speed == 3 ? "8Gps" :
			    ha->min_supported_speed == 2 ? "4Gps" : "unknown");
		}
	}

done:
	ql_dbg(ql_dbg_mbx + ql_dbg_verbose, vha, 0x1028,
	    "Done %s.\n", __func__);

	return rval;
}

/*
 * qla_get_exlogin_status
 *	Get extended login status
 *	uses the memory offload control/status Mailbox
 *
 * Input:
 *	ha:		adapter state pointer.
 *	fwopt:		firmware options
 *
 * Returns:
 *	qla2x00 local function status
 *
 * Context:
 *	Kernel context.
 */
#define	FETCH_XLOGINS_STAT	0x8
int
qla_get_exlogin_status(scsi_qla_host_t *vha, uint16_t *buf_sz,
	uint16_t *ex_logins_cnt)
{
	int rval;
	mbx_cmd_t	mc;
	mbx_cmd_t	*mcp = &mc;

	ql_dbg(ql_dbg_mbx + ql_dbg_verbose, vha, 0x118f,
	    "Entered %s\n", __func__);

	memset(mcp->mb, 0 , sizeof(mcp->mb));
	mcp->mb[0] = MBC_GET_MEM_OFFLOAD_CNTRL_STAT;
	mcp->mb[1] = FETCH_XLOGINS_STAT;
	mcp->out_mb = MBX_1|MBX_0;
	mcp->in_mb = MBX_10|MBX_4|MBX_0;
	mcp->tov = MBX_TOV_SECONDS;
	mcp->flags = 0;

	rval = qla2x00_mailbox_command(vha, mcp);
	if (rval != QLA_SUCCESS) {
		ql_dbg(ql_dbg_mbx, vha, 0x1115, "Failed=%x.\n", rval);
	} else {
		*buf_sz = mcp->mb[4];
		*ex_logins_cnt = mcp->mb[10];

		ql_log(ql_log_info, vha, 0x1190,
		    "buffer size 0x%x, exchange login count=%d\n",
		    mcp->mb[4], mcp->mb[10]);

		ql_dbg(ql_dbg_mbx + ql_dbg_verbose, vha, 0x1116,
		    "Done %s.\n", __func__);
	}

	return rval;
}

/*
 * qla_set_exlogin_mem_cfg
 *	set extended login memory configuration
 *	Mbx needs to be issues before init_cb is set
 *
 * Input:
 *	ha:		adapter state pointer.
 *	buffer:		buffer pointer
 *	phys_addr:	physical address of buffer
 *	size:		size of buffer
 *	TARGET_QUEUE_LOCK must be released
 *	ADAPTER_STATE_LOCK must be release
 *
 * Returns:
 *	qla2x00 local funxtion status code.
 *
 * Context:
 *	Kernel context.
 */
#define CONFIG_XLOGINS_MEM	0x9
int
qla_set_exlogin_mem_cfg(scsi_qla_host_t *vha, dma_addr_t phys_addr)
{
	int		rval;
	mbx_cmd_t	mc;
	mbx_cmd_t	*mcp = &mc;
	struct qla_hw_data *ha = vha->hw;

	ql_dbg(ql_dbg_mbx + ql_dbg_verbose, vha, 0x111a,
	    "Entered %s.\n", __func__);

	memset(mcp->mb, 0 , sizeof(mcp->mb));
	mcp->mb[0] = MBC_GET_MEM_OFFLOAD_CNTRL_STAT;
	mcp->mb[1] = CONFIG_XLOGINS_MEM;
	mcp->mb[2] = MSW(phys_addr);
	mcp->mb[3] = LSW(phys_addr);
	mcp->mb[6] = MSW(MSD(phys_addr));
	mcp->mb[7] = LSW(MSD(phys_addr));
	mcp->mb[8] = MSW(ha->exlogin_size);
	mcp->mb[9] = LSW(ha->exlogin_size);
	mcp->out_mb = MBX_9|MBX_8|MBX_7|MBX_6|MBX_3|MBX_2|MBX_1|MBX_0;
	mcp->in_mb = MBX_11|MBX_0;
	mcp->tov = MBX_TOV_SECONDS;
	mcp->flags = 0;
	rval = qla2x00_mailbox_command(vha, mcp);
	if (rval != QLA_SUCCESS) {
		ql_dbg(ql_dbg_mbx, vha, 0x111b,
		       "EXlogin Failed=%x. MB0=%x MB11=%x\n",
		       rval, mcp->mb[0], mcp->mb[11]);
	} else {
		ql_dbg(ql_dbg_mbx + ql_dbg_verbose, vha, 0x118c,
		    "Done %s.\n", __func__);
	}

	return rval;
}

/*
 * qla_get_exchoffld_status
 *	Get exchange offload status
 *	uses the memory offload control/status Mailbox
 *
 * Input:
 *	ha:		adapter state pointer.
 *	fwopt:		firmware options
 *
 * Returns:
 *	qla2x00 local function status
 *
 * Context:
 *	Kernel context.
 */
#define	FETCH_XCHOFFLD_STAT	0x2
int
qla_get_exchoffld_status(scsi_qla_host_t *vha, uint16_t *buf_sz,
	uint16_t *ex_logins_cnt)
{
	int rval;
	mbx_cmd_t	mc;
	mbx_cmd_t	*mcp = &mc;

	ql_dbg(ql_dbg_mbx + ql_dbg_verbose, vha, 0x1019,
	    "Entered %s\n", __func__);

	memset(mcp->mb, 0 , sizeof(mcp->mb));
	mcp->mb[0] = MBC_GET_MEM_OFFLOAD_CNTRL_STAT;
	mcp->mb[1] = FETCH_XCHOFFLD_STAT;
	mcp->out_mb = MBX_1|MBX_0;
	mcp->in_mb = MBX_10|MBX_4|MBX_0;
	mcp->tov = MBX_TOV_SECONDS;
	mcp->flags = 0;

	rval = qla2x00_mailbox_command(vha, mcp);
	if (rval != QLA_SUCCESS) {
		ql_dbg(ql_dbg_mbx, vha, 0x1155, "Failed=%x.\n", rval);
	} else {
		*buf_sz = mcp->mb[4];
		*ex_logins_cnt = mcp->mb[10];

		ql_log(ql_log_info, vha, 0x118e,
		    "buffer size 0x%x, exchange offload count=%d\n",
		    mcp->mb[4], mcp->mb[10]);

		ql_dbg(ql_dbg_mbx + ql_dbg_verbose, vha, 0x1156,
		    "Done %s.\n", __func__);
	}

	return rval;
}

/*
 * qla_set_exchoffld_mem_cfg
 *	Set exchange offload memory configuration
 *	Mbx needs to be issues before init_cb is set
 *
 * Input:
 *	ha:		adapter state pointer.
 *	buffer:		buffer pointer
 *	phys_addr:	physical address of buffer
 *	size:		size of buffer
 *	TARGET_QUEUE_LOCK must be released
 *	ADAPTER_STATE_LOCK must be release
 *
 * Returns:
 *	qla2x00 local funxtion status code.
 *
 * Context:
 *	Kernel context.
 */
#define CONFIG_XCHOFFLD_MEM	0x3
int
qla_set_exchoffld_mem_cfg(scsi_qla_host_t *vha)
{
	int		rval;
	mbx_cmd_t	mc;
	mbx_cmd_t	*mcp = &mc;
	struct qla_hw_data *ha = vha->hw;

	ql_dbg(ql_dbg_mbx + ql_dbg_verbose, vha, 0x1157,
	    "Entered %s.\n", __func__);

	memset(mcp->mb, 0 , sizeof(mcp->mb));
	mcp->mb[0] = MBC_GET_MEM_OFFLOAD_CNTRL_STAT;
	mcp->mb[1] = CONFIG_XCHOFFLD_MEM;
	mcp->mb[2] = MSW(ha->exchoffld_buf_dma);
	mcp->mb[3] = LSW(ha->exchoffld_buf_dma);
	mcp->mb[6] = MSW(MSD(ha->exchoffld_buf_dma));
	mcp->mb[7] = LSW(MSD(ha->exchoffld_buf_dma));
	mcp->mb[8] = MSW(ha->exchoffld_size);
	mcp->mb[9] = LSW(ha->exchoffld_size);
	mcp->out_mb = MBX_9|MBX_8|MBX_7|MBX_6|MBX_3|MBX_2|MBX_1|MBX_0;
	mcp->in_mb = MBX_11|MBX_0;
	mcp->tov = MBX_TOV_SECONDS;
	mcp->flags = 0;
	rval = qla2x00_mailbox_command(vha, mcp);
	if (rval != QLA_SUCCESS) {
		/*EMPTY*/
		ql_dbg(ql_dbg_mbx, vha, 0x1158, "Failed=%x.\n", rval);
	} else {
		ql_dbg(ql_dbg_mbx + ql_dbg_verbose, vha, 0x1192,
		    "Done %s.\n", __func__);
	}

	return rval;
}

/*
 * qla2x00_get_fw_version
 *	Get firmware version.
 *
 * Input:
 *	ha:		adapter state pointer.
 *	major:		pointer for major number.
 *	minor:		pointer for minor number.
 *	subminor:	pointer for subminor number.
 *
 * Returns:
 *	qla2x00 local function return status code.
 *
 * Context:
 *	Kernel context.
 */
int
qla2x00_get_fw_version(scsi_qla_host_t *vha)
{
	int		rval;
	mbx_cmd_t	mc;
	mbx_cmd_t	*mcp = &mc;
	struct qla_hw_data *ha = vha->hw;

	ql_dbg(ql_dbg_mbx + ql_dbg_verbose, vha, 0x1029,
	    "Entered %s.\n", __func__);

	mcp->mb[0] = MBC_GET_FIRMWARE_VERSION;
	mcp->out_mb = MBX_0;
	mcp->in_mb = MBX_6|MBX_5|MBX_4|MBX_3|MBX_2|MBX_1|MBX_0;
	if (IS_QLA81XX(vha->hw) || IS_QLA8031(ha) || IS_QLA8044(ha))
		mcp->in_mb |= MBX_13|MBX_12|MBX_11|MBX_10|MBX_9|MBX_8;
	if (IS_FWI2_CAPABLE(ha))
		mcp->in_mb |= MBX_17|MBX_16|MBX_15;
	if (IS_QLA27XX(ha) || IS_QLA28XX(ha))
		mcp->in_mb |=
		    MBX_25|MBX_24|MBX_23|MBX_22|MBX_21|MBX_20|MBX_19|MBX_18|
		    MBX_14|MBX_13|MBX_11|MBX_10|MBX_9|MBX_8|MBX_7;

	mcp->flags = 0;
	mcp->tov = MBX_TOV_SECONDS;
	rval = qla2x00_mailbox_command(vha, mcp);
	if (rval != QLA_SUCCESS)
		goto failed;

	/* Return mailbox data. */
	ha->fw_major_version = mcp->mb[1];
	ha->fw_minor_version = mcp->mb[2];
	ha->fw_subminor_version = mcp->mb[3];
	ha->fw_attributes = mcp->mb[6];
	if (IS_QLA2100(vha->hw) || IS_QLA2200(vha->hw))
		ha->fw_memory_size = 0x1FFFF;		/* Defaults to 128KB. */
	else
		ha->fw_memory_size = (mcp->mb[5] << 16) | mcp->mb[4];

	if (IS_QLA81XX(vha->hw) || IS_QLA8031(vha->hw) || IS_QLA8044(ha)) {
		ha->mpi_version[0] = mcp->mb[10] & 0xff;
		ha->mpi_version[1] = mcp->mb[11] >> 8;
		ha->mpi_version[2] = mcp->mb[11] & 0xff;
		ha->mpi_capabilities = (mcp->mb[12] << 16) | mcp->mb[13];
		ha->phy_version[0] = mcp->mb[8] & 0xff;
		ha->phy_version[1] = mcp->mb[9] >> 8;
		ha->phy_version[2] = mcp->mb[9] & 0xff;
	}

	if (IS_FWI2_CAPABLE(ha)) {
		ha->fw_attributes_h = mcp->mb[15];
		ha->fw_attributes_ext[0] = mcp->mb[16];
		ha->fw_attributes_ext[1] = mcp->mb[17];
		ql_dbg(ql_dbg_mbx + ql_dbg_verbose, vha, 0x1139,
		    "%s: FW_attributes Upper: 0x%x, Lower: 0x%x.\n",
		    __func__, mcp->mb[15], mcp->mb[6]);
		ql_dbg(ql_dbg_mbx + ql_dbg_verbose, vha, 0x112f,
		    "%s: Ext_FwAttributes Upper: 0x%x, Lower: 0x%x.\n",
		    __func__, mcp->mb[17], mcp->mb[16]);

		if (ha->fw_attributes_h & 0x4)
			ql_dbg(ql_dbg_mbx + ql_dbg_verbose, vha, 0x118d,
			    "%s: Firmware supports Extended Login 0x%x\n",
			    __func__, ha->fw_attributes_h);

		if (ha->fw_attributes_h & 0x8)
			ql_dbg(ql_dbg_mbx + ql_dbg_verbose, vha, 0x1191,
			    "%s: Firmware supports Exchange Offload 0x%x\n",
			    __func__, ha->fw_attributes_h);

		/*
		 * FW supports nvme and driver load parameter requested nvme.
		 * BIT 26 of fw_attributes indicates NVMe support.
		 */
		if ((ha->fw_attributes_h &
		    (FW_ATTR_H_NVME | FW_ATTR_H_NVME_UPDATED)) &&
			ql2xnvmeenable) {
			if (ha->fw_attributes_h & FW_ATTR_H_NVME_FBURST)
				vha->flags.nvme_first_burst = 1;

			vha->flags.nvme_enabled = 1;
			ql_log(ql_log_info, vha, 0xd302,
			    "%s: FC-NVMe is Enabled (0x%x)\n",
			     __func__, ha->fw_attributes_h);
		}

		/* BIT_13 of Extended FW Attributes informs about NVMe2 support */
		if (ha->fw_attributes_ext[0] & FW_ATTR_EXT0_NVME2) {
			ql_log(ql_log_info, vha, 0xd302,
			       "Firmware supports NVMe2 0x%x\n",
			       ha->fw_attributes_ext[0]);
			vha->flags.nvme2_enabled = 1;
		}
	}

	if (IS_QLA27XX(ha) || IS_QLA28XX(ha)) {
		ha->serdes_version[0] = mcp->mb[7] & 0xff;
		ha->serdes_version[1] = mcp->mb[8] >> 8;
		ha->serdes_version[2] = mcp->mb[8] & 0xff;
		ha->mpi_version[0] = mcp->mb[10] & 0xff;
		ha->mpi_version[1] = mcp->mb[11] >> 8;
		ha->mpi_version[2] = mcp->mb[11] & 0xff;
		ha->pep_version[0] = mcp->mb[13] & 0xff;
		ha->pep_version[1] = mcp->mb[14] >> 8;
		ha->pep_version[2] = mcp->mb[14] & 0xff;
		ha->fw_shared_ram_start = (mcp->mb[19] << 16) | mcp->mb[18];
		ha->fw_shared_ram_end = (mcp->mb[21] << 16) | mcp->mb[20];
		ha->fw_ddr_ram_start = (mcp->mb[23] << 16) | mcp->mb[22];
		ha->fw_ddr_ram_end = (mcp->mb[25] << 16) | mcp->mb[24];
		if (IS_QLA28XX(ha)) {
			if (mcp->mb[16] & BIT_10)
				ha->flags.secure_fw = 1;

			ql_log(ql_log_info, vha, 0xffff,
			    "Secure Flash Update in FW: %s\n",
			    (ha->flags.secure_fw) ? "Supported" :
			    "Not Supported");
		}

		if (ha->flags.scm_supported_a &&
		    (ha->fw_attributes_ext[0] & FW_ATTR_EXT0_SCM_SUPPORTED)) {
			ha->flags.scm_supported_f = 1;
			ha->sf_init_cb->flags |= BIT_13;
		}
		ql_log(ql_log_info, vha, 0x11a3, "SCM in FW: %s\n",
		       (ha->flags.scm_supported_f) ? "Supported" :
		       "Not Supported");

		if (vha->flags.nvme2_enabled) {
			/* set BIT_15 of special feature control block for SLER */
			ha->sf_init_cb->flags |= BIT_15;
			/* set BIT_14 of special feature control block for PI CTRL*/
			ha->sf_init_cb->flags |= BIT_14;
		}
	}

failed:
	if (rval != QLA_SUCCESS) {
		/*EMPTY*/
		ql_dbg(ql_dbg_mbx, vha, 0x102a, "Failed=%x.\n", rval);
	} else {
		/*EMPTY*/
		ql_dbg(ql_dbg_mbx + ql_dbg_verbose, vha, 0x102b,
		    "Done %s.\n", __func__);
	}
	return rval;
}

/*
 * qla2x00_get_fw_options
 *	Set firmware options.
 *
 * Input:
 *	ha = adapter block pointer.
 *	fwopt = pointer for firmware options.
 *
 * Returns:
 *	qla2x00 local function return status code.
 *
 * Context:
 *	Kernel context.
 */
int
qla2x00_get_fw_options(scsi_qla_host_t *vha, uint16_t *fwopts)
{
	int rval;
	mbx_cmd_t mc;
	mbx_cmd_t *mcp = &mc;

	ql_dbg(ql_dbg_mbx + ql_dbg_verbose, vha, 0x102c,
	    "Entered %s.\n", __func__);

	mcp->mb[0] = MBC_GET_FIRMWARE_OPTION;
	mcp->out_mb = MBX_0;
	mcp->in_mb = MBX_3|MBX_2|MBX_1|MBX_0;
	mcp->tov = MBX_TOV_SECONDS;
	mcp->flags = 0;
	rval = qla2x00_mailbox_command(vha, mcp);

	if (rval != QLA_SUCCESS) {
		/*EMPTY*/
		ql_dbg(ql_dbg_mbx, vha, 0x102d, "Failed=%x.\n", rval);
	} else {
		fwopts[0] = mcp->mb[0];
		fwopts[1] = mcp->mb[1];
		fwopts[2] = mcp->mb[2];
		fwopts[3] = mcp->mb[3];

		ql_dbg(ql_dbg_mbx + ql_dbg_verbose, vha, 0x102e,
		    "Done %s.\n", __func__);
	}

	return rval;
}


/*
 * qla2x00_set_fw_options
 *	Set firmware options.
 *
 * Input:
 *	ha = adapter block pointer.
 *	fwopt = pointer for firmware options.
 *
 * Returns:
 *	qla2x00 local function return status code.
 *
 * Context:
 *	Kernel context.
 */
int
qla2x00_set_fw_options(scsi_qla_host_t *vha, uint16_t *fwopts)
{
	int rval;
	mbx_cmd_t mc;
	mbx_cmd_t *mcp = &mc;

	ql_dbg(ql_dbg_mbx + ql_dbg_verbose, vha, 0x102f,
	    "Entered %s.\n", __func__);

	mcp->mb[0] = MBC_SET_FIRMWARE_OPTION;
	mcp->mb[1] = fwopts[1];
	mcp->mb[2] = fwopts[2];
	mcp->mb[3] = fwopts[3];
	mcp->out_mb = MBX_3|MBX_2|MBX_1|MBX_0;
	mcp->in_mb = MBX_0;
	if (IS_FWI2_CAPABLE(vha->hw)) {
		mcp->in_mb |= MBX_1;
		mcp->mb[10] = fwopts[10];
		mcp->out_mb |= MBX_10;
	} else {
		mcp->mb[10] = fwopts[10];
		mcp->mb[11] = fwopts[11];
		mcp->mb[12] = 0;	/* Undocumented, but used */
		mcp->out_mb |= MBX_12|MBX_11|MBX_10;
	}
	mcp->tov = MBX_TOV_SECONDS;
	mcp->flags = 0;
	rval = qla2x00_mailbox_command(vha, mcp);

	fwopts[0] = mcp->mb[0];

	if (rval != QLA_SUCCESS) {
		/*EMPTY*/
		ql_dbg(ql_dbg_mbx, vha, 0x1030,
		    "Failed=%x (%x/%x).\n", rval, mcp->mb[0], mcp->mb[1]);
	} else {
		/*EMPTY*/
		ql_dbg(ql_dbg_mbx + ql_dbg_verbose, vha, 0x1031,
		    "Done %s.\n", __func__);
	}

	return rval;
}

/*
 * qla2x00_mbx_reg_test
 *	Mailbox register wrap test.
 *
 * Input:
 *	ha = adapter block pointer.
 *	TARGET_QUEUE_LOCK must be released.
 *	ADAPTER_STATE_LOCK must be released.
 *
 * Returns:
 *	qla2x00 local function return status code.
 *
 * Context:
 *	Kernel context.
 */
int
qla2x00_mbx_reg_test(scsi_qla_host_t *vha)
{
	int rval;
	mbx_cmd_t mc;
	mbx_cmd_t *mcp = &mc;

	ql_dbg(ql_dbg_mbx + ql_dbg_verbose, vha, 0x1032,
	    "Entered %s.\n", __func__);

	mcp->mb[0] = MBC_MAILBOX_REGISTER_TEST;
	mcp->mb[1] = 0xAAAA;
	mcp->mb[2] = 0x5555;
	mcp->mb[3] = 0xAA55;
	mcp->mb[4] = 0x55AA;
	mcp->mb[5] = 0xA5A5;
	mcp->mb[6] = 0x5A5A;
	mcp->mb[7] = 0x2525;
	mcp->out_mb = MBX_7|MBX_6|MBX_5|MBX_4|MBX_3|MBX_2|MBX_1|MBX_0;
	mcp->in_mb = MBX_7|MBX_6|MBX_5|MBX_4|MBX_3|MBX_2|MBX_1|MBX_0;
	mcp->tov = MBX_TOV_SECONDS;
	mcp->flags = 0;
	rval = qla2x00_mailbox_command(vha, mcp);

	if (rval == QLA_SUCCESS) {
		if (mcp->mb[1] != 0xAAAA || mcp->mb[2] != 0x5555 ||
		    mcp->mb[3] != 0xAA55 || mcp->mb[4] != 0x55AA)
			rval = QLA_FUNCTION_FAILED;
		if (mcp->mb[5] != 0xA5A5 || mcp->mb[6] != 0x5A5A ||
		    mcp->mb[7] != 0x2525)
			rval = QLA_FUNCTION_FAILED;
	}

	if (rval != QLA_SUCCESS) {
		/*EMPTY*/
		ql_dbg(ql_dbg_mbx, vha, 0x1033, "Failed=%x.\n", rval);
	} else {
		/*EMPTY*/
		ql_dbg(ql_dbg_mbx + ql_dbg_verbose, vha, 0x1034,
		    "Done %s.\n", __func__);
	}

	return rval;
}

/*
 * qla2x00_verify_checksum
 *	Verify firmware checksum.
 *
 * Input:
 *	ha = adapter block pointer.
 *	TARGET_QUEUE_LOCK must be released.
 *	ADAPTER_STATE_LOCK must be released.
 *
 * Returns:
 *	qla2x00 local function return status code.
 *
 * Context:
 *	Kernel context.
 */
int
qla2x00_verify_checksum(scsi_qla_host_t *vha, uint32_t risc_addr)
{
	int rval;
	mbx_cmd_t mc;
	mbx_cmd_t *mcp = &mc;

	ql_dbg(ql_dbg_mbx + ql_dbg_verbose, vha, 0x1035,
	    "Entered %s.\n", __func__);

	mcp->mb[0] = MBC_VERIFY_CHECKSUM;
	mcp->out_mb = MBX_0;
	mcp->in_mb = MBX_0;
	if (IS_FWI2_CAPABLE(vha->hw)) {
		mcp->mb[1] = MSW(risc_addr);
		mcp->mb[2] = LSW(risc_addr);
		mcp->out_mb |= MBX_2|MBX_1;
		mcp->in_mb |= MBX_2|MBX_1;
	} else {
		mcp->mb[1] = LSW(risc_addr);
		mcp->out_mb |= MBX_1;
		mcp->in_mb |= MBX_1;
	}

	mcp->tov = MBX_TOV_SECONDS;
	mcp->flags = 0;
	rval = qla2x00_mailbox_command(vha, mcp);

	if (rval != QLA_SUCCESS) {
		ql_dbg(ql_dbg_mbx, vha, 0x1036,
		    "Failed=%x chm sum=%x.\n", rval, IS_FWI2_CAPABLE(vha->hw) ?
		    (mcp->mb[2] << 16) | mcp->mb[1] : mcp->mb[1]);
	} else {
		ql_dbg(ql_dbg_mbx + ql_dbg_verbose, vha, 0x1037,
		    "Done %s.\n", __func__);
	}

	return rval;
}

/*
 * qla2x00_issue_iocb
 *	Issue IOCB using mailbox command
 *
 * Input:
 *	ha = adapter state pointer.
 *	buffer = buffer pointer.
 *	phys_addr = physical address of buffer.
 *	size = size of buffer.
 *	TARGET_QUEUE_LOCK must be released.
 *	ADAPTER_STATE_LOCK must be released.
 *
 * Returns:
 *	qla2x00 local function return status code.
 *
 * Context:
 *	Kernel context.
 */
int
qla2x00_issue_iocb_timeout(scsi_qla_host_t *vha, void *buffer,
    dma_addr_t phys_addr, size_t size, uint32_t tov)
{
	int		rval;
	mbx_cmd_t	mc;
	mbx_cmd_t	*mcp = &mc;

	if (!vha->hw->flags.fw_started)
		return QLA_INVALID_COMMAND;

	ql_dbg(ql_dbg_mbx + ql_dbg_verbose, vha, 0x1038,
	    "Entered %s.\n", __func__);

	mcp->mb[0] = MBC_IOCB_COMMAND_A64;
	mcp->mb[1] = 0;
	mcp->mb[2] = MSW(LSD(phys_addr));
	mcp->mb[3] = LSW(LSD(phys_addr));
	mcp->mb[6] = MSW(MSD(phys_addr));
	mcp->mb[7] = LSW(MSD(phys_addr));
	mcp->out_mb = MBX_7|MBX_6|MBX_3|MBX_2|MBX_1|MBX_0;
	mcp->in_mb = MBX_1|MBX_0;
	mcp->tov = tov;
	mcp->flags = 0;
	rval = qla2x00_mailbox_command(vha, mcp);

	if (rval != QLA_SUCCESS) {
		/*EMPTY*/
		ql_dbg(ql_dbg_mbx, vha, 0x1039, "Failed=%x.\n", rval);
	} else {
		sts_entry_t *sts_entry = buffer;

		/* Mask reserved bits. */
		sts_entry->entry_status &=
		    IS_FWI2_CAPABLE(vha->hw) ? RF_MASK_24XX : RF_MASK;
		ql_dbg(ql_dbg_mbx + ql_dbg_verbose, vha, 0x103a,
		    "Done %s (status=%x).\n", __func__,
		    sts_entry->entry_status);
	}

	return rval;
}

int
qla2x00_issue_iocb(scsi_qla_host_t *vha, void *buffer, dma_addr_t phys_addr,
    size_t size)
{
	return qla2x00_issue_iocb_timeout(vha, buffer, phys_addr, size,
	    MBX_TOV_SECONDS);
}

/*
 * qla2x00_abort_command
 *	Abort command aborts a specified IOCB.
 *
 * Input:
 *	ha = adapter block pointer.
 *	sp = SB structure pointer.
 *
 * Returns:
 *	qla2x00 local function return status code.
 *
 * Context:
 *	Kernel context.
 */
int
qla2x00_abort_command(srb_t *sp)
{
	unsigned long   flags = 0;
	int		rval;
	uint32_t	handle = 0;
	mbx_cmd_t	mc;
	mbx_cmd_t	*mcp = &mc;
	fc_port_t	*fcport = sp->fcport;
	scsi_qla_host_t *vha = fcport->vha;
	struct qla_hw_data *ha = vha->hw;
	struct req_que *req;
	struct scsi_cmnd *cmd = GET_CMD_SP(sp);

	ql_dbg(ql_dbg_mbx + ql_dbg_verbose, vha, 0x103b,
	    "Entered %s.\n", __func__);

	if (sp->qpair)
		req = sp->qpair->req;
	else
		req = vha->req;

	spin_lock_irqsave(&ha->hardware_lock, flags);
	for (handle = 1; handle < req->num_outstanding_cmds; handle++) {
		if (req->outstanding_cmds[handle] == sp)
			break;
	}
	spin_unlock_irqrestore(&ha->hardware_lock, flags);

	if (handle == req->num_outstanding_cmds) {
		/* command not found */
		return QLA_FUNCTION_FAILED;
	}

	mcp->mb[0] = MBC_ABORT_COMMAND;
	if (HAS_EXTENDED_IDS(ha))
		mcp->mb[1] = fcport->loop_id;
	else
		mcp->mb[1] = fcport->loop_id << 8;
	mcp->mb[2] = (uint16_t)handle;
	mcp->mb[3] = (uint16_t)(handle >> 16);
	mcp->mb[6] = (uint16_t)cmd->device->lun;
	mcp->out_mb = MBX_6|MBX_3|MBX_2|MBX_1|MBX_0;
	mcp->in_mb = MBX_0;
	mcp->tov = MBX_TOV_SECONDS;
	mcp->flags = 0;
	rval = qla2x00_mailbox_command(vha, mcp);

	if (rval != QLA_SUCCESS) {
		ql_dbg(ql_dbg_mbx, vha, 0x103c, "Failed=%x.\n", rval);
	} else {
		ql_dbg(ql_dbg_mbx + ql_dbg_verbose, vha, 0x103d,
		    "Done %s.\n", __func__);
	}

	return rval;
}

int
qla2x00_abort_target(struct fc_port *fcport, uint64_t l, int tag)
{
	int rval, rval2;
	mbx_cmd_t  mc;
	mbx_cmd_t  *mcp = &mc;
	scsi_qla_host_t *vha;

	vha = fcport->vha;

	ql_dbg(ql_dbg_mbx + ql_dbg_verbose, vha, 0x103e,
	    "Entered %s.\n", __func__);

	mcp->mb[0] = MBC_ABORT_TARGET;
	mcp->out_mb = MBX_9|MBX_2|MBX_1|MBX_0;
	if (HAS_EXTENDED_IDS(vha->hw)) {
		mcp->mb[1] = fcport->loop_id;
		mcp->mb[10] = 0;
		mcp->out_mb |= MBX_10;
	} else {
		mcp->mb[1] = fcport->loop_id << 8;
	}
	mcp->mb[2] = vha->hw->loop_reset_delay;
	mcp->mb[9] = vha->vp_idx;

	mcp->in_mb = MBX_0;
	mcp->tov = MBX_TOV_SECONDS;
	mcp->flags = 0;
	rval = qla2x00_mailbox_command(vha, mcp);
	if (rval != QLA_SUCCESS) {
		ql_dbg(ql_dbg_mbx + ql_dbg_verbose, vha, 0x103f,
		    "Failed=%x.\n", rval);
	}

	/* Issue marker IOCB. */
	rval2 = qla2x00_marker(vha, vha->hw->base_qpair, fcport->loop_id, 0,
							MK_SYNC_ID);
	if (rval2 != QLA_SUCCESS) {
		ql_dbg(ql_dbg_mbx, vha, 0x1040,
		    "Failed to issue marker IOCB (%x).\n", rval2);
	} else {
		ql_dbg(ql_dbg_mbx + ql_dbg_verbose, vha, 0x1041,
		    "Done %s.\n", __func__);
	}

	return rval;
}

int
qla2x00_lun_reset(struct fc_port *fcport, uint64_t l, int tag)
{
	int rval, rval2;
	mbx_cmd_t  mc;
	mbx_cmd_t  *mcp = &mc;
	scsi_qla_host_t *vha;

	vha = fcport->vha;

	ql_dbg(ql_dbg_mbx + ql_dbg_verbose, vha, 0x1042,
	    "Entered %s.\n", __func__);

	mcp->mb[0] = MBC_LUN_RESET;
	mcp->out_mb = MBX_9|MBX_3|MBX_2|MBX_1|MBX_0;
	if (HAS_EXTENDED_IDS(vha->hw))
		mcp->mb[1] = fcport->loop_id;
	else
		mcp->mb[1] = fcport->loop_id << 8;
	mcp->mb[2] = (u32)l;
	mcp->mb[3] = 0;
	mcp->mb[9] = vha->vp_idx;

	mcp->in_mb = MBX_0;
	mcp->tov = MBX_TOV_SECONDS;
	mcp->flags = 0;
	rval = qla2x00_mailbox_command(vha, mcp);
	if (rval != QLA_SUCCESS) {
		ql_dbg(ql_dbg_mbx, vha, 0x1043, "Failed=%x.\n", rval);
	}

	/* Issue marker IOCB. */
	rval2 = qla2x00_marker(vha, vha->hw->base_qpair, fcport->loop_id, l,
								MK_SYNC_ID_LUN);
	if (rval2 != QLA_SUCCESS) {
		ql_dbg(ql_dbg_mbx, vha, 0x1044,
		    "Failed to issue marker IOCB (%x).\n", rval2);
	} else {
		ql_dbg(ql_dbg_mbx + ql_dbg_verbose, vha, 0x1045,
		    "Done %s.\n", __func__);
	}

	return rval;
}

/*
 * qla2x00_get_adapter_id
 *	Get adapter ID and topology.
 *
 * Input:
 *	ha = adapter block pointer.
 *	id = pointer for loop ID.
 *	al_pa = pointer for AL_PA.
 *	area = pointer for area.
 *	domain = pointer for domain.
 *	top = pointer for topology.
 *	TARGET_QUEUE_LOCK must be released.
 *	ADAPTER_STATE_LOCK must be released.
 *
 * Returns:
 *	qla2x00 local function return status code.
 *
 * Context:
 *	Kernel context.
 */
int
qla2x00_get_adapter_id(scsi_qla_host_t *vha, uint16_t *id, uint8_t *al_pa,
    uint8_t *area, uint8_t *domain, uint16_t *top, uint16_t *sw_cap)
{
	int rval;
	mbx_cmd_t mc;
	mbx_cmd_t *mcp = &mc;

	ql_dbg(ql_dbg_mbx + ql_dbg_verbose, vha, 0x1046,
	    "Entered %s.\n", __func__);

	mcp->mb[0] = MBC_GET_ADAPTER_LOOP_ID;
	mcp->mb[9] = vha->vp_idx;
	mcp->out_mb = MBX_9|MBX_0;
	mcp->in_mb = MBX_9|MBX_7|MBX_6|MBX_3|MBX_2|MBX_1|MBX_0;
	if (IS_CNA_CAPABLE(vha->hw))
		mcp->in_mb |= MBX_13|MBX_12|MBX_11|MBX_10;
	if (IS_FWI2_CAPABLE(vha->hw))
		mcp->in_mb |= MBX_19|MBX_18|MBX_17|MBX_16;
	if (IS_QLA27XX(vha->hw) || IS_QLA28XX(vha->hw)) {
		mcp->in_mb |= MBX_15;
		mcp->out_mb |= MBX_7|MBX_21|MBX_22|MBX_23;
	}

	mcp->tov = MBX_TOV_SECONDS;
	mcp->flags = 0;
	rval = qla2x00_mailbox_command(vha, mcp);
	if (mcp->mb[0] == MBS_COMMAND_ERROR)
		rval = QLA_COMMAND_ERROR;
	else if (mcp->mb[0] == MBS_INVALID_COMMAND)
		rval = QLA_INVALID_COMMAND;

	/* Return data. */
	*id = mcp->mb[1];
	*al_pa = LSB(mcp->mb[2]);
	*area = MSB(mcp->mb[2]);
	*domain	= LSB(mcp->mb[3]);
	*top = mcp->mb[6];
	*sw_cap = mcp->mb[7];

	if (rval != QLA_SUCCESS) {
		/*EMPTY*/
		ql_dbg(ql_dbg_mbx, vha, 0x1047, "Failed=%x.\n", rval);
	} else {
		ql_dbg(ql_dbg_mbx + ql_dbg_verbose, vha, 0x1048,
		    "Done %s.\n", __func__);

		if (IS_CNA_CAPABLE(vha->hw)) {
			vha->fcoe_vlan_id = mcp->mb[9] & 0xfff;
			vha->fcoe_fcf_idx = mcp->mb[10];
			vha->fcoe_vn_port_mac[5] = mcp->mb[11] >> 8;
			vha->fcoe_vn_port_mac[4] = mcp->mb[11] & 0xff;
			vha->fcoe_vn_port_mac[3] = mcp->mb[12] >> 8;
			vha->fcoe_vn_port_mac[2] = mcp->mb[12] & 0xff;
			vha->fcoe_vn_port_mac[1] = mcp->mb[13] >> 8;
			vha->fcoe_vn_port_mac[0] = mcp->mb[13] & 0xff;
		}
		/* If FA-WWN supported */
		if (IS_FAWWN_CAPABLE(vha->hw)) {
			if (mcp->mb[7] & BIT_14) {
				vha->port_name[0] = MSB(mcp->mb[16]);
				vha->port_name[1] = LSB(mcp->mb[16]);
				vha->port_name[2] = MSB(mcp->mb[17]);
				vha->port_name[3] = LSB(mcp->mb[17]);
				vha->port_name[4] = MSB(mcp->mb[18]);
				vha->port_name[5] = LSB(mcp->mb[18]);
				vha->port_name[6] = MSB(mcp->mb[19]);
				vha->port_name[7] = LSB(mcp->mb[19]);
				fc_host_port_name(vha->host) =
				    wwn_to_u64(vha->port_name);
				ql_dbg(ql_dbg_mbx, vha, 0x10ca,
				    "FA-WWN acquired %016llx\n",
				    wwn_to_u64(vha->port_name));
			}
		}

		if (IS_QLA27XX(vha->hw) || IS_QLA28XX(vha->hw)) {
			vha->bbcr = mcp->mb[15];
			if (mcp->mb[7] & SCM_EDC_ACC_RECEIVED) {
				ql_log(ql_log_info, vha, 0x11a4,
				       "SCM: EDC ELS completed, flags 0x%x\n",
				       mcp->mb[21]);
			}
			if (mcp->mb[7] & SCM_RDF_ACC_RECEIVED) {
				vha->hw->flags.scm_enabled = 1;
				vha->scm_fabric_connection_flags |=
				    SCM_FLAG_RDF_COMPLETED;
				ql_log(ql_log_info, vha, 0x11a5,
				       "SCM: RDF ELS completed, flags 0x%x\n",
				       mcp->mb[23]);
			}
		}
	}

	return rval;
}

/*
 * qla2x00_get_retry_cnt
 *	Get current firmware login retry count and delay.
 *
 * Input:
 *	ha = adapter block pointer.
 *	retry_cnt = pointer to login retry count.
 *	tov = pointer to login timeout value.
 *
 * Returns:
 *	qla2x00 local function return status code.
 *
 * Context:
 *	Kernel context.
 */
int
qla2x00_get_retry_cnt(scsi_qla_host_t *vha, uint8_t *retry_cnt, uint8_t *tov,
    uint16_t *r_a_tov)
{
	int rval;
	uint16_t ratov;
	mbx_cmd_t mc;
	mbx_cmd_t *mcp = &mc;

	ql_dbg(ql_dbg_mbx + ql_dbg_verbose, vha, 0x1049,
	    "Entered %s.\n", __func__);

	mcp->mb[0] = MBC_GET_RETRY_COUNT;
	mcp->out_mb = MBX_0;
	mcp->in_mb = MBX_3|MBX_2|MBX_1|MBX_0;
	mcp->tov = MBX_TOV_SECONDS;
	mcp->flags = 0;
	rval = qla2x00_mailbox_command(vha, mcp);

	if (rval != QLA_SUCCESS) {
		/*EMPTY*/
		ql_dbg(ql_dbg_mbx, vha, 0x104a,
		    "Failed=%x mb[0]=%x.\n", rval, mcp->mb[0]);
	} else {
		/* Convert returned data and check our values. */
		*r_a_tov = mcp->mb[3] / 2;
		ratov = (mcp->mb[3]/2) / 10;  /* mb[3] value is in 100ms */
		if (mcp->mb[1] * ratov > (*retry_cnt) * (*tov)) {
			/* Update to the larger values */
			*retry_cnt = (uint8_t)mcp->mb[1];
			*tov = ratov;
		}

		ql_dbg(ql_dbg_mbx + ql_dbg_verbose, vha, 0x104b,
		    "Done %s mb3=%d ratov=%d.\n", __func__, mcp->mb[3], ratov);
	}

	return rval;
}

/*
 * qla2x00_init_firmware
 *	Initialize adapter firmware.
 *
 * Input:
 *	ha = adapter block pointer.
 *	dptr = Initialization control block pointer.
 *	size = size of initialization control block.
 *	TARGET_QUEUE_LOCK must be released.
 *	ADAPTER_STATE_LOCK must be released.
 *
 * Returns:
 *	qla2x00 local function return status code.
 *
 * Context:
 *	Kernel context.
 */
int
qla2x00_init_firmware(scsi_qla_host_t *vha, uint16_t size)
{
	int rval;
	mbx_cmd_t mc;
	mbx_cmd_t *mcp = &mc;
	struct qla_hw_data *ha = vha->hw;

	ql_dbg(ql_dbg_mbx + ql_dbg_verbose, vha, 0x104c,
	    "Entered %s.\n", __func__);

	if (IS_P3P_TYPE(ha) && ql2xdbwr)
		qla82xx_wr_32(ha, (uintptr_t __force)ha->nxdb_wr_ptr,
			(0x04 | (ha->portnum << 5) | (0 << 8) | (0 << 16)));

	if (ha->flags.npiv_supported)
		mcp->mb[0] = MBC_MID_INITIALIZE_FIRMWARE;
	else
		mcp->mb[0] = MBC_INITIALIZE_FIRMWARE;

	mcp->mb[1] = 0;
	mcp->mb[2] = MSW(ha->init_cb_dma);
	mcp->mb[3] = LSW(ha->init_cb_dma);
	mcp->mb[6] = MSW(MSD(ha->init_cb_dma));
	mcp->mb[7] = LSW(MSD(ha->init_cb_dma));
	mcp->out_mb = MBX_7|MBX_6|MBX_3|MBX_2|MBX_1|MBX_0;
	if (ha->ex_init_cb && ha->ex_init_cb->ex_version) {
		mcp->mb[1] = BIT_0;
		mcp->mb[10] = MSW(ha->ex_init_cb_dma);
		mcp->mb[11] = LSW(ha->ex_init_cb_dma);
		mcp->mb[12] = MSW(MSD(ha->ex_init_cb_dma));
		mcp->mb[13] = LSW(MSD(ha->ex_init_cb_dma));
		mcp->mb[14] = sizeof(*ha->ex_init_cb);
		mcp->out_mb |= MBX_14|MBX_13|MBX_12|MBX_11|MBX_10;
	}

	if (ha->flags.scm_supported_f || vha->flags.nvme2_enabled) {
		mcp->mb[1] |= BIT_1;
		mcp->mb[16] = MSW(ha->sf_init_cb_dma);
		mcp->mb[17] = LSW(ha->sf_init_cb_dma);
		mcp->mb[18] = MSW(MSD(ha->sf_init_cb_dma));
		mcp->mb[19] = LSW(MSD(ha->sf_init_cb_dma));
		mcp->mb[15] = sizeof(*ha->sf_init_cb);
		mcp->out_mb |= MBX_19|MBX_18|MBX_17|MBX_16|MBX_15;
	}

	/* 1 and 2 should normally be captured. */
	mcp->in_mb = MBX_2|MBX_1|MBX_0;
	if (IS_QLA83XX(ha) || IS_QLA27XX(ha) || IS_QLA28XX(ha))
		/* mb3 is additional info about the installed SFP. */
		mcp->in_mb  |= MBX_3;
	mcp->buf_size = size;
	mcp->flags = MBX_DMA_OUT;
	mcp->tov = MBX_TOV_SECONDS;
	rval = qla2x00_mailbox_command(vha, mcp);

	if (rval != QLA_SUCCESS) {
		/*EMPTY*/
		ql_dbg(ql_dbg_mbx, vha, 0x104d,
		    "Failed=%x mb[0]=%x, mb[1]=%x, mb[2]=%x, mb[3]=%x.\n",
		    rval, mcp->mb[0], mcp->mb[1], mcp->mb[2], mcp->mb[3]);
		if (ha->init_cb) {
			ql_dbg(ql_dbg_mbx, vha, 0x104d, "init_cb:\n");
			ql_dump_buffer(ql_dbg_init + ql_dbg_verbose, vha,
			    0x0104d, ha->init_cb, sizeof(*ha->init_cb));
		}
		if (ha->ex_init_cb && ha->ex_init_cb->ex_version) {
			ql_dbg(ql_dbg_mbx, vha, 0x104d, "ex_init_cb:\n");
			ql_dump_buffer(ql_dbg_init + ql_dbg_verbose, vha,
			    0x0104d, ha->ex_init_cb, sizeof(*ha->ex_init_cb));
		}
	} else {
		if (IS_QLA27XX(ha) || IS_QLA28XX(ha)) {
			if (mcp->mb[2] == 6 || mcp->mb[3] == 2)
				ql_dbg(ql_dbg_mbx, vha, 0x119d,
				    "Invalid SFP/Validation Failed\n");
		}
		ql_dbg(ql_dbg_mbx + ql_dbg_verbose, vha, 0x104e,
		    "Done %s.\n", __func__);
	}

	return rval;
}


/*
 * qla2x00_get_port_database
 *	Issue normal/enhanced get port database mailbox command
 *	and copy device name as necessary.
 *
 * Input:
 *	ha = adapter state pointer.
 *	dev = structure pointer.
 *	opt = enhanced cmd option byte.
 *
 * Returns:
 *	qla2x00 local function return status code.
 *
 * Context:
 *	Kernel context.
 */
int
qla2x00_get_port_database(scsi_qla_host_t *vha, fc_port_t *fcport, uint8_t opt)
{
	int rval;
	mbx_cmd_t mc;
	mbx_cmd_t *mcp = &mc;
	port_database_t *pd;
	struct port_database_24xx *pd24;
	dma_addr_t pd_dma;
	struct qla_hw_data *ha = vha->hw;

	ql_dbg(ql_dbg_mbx + ql_dbg_verbose, vha, 0x104f,
	    "Entered %s.\n", __func__);

	pd24 = NULL;
	pd = dma_pool_zalloc(ha->s_dma_pool, GFP_KERNEL, &pd_dma);
	if (pd  == NULL) {
		ql_log(ql_log_warn, vha, 0x1050,
		    "Failed to allocate port database structure.\n");
		fcport->query = 0;
		return QLA_MEMORY_ALLOC_FAILED;
	}

	mcp->mb[0] = MBC_GET_PORT_DATABASE;
	if (opt != 0 && !IS_FWI2_CAPABLE(ha))
		mcp->mb[0] = MBC_ENHANCED_GET_PORT_DATABASE;
	mcp->mb[2] = MSW(pd_dma);
	mcp->mb[3] = LSW(pd_dma);
	mcp->mb[6] = MSW(MSD(pd_dma));
	mcp->mb[7] = LSW(MSD(pd_dma));
	mcp->mb[9] = vha->vp_idx;
	mcp->out_mb = MBX_9|MBX_7|MBX_6|MBX_3|MBX_2|MBX_0;
	mcp->in_mb = MBX_0;
	if (IS_FWI2_CAPABLE(ha)) {
		mcp->mb[1] = fcport->loop_id;
		mcp->mb[10] = opt;
		mcp->out_mb |= MBX_10|MBX_1;
		mcp->in_mb |= MBX_1;
	} else if (HAS_EXTENDED_IDS(ha)) {
		mcp->mb[1] = fcport->loop_id;
		mcp->mb[10] = opt;
		mcp->out_mb |= MBX_10|MBX_1;
	} else {
		mcp->mb[1] = fcport->loop_id << 8 | opt;
		mcp->out_mb |= MBX_1;
	}
	mcp->buf_size = IS_FWI2_CAPABLE(ha) ?
	    PORT_DATABASE_24XX_SIZE : PORT_DATABASE_SIZE;
	mcp->flags = MBX_DMA_IN;
	mcp->tov = (ha->login_timeout * 2) + (ha->login_timeout / 2);
	rval = qla2x00_mailbox_command(vha, mcp);
	if (rval != QLA_SUCCESS)
		goto gpd_error_out;

	if (IS_FWI2_CAPABLE(ha)) {
		uint64_t zero = 0;
		u8 current_login_state, last_login_state;

		pd24 = (struct port_database_24xx *) pd;

		/* Check for logged in state. */
		if (NVME_TARGET(ha, fcport)) {
			current_login_state = pd24->current_login_state >> 4;
			last_login_state = pd24->last_login_state >> 4;
		} else {
			current_login_state = pd24->current_login_state & 0xf;
			last_login_state = pd24->last_login_state & 0xf;
		}
		fcport->current_login_state = pd24->current_login_state;
		fcport->last_login_state = pd24->last_login_state;

		/* Check for logged in state. */
		if (current_login_state != PDS_PRLI_COMPLETE &&
		    last_login_state != PDS_PRLI_COMPLETE) {
			ql_dbg(ql_dbg_mbx, vha, 0x119a,
			    "Unable to verify login-state (%x/%x) for loop_id %x.\n",
			    current_login_state, last_login_state,
			    fcport->loop_id);
			rval = QLA_FUNCTION_FAILED;

			if (!fcport->query)
				goto gpd_error_out;
		}

		if (fcport->loop_id == FC_NO_LOOP_ID ||
		    (memcmp(fcport->port_name, (uint8_t *)&zero, 8) &&
		     memcmp(fcport->port_name, pd24->port_name, 8))) {
			/* We lost the device mid way. */
			rval = QLA_NOT_LOGGED_IN;
			goto gpd_error_out;
		}

		/* Names are little-endian. */
		memcpy(fcport->node_name, pd24->node_name, WWN_SIZE);
		memcpy(fcport->port_name, pd24->port_name, WWN_SIZE);

		/* Get port_id of device. */
		fcport->d_id.b.domain = pd24->port_id[0];
		fcport->d_id.b.area = pd24->port_id[1];
		fcport->d_id.b.al_pa = pd24->port_id[2];
		fcport->d_id.b.rsvd_1 = 0;

		/* If not target must be initiator or unknown type. */
		if ((pd24->prli_svc_param_word_3[0] & BIT_4) == 0)
			fcport->port_type = FCT_INITIATOR;
		else
			fcport->port_type = FCT_TARGET;

		/* Passback COS information. */
		fcport->supported_classes = (pd24->flags & PDF_CLASS_2) ?
				FC_COS_CLASS2 : FC_COS_CLASS3;

		if (pd24->prli_svc_param_word_3[0] & BIT_7)
			fcport->flags |= FCF_CONF_COMP_SUPPORTED;
	} else {
		uint64_t zero = 0;

		/* Check for logged in state. */
		if (pd->master_state != PD_STATE_PORT_LOGGED_IN &&
		    pd->slave_state != PD_STATE_PORT_LOGGED_IN) {
			ql_dbg(ql_dbg_mbx, vha, 0x100a,
			    "Unable to verify login-state (%x/%x) - "
			    "portid=%02x%02x%02x.\n", pd->master_state,
			    pd->slave_state, fcport->d_id.b.domain,
			    fcport->d_id.b.area, fcport->d_id.b.al_pa);
			rval = QLA_FUNCTION_FAILED;
			goto gpd_error_out;
		}

		if (fcport->loop_id == FC_NO_LOOP_ID ||
		    (memcmp(fcport->port_name, (uint8_t *)&zero, 8) &&
		     memcmp(fcport->port_name, pd->port_name, 8))) {
			/* We lost the device mid way. */
			rval = QLA_NOT_LOGGED_IN;
			goto gpd_error_out;
		}

		/* Names are little-endian. */
		memcpy(fcport->node_name, pd->node_name, WWN_SIZE);
		memcpy(fcport->port_name, pd->port_name, WWN_SIZE);

		/* Get port_id of device. */
		fcport->d_id.b.domain = pd->port_id[0];
		fcport->d_id.b.area = pd->port_id[3];
		fcport->d_id.b.al_pa = pd->port_id[2];
		fcport->d_id.b.rsvd_1 = 0;

		/* If not target must be initiator or unknown type. */
		if ((pd->prli_svc_param_word_3[0] & BIT_4) == 0)
			fcport->port_type = FCT_INITIATOR;
		else
			fcport->port_type = FCT_TARGET;

		/* Passback COS information. */
		fcport->supported_classes = (pd->options & BIT_4) ?
		    FC_COS_CLASS2 : FC_COS_CLASS3;
	}

gpd_error_out:
	dma_pool_free(ha->s_dma_pool, pd, pd_dma);
	fcport->query = 0;

	if (rval != QLA_SUCCESS) {
		ql_dbg(ql_dbg_mbx, vha, 0x1052,
		    "Failed=%x mb[0]=%x mb[1]=%x.\n", rval,
		    mcp->mb[0], mcp->mb[1]);
	} else {
		ql_dbg(ql_dbg_mbx + ql_dbg_verbose, vha, 0x1053,
		    "Done %s.\n", __func__);
	}

	return rval;
}

int
qla24xx_get_port_database(scsi_qla_host_t *vha, u16 nport_handle,
	struct port_database_24xx *pdb)
{
	mbx_cmd_t mc;
	mbx_cmd_t *mcp = &mc;
	dma_addr_t pdb_dma;
	int rval;

	ql_dbg(ql_dbg_mbx + ql_dbg_verbose, vha, 0x1115,
	    "Entered %s.\n", __func__);

	memset(pdb, 0, sizeof(*pdb));

	pdb_dma = dma_map_single(&vha->hw->pdev->dev, pdb,
	    sizeof(*pdb), DMA_FROM_DEVICE);
	if (!pdb_dma) {
		ql_log(ql_log_warn, vha, 0x1116, "Failed to map dma buffer.\n");
		return QLA_MEMORY_ALLOC_FAILED;
	}

	mcp->mb[0] = MBC_GET_PORT_DATABASE;
	mcp->mb[1] = nport_handle;
	mcp->mb[2] = MSW(LSD(pdb_dma));
	mcp->mb[3] = LSW(LSD(pdb_dma));
	mcp->mb[6] = MSW(MSD(pdb_dma));
	mcp->mb[7] = LSW(MSD(pdb_dma));
	mcp->mb[9] = 0;
	mcp->mb[10] = 0;
	mcp->out_mb = MBX_10|MBX_9|MBX_7|MBX_6|MBX_3|MBX_2|MBX_1|MBX_0;
	mcp->in_mb = MBX_1|MBX_0;
	mcp->buf_size = sizeof(*pdb);
	mcp->flags = MBX_DMA_IN;
	mcp->tov = vha->hw->login_timeout * 2;
	rval = qla2x00_mailbox_command(vha, mcp);

	if (rval != QLA_SUCCESS) {
		ql_dbg(ql_dbg_mbx, vha, 0x111a,
		    "Failed=%x mb[0]=%x mb[1]=%x.\n",
		    rval, mcp->mb[0], mcp->mb[1]);
	} else {
		ql_dbg(ql_dbg_mbx + ql_dbg_verbose, vha, 0x111b,
		    "Done %s.\n", __func__);
	}

	dma_unmap_single(&vha->hw->pdev->dev, pdb_dma,
	    sizeof(*pdb), DMA_FROM_DEVICE);

	return rval;
}

/*
 * qla2x00_get_firmware_state
 *	Get adapter firmware state.
 *
 * Input:
 *	ha = adapter block pointer.
 *	dptr = pointer for firmware state.
 *	TARGET_QUEUE_LOCK must be released.
 *	ADAPTER_STATE_LOCK must be released.
 *
 * Returns:
 *	qla2x00 local function return status code.
 *
 * Context:
 *	Kernel context.
 */
int
qla2x00_get_firmware_state(scsi_qla_host_t *vha, uint16_t *states)
{
	int rval;
	mbx_cmd_t mc;
	mbx_cmd_t *mcp = &mc;
	struct qla_hw_data *ha = vha->hw;

	ql_dbg(ql_dbg_mbx + ql_dbg_verbose, vha, 0x1054,
	    "Entered %s.\n", __func__);

	mcp->mb[0] = MBC_GET_FIRMWARE_STATE;
	mcp->out_mb = MBX_0;
	if (IS_FWI2_CAPABLE(vha->hw))
		mcp->in_mb = MBX_6|MBX_5|MBX_4|MBX_3|MBX_2|MBX_1|MBX_0;
	else
		mcp->in_mb = MBX_1|MBX_0;
	mcp->tov = MBX_TOV_SECONDS;
	mcp->flags = 0;
	rval = qla2x00_mailbox_command(vha, mcp);

	/* Return firmware states. */
	states[0] = mcp->mb[1];
	if (IS_FWI2_CAPABLE(vha->hw)) {
		states[1] = mcp->mb[2];
		states[2] = mcp->mb[3];  /* SFP info */
		states[3] = mcp->mb[4];
		states[4] = mcp->mb[5];
		states[5] = mcp->mb[6];  /* DPORT status */
	}

	if (rval != QLA_SUCCESS) {
		/*EMPTY*/
		ql_dbg(ql_dbg_mbx, vha, 0x1055, "Failed=%x.\n", rval);
	} else {
		if (IS_QLA27XX(ha) || IS_QLA28XX(ha)) {
			if (mcp->mb[2] == 6 || mcp->mb[3] == 2)
				ql_dbg(ql_dbg_mbx, vha, 0x119e,
				    "Invalid SFP/Validation Failed\n");
		}
		ql_dbg(ql_dbg_mbx + ql_dbg_verbose, vha, 0x1056,
		    "Done %s.\n", __func__);
	}

	return rval;
}

/*
 * qla2x00_get_port_name
 *	Issue get port name mailbox command.
 *	Returned name is in big endian format.
 *
 * Input:
 *	ha = adapter block pointer.
 *	loop_id = loop ID of device.
 *	name = pointer for name.
 *	TARGET_QUEUE_LOCK must be released.
 *	ADAPTER_STATE_LOCK must be released.
 *
 * Returns:
 *	qla2x00 local function return status code.
 *
 * Context:
 *	Kernel context.
 */
int
qla2x00_get_port_name(scsi_qla_host_t *vha, uint16_t loop_id, uint8_t *name,
    uint8_t opt)
{
	int rval;
	mbx_cmd_t mc;
	mbx_cmd_t *mcp = &mc;

	ql_dbg(ql_dbg_mbx + ql_dbg_verbose, vha, 0x1057,
	    "Entered %s.\n", __func__);

	mcp->mb[0] = MBC_GET_PORT_NAME;
	mcp->mb[9] = vha->vp_idx;
	mcp->out_mb = MBX_9|MBX_1|MBX_0;
	if (HAS_EXTENDED_IDS(vha->hw)) {
		mcp->mb[1] = loop_id;
		mcp->mb[10] = opt;
		mcp->out_mb |= MBX_10;
	} else {
		mcp->mb[1] = loop_id << 8 | opt;
	}

	mcp->in_mb = MBX_7|MBX_6|MBX_3|MBX_2|MBX_1|MBX_0;
	mcp->tov = MBX_TOV_SECONDS;
	mcp->flags = 0;
	rval = qla2x00_mailbox_command(vha, mcp);

	if (rval != QLA_SUCCESS) {
		/*EMPTY*/
		ql_dbg(ql_dbg_mbx, vha, 0x1058, "Failed=%x.\n", rval);
	} else {
		if (name != NULL) {
			/* This function returns name in big endian. */
			name[0] = MSB(mcp->mb[2]);
			name[1] = LSB(mcp->mb[2]);
			name[2] = MSB(mcp->mb[3]);
			name[3] = LSB(mcp->mb[3]);
			name[4] = MSB(mcp->mb[6]);
			name[5] = LSB(mcp->mb[6]);
			name[6] = MSB(mcp->mb[7]);
			name[7] = LSB(mcp->mb[7]);
		}

		ql_dbg(ql_dbg_mbx + ql_dbg_verbose, vha, 0x1059,
		    "Done %s.\n", __func__);
	}

	return rval;
}

/*
 * qla24xx_link_initialization
 *	Issue link initialization mailbox command.
 *
 * Input:
 *	ha = adapter block pointer.
 *	TARGET_QUEUE_LOCK must be released.
 *	ADAPTER_STATE_LOCK must be released.
 *
 * Returns:
 *	qla2x00 local function return status code.
 *
 * Context:
 *	Kernel context.
 */
int
qla24xx_link_initialize(scsi_qla_host_t *vha)
{
	int rval;
	mbx_cmd_t mc;
	mbx_cmd_t *mcp = &mc;

	ql_dbg(ql_dbg_mbx + ql_dbg_verbose, vha, 0x1152,
	    "Entered %s.\n", __func__);

	if (!IS_FWI2_CAPABLE(vha->hw) || IS_CNA_CAPABLE(vha->hw))
		return QLA_FUNCTION_FAILED;

	mcp->mb[0] = MBC_LINK_INITIALIZATION;
	mcp->mb[1] = BIT_4;
	if (vha->hw->operating_mode == LOOP)
		mcp->mb[1] |= BIT_6;
	else
		mcp->mb[1] |= BIT_5;
	mcp->mb[2] = 0;
	mcp->mb[3] = 0;
	mcp->out_mb = MBX_3|MBX_2|MBX_1|MBX_0;
	mcp->in_mb = MBX_0;
	mcp->tov = MBX_TOV_SECONDS;
	mcp->flags = 0;
	rval = qla2x00_mailbox_command(vha, mcp);

	if (rval != QLA_SUCCESS) {
		ql_dbg(ql_dbg_mbx, vha, 0x1153, "Failed=%x.\n", rval);
	} else {
		ql_dbg(ql_dbg_mbx + ql_dbg_verbose, vha, 0x1154,
		    "Done %s.\n", __func__);
	}

	return rval;
}

/*
 * qla2x00_lip_reset
 *	Issue LIP reset mailbox command.
 *
 * Input:
 *	ha = adapter block pointer.
 *	TARGET_QUEUE_LOCK must be released.
 *	ADAPTER_STATE_LOCK must be released.
 *
 * Returns:
 *	qla2x00 local function return status code.
 *
 * Context:
 *	Kernel context.
 */
int
qla2x00_lip_reset(scsi_qla_host_t *vha)
{
	int rval;
	mbx_cmd_t mc;
	mbx_cmd_t *mcp = &mc;

	ql_dbg(ql_dbg_disc, vha, 0x105a,
	    "Entered %s.\n", __func__);

	if (IS_CNA_CAPABLE(vha->hw)) {
		/* Logout across all FCFs. */
		mcp->mb[0] = MBC_LIP_FULL_LOGIN;
		mcp->mb[1] = BIT_1;
		mcp->mb[2] = 0;
		mcp->out_mb = MBX_2|MBX_1|MBX_0;
	} else if (IS_FWI2_CAPABLE(vha->hw)) {
		mcp->mb[0] = MBC_LIP_FULL_LOGIN;
		mcp->mb[1] = BIT_4;
		mcp->mb[2] = 0;
		mcp->mb[3] = vha->hw->loop_reset_delay;
		mcp->out_mb = MBX_3|MBX_2|MBX_1|MBX_0;
	} else {
		mcp->mb[0] = MBC_LIP_RESET;
		mcp->out_mb = MBX_3|MBX_2|MBX_1|MBX_0;
		if (HAS_EXTENDED_IDS(vha->hw)) {
			mcp->mb[1] = 0x00ff;
			mcp->mb[10] = 0;
			mcp->out_mb |= MBX_10;
		} else {
			mcp->mb[1] = 0xff00;
		}
		mcp->mb[2] = vha->hw->loop_reset_delay;
		mcp->mb[3] = 0;
	}
	mcp->in_mb = MBX_0;
	mcp->tov = MBX_TOV_SECONDS;
	mcp->flags = 0;
	rval = qla2x00_mailbox_command(vha, mcp);

	if (rval != QLA_SUCCESS) {
		/*EMPTY*/
		ql_dbg(ql_dbg_mbx, vha, 0x105b, "Failed=%x.\n", rval);
	} else {
		/*EMPTY*/
		ql_dbg(ql_dbg_mbx + ql_dbg_verbose, vha, 0x105c,
		    "Done %s.\n", __func__);
	}

	return rval;
}

/*
 * qla2x00_send_sns
 *	Send SNS command.
 *
 * Input:
 *	ha = adapter block pointer.
 *	sns = pointer for command.
 *	cmd_size = command size.
 *	buf_size = response/command size.
 *	TARGET_QUEUE_LOCK must be released.
 *	ADAPTER_STATE_LOCK must be released.
 *
 * Returns:
 *	qla2x00 local function return status code.
 *
 * Context:
 *	Kernel context.
 */
int
qla2x00_send_sns(scsi_qla_host_t *vha, dma_addr_t sns_phys_address,
    uint16_t cmd_size, size_t buf_size)
{
	int rval;
	mbx_cmd_t mc;
	mbx_cmd_t *mcp = &mc;

	ql_dbg(ql_dbg_mbx + ql_dbg_verbose, vha, 0x105d,
	    "Entered %s.\n", __func__);

	ql_dbg(ql_dbg_mbx + ql_dbg_verbose, vha, 0x105e,
	    "Retry cnt=%d ratov=%d total tov=%d.\n",
	    vha->hw->retry_count, vha->hw->login_timeout, mcp->tov);

	mcp->mb[0] = MBC_SEND_SNS_COMMAND;
	mcp->mb[1] = cmd_size;
	mcp->mb[2] = MSW(sns_phys_address);
	mcp->mb[3] = LSW(sns_phys_address);
	mcp->mb[6] = MSW(MSD(sns_phys_address));
	mcp->mb[7] = LSW(MSD(sns_phys_address));
	mcp->out_mb = MBX_7|MBX_6|MBX_3|MBX_2|MBX_1|MBX_0;
	mcp->in_mb = MBX_0|MBX_1;
	mcp->buf_size = buf_size;
	mcp->flags = MBX_DMA_OUT|MBX_DMA_IN;
	mcp->tov = (vha->hw->login_timeout * 2) + (vha->hw->login_timeout / 2);
	rval = qla2x00_mailbox_command(vha, mcp);

	if (rval != QLA_SUCCESS) {
		/*EMPTY*/
		ql_dbg(ql_dbg_mbx, vha, 0x105f,
		    "Failed=%x mb[0]=%x mb[1]=%x.\n",
		    rval, mcp->mb[0], mcp->mb[1]);
	} else {
		/*EMPTY*/
		ql_dbg(ql_dbg_mbx + ql_dbg_verbose, vha, 0x1060,
		    "Done %s.\n", __func__);
	}

	return rval;
}

int
qla24xx_login_fabric(scsi_qla_host_t *vha, uint16_t loop_id, uint8_t domain,
    uint8_t area, uint8_t al_pa, uint16_t *mb, uint8_t opt)
{
	int		rval;

	struct logio_entry_24xx *lg;
	dma_addr_t	lg_dma;
	uint32_t	iop[2];
	struct qla_hw_data *ha = vha->hw;
	struct req_que *req;

	ql_dbg(ql_dbg_mbx + ql_dbg_verbose, vha, 0x1061,
	    "Entered %s.\n", __func__);

	if (vha->vp_idx && vha->qpair)
		req = vha->qpair->req;
	else
		req = ha->req_q_map[0];

	lg = dma_pool_zalloc(ha->s_dma_pool, GFP_KERNEL, &lg_dma);
	if (lg == NULL) {
		ql_log(ql_log_warn, vha, 0x1062,
		    "Failed to allocate login IOCB.\n");
		return QLA_MEMORY_ALLOC_FAILED;
	}

	lg->entry_type = LOGINOUT_PORT_IOCB_TYPE;
	lg->entry_count = 1;
	lg->handle = make_handle(req->id, lg->handle);
	lg->nport_handle = cpu_to_le16(loop_id);
	lg->control_flags = cpu_to_le16(LCF_COMMAND_PLOGI);
	if (opt & BIT_0)
		lg->control_flags |= cpu_to_le16(LCF_COND_PLOGI);
	if (opt & BIT_1)
		lg->control_flags |= cpu_to_le16(LCF_SKIP_PRLI);
	lg->port_id[0] = al_pa;
	lg->port_id[1] = area;
	lg->port_id[2] = domain;
	lg->vp_index = vha->vp_idx;
	rval = qla2x00_issue_iocb_timeout(vha, lg, lg_dma, 0,
	    (ha->r_a_tov / 10 * 2) + 2);
	if (rval != QLA_SUCCESS) {
		ql_dbg(ql_dbg_mbx, vha, 0x1063,
		    "Failed to issue login IOCB (%x).\n", rval);
	} else if (lg->entry_status != 0) {
		ql_dbg(ql_dbg_mbx, vha, 0x1064,
		    "Failed to complete IOCB -- error status (%x).\n",
		    lg->entry_status);
		rval = QLA_FUNCTION_FAILED;
	} else if (lg->comp_status != cpu_to_le16(CS_COMPLETE)) {
		iop[0] = le32_to_cpu(lg->io_parameter[0]);
		iop[1] = le32_to_cpu(lg->io_parameter[1]);

		ql_dbg(ql_dbg_mbx, vha, 0x1065,
		    "Failed to complete IOCB -- completion  status (%x) "
		    "ioparam=%x/%x.\n", le16_to_cpu(lg->comp_status),
		    iop[0], iop[1]);

		switch (iop[0]) {
		case LSC_SCODE_PORTID_USED:
			mb[0] = MBS_PORT_ID_USED;
			mb[1] = LSW(iop[1]);
			break;
		case LSC_SCODE_NPORT_USED:
			mb[0] = MBS_LOOP_ID_USED;
			break;
		case LSC_SCODE_NOLINK:
		case LSC_SCODE_NOIOCB:
		case LSC_SCODE_NOXCB:
		case LSC_SCODE_CMD_FAILED:
		case LSC_SCODE_NOFABRIC:
		case LSC_SCODE_FW_NOT_READY:
		case LSC_SCODE_NOT_LOGGED_IN:
		case LSC_SCODE_NOPCB:
		case LSC_SCODE_ELS_REJECT:
		case LSC_SCODE_CMD_PARAM_ERR:
		case LSC_SCODE_NONPORT:
		case LSC_SCODE_LOGGED_IN:
		case LSC_SCODE_NOFLOGI_ACC:
		default:
			mb[0] = MBS_COMMAND_ERROR;
			break;
		}
	} else {
		ql_dbg(ql_dbg_mbx + ql_dbg_verbose, vha, 0x1066,
		    "Done %s.\n", __func__);

		iop[0] = le32_to_cpu(lg->io_parameter[0]);

		mb[0] = MBS_COMMAND_COMPLETE;
		mb[1] = 0;
		if (iop[0] & BIT_4) {
			if (iop[0] & BIT_8)
				mb[1] |= BIT_1;
		} else
			mb[1] = BIT_0;

		/* Passback COS information. */
		mb[10] = 0;
		if (lg->io_parameter[7] || lg->io_parameter[8])
			mb[10] |= BIT_0;	/* Class 2. */
		if (lg->io_parameter[9] || lg->io_parameter[10])
			mb[10] |= BIT_1;	/* Class 3. */
		if (lg->io_parameter[0] & cpu_to_le32(BIT_7))
			mb[10] |= BIT_7;	/* Confirmed Completion
						 * Allowed
						 */
	}

	dma_pool_free(ha->s_dma_pool, lg, lg_dma);

	return rval;
}

/*
 * qla2x00_login_fabric
 *	Issue login fabric port mailbox command.
 *
 * Input:
 *	ha = adapter block pointer.
 *	loop_id = device loop ID.
 *	domain = device domain.
 *	area = device area.
 *	al_pa = device AL_PA.
 *	status = pointer for return status.
 *	opt = command options.
 *	TARGET_QUEUE_LOCK must be released.
 *	ADAPTER_STATE_LOCK must be released.
 *
 * Returns:
 *	qla2x00 local function return status code.
 *
 * Context:
 *	Kernel context.
 */
int
qla2x00_login_fabric(scsi_qla_host_t *vha, uint16_t loop_id, uint8_t domain,
    uint8_t area, uint8_t al_pa, uint16_t *mb, uint8_t opt)
{
	int rval;
	mbx_cmd_t mc;
	mbx_cmd_t *mcp = &mc;
	struct qla_hw_data *ha = vha->hw;

	ql_dbg(ql_dbg_mbx + ql_dbg_verbose, vha, 0x1067,
	    "Entered %s.\n", __func__);

	mcp->mb[0] = MBC_LOGIN_FABRIC_PORT;
	mcp->out_mb = MBX_3|MBX_2|MBX_1|MBX_0;
	if (HAS_EXTENDED_IDS(ha)) {
		mcp->mb[1] = loop_id;
		mcp->mb[10] = opt;
		mcp->out_mb |= MBX_10;
	} else {
		mcp->mb[1] = (loop_id << 8) | opt;
	}
	mcp->mb[2] = domain;
	mcp->mb[3] = area << 8 | al_pa;

	mcp->in_mb = MBX_7|MBX_6|MBX_2|MBX_1|MBX_0;
	mcp->tov = (ha->login_timeout * 2) + (ha->login_timeout / 2);
	mcp->flags = 0;
	rval = qla2x00_mailbox_command(vha, mcp);

	/* Return mailbox statuses. */
	if (mb != NULL) {
		mb[0] = mcp->mb[0];
		mb[1] = mcp->mb[1];
		mb[2] = mcp->mb[2];
		mb[6] = mcp->mb[6];
		mb[7] = mcp->mb[7];
		/* COS retrieved from Get-Port-Database mailbox command. */
		mb[10] = 0;
	}

	if (rval != QLA_SUCCESS) {
		/* RLU tmp code: need to change main mailbox_command function to
		 * return ok even when the mailbox completion value is not
		 * SUCCESS. The caller needs to be responsible to interpret
		 * the return values of this mailbox command if we're not
		 * to change too much of the existing code.
		 */
		if (mcp->mb[0] == 0x4001 || mcp->mb[0] == 0x4002 ||
		    mcp->mb[0] == 0x4003 || mcp->mb[0] == 0x4005 ||
		    mcp->mb[0] == 0x4006)
			rval = QLA_SUCCESS;

		/*EMPTY*/
		ql_dbg(ql_dbg_mbx, vha, 0x1068,
		    "Failed=%x mb[0]=%x mb[1]=%x mb[2]=%x.\n",
		    rval, mcp->mb[0], mcp->mb[1], mcp->mb[2]);
	} else {
		/*EMPTY*/
		ql_dbg(ql_dbg_mbx + ql_dbg_verbose, vha, 0x1069,
		    "Done %s.\n", __func__);
	}

	return rval;
}

/*
 * qla2x00_login_local_device
 *           Issue login loop port mailbox command.
 *
 * Input:
 *           ha = adapter block pointer.
 *           loop_id = device loop ID.
 *           opt = command options.
 *
 * Returns:
 *            Return status code.
 *
 * Context:
 *            Kernel context.
 *
 */
int
qla2x00_login_local_device(scsi_qla_host_t *vha, fc_port_t *fcport,
    uint16_t *mb_ret, uint8_t opt)
{
	int rval;
	mbx_cmd_t mc;
	mbx_cmd_t *mcp = &mc;
	struct qla_hw_data *ha = vha->hw;

	ql_dbg(ql_dbg_mbx + ql_dbg_verbose, vha, 0x106a,
	    "Entered %s.\n", __func__);

	if (IS_FWI2_CAPABLE(ha))
		return qla24xx_login_fabric(vha, fcport->loop_id,
		    fcport->d_id.b.domain, fcport->d_id.b.area,
		    fcport->d_id.b.al_pa, mb_ret, opt);

	mcp->mb[0] = MBC_LOGIN_LOOP_PORT;
	if (HAS_EXTENDED_IDS(ha))
		mcp->mb[1] = fcport->loop_id;
	else
		mcp->mb[1] = fcport->loop_id << 8;
	mcp->mb[2] = opt;
	mcp->out_mb = MBX_2|MBX_1|MBX_0;
 	mcp->in_mb = MBX_7|MBX_6|MBX_1|MBX_0;
	mcp->tov = (ha->login_timeout * 2) + (ha->login_timeout / 2);
	mcp->flags = 0;
	rval = qla2x00_mailbox_command(vha, mcp);

 	/* Return mailbox statuses. */
 	if (mb_ret != NULL) {
 		mb_ret[0] = mcp->mb[0];
 		mb_ret[1] = mcp->mb[1];
 		mb_ret[6] = mcp->mb[6];
 		mb_ret[7] = mcp->mb[7];
 	}

	if (rval != QLA_SUCCESS) {
 		/* AV tmp code: need to change main mailbox_command function to
 		 * return ok even when the mailbox completion value is not
 		 * SUCCESS. The caller needs to be responsible to interpret
 		 * the return values of this mailbox command if we're not
 		 * to change too much of the existing code.
 		 */
 		if (mcp->mb[0] == 0x4005 || mcp->mb[0] == 0x4006)
 			rval = QLA_SUCCESS;

		ql_dbg(ql_dbg_mbx, vha, 0x106b,
		    "Failed=%x mb[0]=%x mb[1]=%x mb[6]=%x mb[7]=%x.\n",
		    rval, mcp->mb[0], mcp->mb[1], mcp->mb[6], mcp->mb[7]);
	} else {
		/*EMPTY*/
		ql_dbg(ql_dbg_mbx + ql_dbg_verbose, vha, 0x106c,
		    "Done %s.\n", __func__);
	}

	return (rval);
}

int
qla24xx_fabric_logout(scsi_qla_host_t *vha, uint16_t loop_id, uint8_t domain,
    uint8_t area, uint8_t al_pa)
{
	int		rval;
	struct logio_entry_24xx *lg;
	dma_addr_t	lg_dma;
	struct qla_hw_data *ha = vha->hw;
	struct req_que *req;

	ql_dbg(ql_dbg_mbx + ql_dbg_verbose, vha, 0x106d,
	    "Entered %s.\n", __func__);

	lg = dma_pool_zalloc(ha->s_dma_pool, GFP_KERNEL, &lg_dma);
	if (lg == NULL) {
		ql_log(ql_log_warn, vha, 0x106e,
		    "Failed to allocate logout IOCB.\n");
		return QLA_MEMORY_ALLOC_FAILED;
	}

	req = vha->req;
	lg->entry_type = LOGINOUT_PORT_IOCB_TYPE;
	lg->entry_count = 1;
	lg->handle = make_handle(req->id, lg->handle);
	lg->nport_handle = cpu_to_le16(loop_id);
	lg->control_flags =
	    cpu_to_le16(LCF_COMMAND_LOGO|LCF_IMPL_LOGO|
		LCF_FREE_NPORT);
	lg->port_id[0] = al_pa;
	lg->port_id[1] = area;
	lg->port_id[2] = domain;
	lg->vp_index = vha->vp_idx;
	rval = qla2x00_issue_iocb_timeout(vha, lg, lg_dma, 0,
	    (ha->r_a_tov / 10 * 2) + 2);
	if (rval != QLA_SUCCESS) {
		ql_dbg(ql_dbg_mbx, vha, 0x106f,
		    "Failed to issue logout IOCB (%x).\n", rval);
	} else if (lg->entry_status != 0) {
		ql_dbg(ql_dbg_mbx, vha, 0x1070,
		    "Failed to complete IOCB -- error status (%x).\n",
		    lg->entry_status);
		rval = QLA_FUNCTION_FAILED;
	} else if (lg->comp_status != cpu_to_le16(CS_COMPLETE)) {
		ql_dbg(ql_dbg_mbx, vha, 0x1071,
		    "Failed to complete IOCB -- completion status (%x) "
		    "ioparam=%x/%x.\n", le16_to_cpu(lg->comp_status),
		    le32_to_cpu(lg->io_parameter[0]),
		    le32_to_cpu(lg->io_parameter[1]));
	} else {
		/*EMPTY*/
		ql_dbg(ql_dbg_mbx + ql_dbg_verbose, vha, 0x1072,
		    "Done %s.\n", __func__);
	}

	dma_pool_free(ha->s_dma_pool, lg, lg_dma);

	return rval;
}

/*
 * qla2x00_fabric_logout
 *	Issue logout fabric port mailbox command.
 *
 * Input:
 *	ha = adapter block pointer.
 *	loop_id = device loop ID.
 *	TARGET_QUEUE_LOCK must be released.
 *	ADAPTER_STATE_LOCK must be released.
 *
 * Returns:
 *	qla2x00 local function return status code.
 *
 * Context:
 *	Kernel context.
 */
int
qla2x00_fabric_logout(scsi_qla_host_t *vha, uint16_t loop_id, uint8_t domain,
    uint8_t area, uint8_t al_pa)
{
	int rval;
	mbx_cmd_t mc;
	mbx_cmd_t *mcp = &mc;

	ql_dbg(ql_dbg_mbx + ql_dbg_verbose, vha, 0x1073,
	    "Entered %s.\n", __func__);

	mcp->mb[0] = MBC_LOGOUT_FABRIC_PORT;
	mcp->out_mb = MBX_1|MBX_0;
	if (HAS_EXTENDED_IDS(vha->hw)) {
		mcp->mb[1] = loop_id;
		mcp->mb[10] = 0;
		mcp->out_mb |= MBX_10;
	} else {
		mcp->mb[1] = loop_id << 8;
	}

	mcp->in_mb = MBX_1|MBX_0;
	mcp->tov = MBX_TOV_SECONDS;
	mcp->flags = 0;
	rval = qla2x00_mailbox_command(vha, mcp);

	if (rval != QLA_SUCCESS) {
		/*EMPTY*/
		ql_dbg(ql_dbg_mbx, vha, 0x1074,
		    "Failed=%x mb[1]=%x.\n", rval, mcp->mb[1]);
	} else {
		/*EMPTY*/
		ql_dbg(ql_dbg_mbx + ql_dbg_verbose, vha, 0x1075,
		    "Done %s.\n", __func__);
	}

	return rval;
}

/*
 * qla2x00_full_login_lip
 *	Issue full login LIP mailbox command.
 *
 * Input:
 *	ha = adapter block pointer.
 *	TARGET_QUEUE_LOCK must be released.
 *	ADAPTER_STATE_LOCK must be released.
 *
 * Returns:
 *	qla2x00 local function return status code.
 *
 * Context:
 *	Kernel context.
 */
int
qla2x00_full_login_lip(scsi_qla_host_t *vha)
{
	int rval;
	mbx_cmd_t mc;
	mbx_cmd_t *mcp = &mc;

	ql_dbg(ql_dbg_mbx + ql_dbg_verbose, vha, 0x1076,
	    "Entered %s.\n", __func__);

	mcp->mb[0] = MBC_LIP_FULL_LOGIN;
	mcp->mb[1] = IS_FWI2_CAPABLE(vha->hw) ? BIT_4 : 0;
	mcp->mb[2] = 0;
	mcp->mb[3] = 0;
	mcp->out_mb = MBX_3|MBX_2|MBX_1|MBX_0;
	mcp->in_mb = MBX_0;
	mcp->tov = MBX_TOV_SECONDS;
	mcp->flags = 0;
	rval = qla2x00_mailbox_command(vha, mcp);

	if (rval != QLA_SUCCESS) {
		/*EMPTY*/
		ql_dbg(ql_dbg_mbx, vha, 0x1077, "Failed=%x.\n", rval);
	} else {
		/*EMPTY*/
		ql_dbg(ql_dbg_mbx + ql_dbg_verbose, vha, 0x1078,
		    "Done %s.\n", __func__);
	}

	return rval;
}

/*
 * qla2x00_get_id_list
 *
 * Input:
 *	ha = adapter block pointer.
 *
 * Returns:
 *	qla2x00 local function return status code.
 *
 * Context:
 *	Kernel context.
 */
int
qla2x00_get_id_list(scsi_qla_host_t *vha, void *id_list, dma_addr_t id_list_dma,
    uint16_t *entries)
{
	int rval;
	mbx_cmd_t mc;
	mbx_cmd_t *mcp = &mc;

	ql_dbg(ql_dbg_mbx + ql_dbg_verbose, vha, 0x1079,
	    "Entered %s.\n", __func__);

	if (id_list == NULL)
		return QLA_FUNCTION_FAILED;

	mcp->mb[0] = MBC_GET_ID_LIST;
	mcp->out_mb = MBX_0;
	if (IS_FWI2_CAPABLE(vha->hw)) {
		mcp->mb[2] = MSW(id_list_dma);
		mcp->mb[3] = LSW(id_list_dma);
		mcp->mb[6] = MSW(MSD(id_list_dma));
		mcp->mb[7] = LSW(MSD(id_list_dma));
		mcp->mb[8] = 0;
		mcp->mb[9] = vha->vp_idx;
		mcp->out_mb |= MBX_9|MBX_8|MBX_7|MBX_6|MBX_3|MBX_2;
	} else {
		mcp->mb[1] = MSW(id_list_dma);
		mcp->mb[2] = LSW(id_list_dma);
		mcp->mb[3] = MSW(MSD(id_list_dma));
		mcp->mb[6] = LSW(MSD(id_list_dma));
		mcp->out_mb |= MBX_6|MBX_3|MBX_2|MBX_1;
	}
	mcp->in_mb = MBX_1|MBX_0;
	mcp->tov = MBX_TOV_SECONDS;
	mcp->flags = 0;
	rval = qla2x00_mailbox_command(vha, mcp);

	if (rval != QLA_SUCCESS) {
		/*EMPTY*/
		ql_dbg(ql_dbg_mbx, vha, 0x107a, "Failed=%x.\n", rval);
	} else {
		*entries = mcp->mb[1];
		ql_dbg(ql_dbg_mbx + ql_dbg_verbose, vha, 0x107b,
		    "Done %s.\n", __func__);
	}

	return rval;
}

/*
 * qla2x00_get_resource_cnts
 *	Get current firmware resource counts.
 *
 * Input:
 *	ha = adapter block pointer.
 *
 * Returns:
 *	qla2x00 local function return status code.
 *
 * Context:
 *	Kernel context.
 */
int
qla2x00_get_resource_cnts(scsi_qla_host_t *vha)
{
	struct qla_hw_data *ha = vha->hw;
	int rval;
	mbx_cmd_t mc;
	mbx_cmd_t *mcp = &mc;

	ql_dbg(ql_dbg_mbx + ql_dbg_verbose, vha, 0x107c,
	    "Entered %s.\n", __func__);

	mcp->mb[0] = MBC_GET_RESOURCE_COUNTS;
	mcp->out_mb = MBX_0;
	mcp->in_mb = MBX_11|MBX_10|MBX_7|MBX_6|MBX_3|MBX_2|MBX_1|MBX_0;
	if (IS_QLA81XX(ha) || IS_QLA83XX(ha) ||
	    IS_QLA27XX(ha) || IS_QLA28XX(ha))
		mcp->in_mb |= MBX_12;
	mcp->tov = MBX_TOV_SECONDS;
	mcp->flags = 0;
	rval = qla2x00_mailbox_command(vha, mcp);

	if (rval != QLA_SUCCESS) {
		/*EMPTY*/
		ql_dbg(ql_dbg_mbx, vha, 0x107d,
		    "Failed mb[0]=%x.\n", mcp->mb[0]);
	} else {
		ql_dbg(ql_dbg_mbx + ql_dbg_verbose, vha, 0x107e,
		    "Done %s mb1=%x mb2=%x mb3=%x mb6=%x mb7=%x mb10=%x "
		    "mb11=%x mb12=%x.\n", __func__, mcp->mb[1], mcp->mb[2],
		    mcp->mb[3], mcp->mb[6], mcp->mb[7], mcp->mb[10],
		    mcp->mb[11], mcp->mb[12]);

		ha->orig_fw_tgt_xcb_count =  mcp->mb[1];
		ha->cur_fw_tgt_xcb_count = mcp->mb[2];
		ha->cur_fw_xcb_count = mcp->mb[3];
		ha->orig_fw_xcb_count = mcp->mb[6];
		ha->cur_fw_iocb_count = mcp->mb[7];
		ha->orig_fw_iocb_count = mcp->mb[10];
		if (ha->flags.npiv_supported)
			ha->max_npiv_vports = mcp->mb[11];
		if (IS_QLA81XX(ha) || IS_QLA83XX(ha) || IS_QLA27XX(ha) ||
		    IS_QLA28XX(ha))
			ha->fw_max_fcf_count = mcp->mb[12];
	}

	return (rval);
}

/*
 * qla2x00_get_fcal_position_map
 *	Get FCAL (LILP) position map using mailbox command
 *
 * Input:
 *	ha = adapter state pointer.
 *	pos_map = buffer pointer (can be NULL).
 *
 * Returns:
 *	qla2x00 local function return status code.
 *
 * Context:
 *	Kernel context.
 */
int
qla2x00_get_fcal_position_map(scsi_qla_host_t *vha, char *pos_map)
{
	int rval;
	mbx_cmd_t mc;
	mbx_cmd_t *mcp = &mc;
	char *pmap;
	dma_addr_t pmap_dma;
	struct qla_hw_data *ha = vha->hw;

	ql_dbg(ql_dbg_mbx + ql_dbg_verbose, vha, 0x107f,
	    "Entered %s.\n", __func__);

	pmap = dma_pool_zalloc(ha->s_dma_pool, GFP_KERNEL, &pmap_dma);
	if (pmap  == NULL) {
		ql_log(ql_log_warn, vha, 0x1080,
		    "Memory alloc failed.\n");
		return QLA_MEMORY_ALLOC_FAILED;
	}

	mcp->mb[0] = MBC_GET_FC_AL_POSITION_MAP;
	mcp->mb[2] = MSW(pmap_dma);
	mcp->mb[3] = LSW(pmap_dma);
	mcp->mb[6] = MSW(MSD(pmap_dma));
	mcp->mb[7] = LSW(MSD(pmap_dma));
	mcp->out_mb = MBX_7|MBX_6|MBX_3|MBX_2|MBX_0;
	mcp->in_mb = MBX_1|MBX_0;
	mcp->buf_size = FCAL_MAP_SIZE;
	mcp->flags = MBX_DMA_IN;
	mcp->tov = (ha->login_timeout * 2) + (ha->login_timeout / 2);
	rval = qla2x00_mailbox_command(vha, mcp);

	if (rval == QLA_SUCCESS) {
		ql_dbg(ql_dbg_mbx + ql_dbg_buffer, vha, 0x1081,
		    "mb0/mb1=%x/%X FC/AL position map size (%x).\n",
		    mcp->mb[0], mcp->mb[1], (unsigned)pmap[0]);
		ql_dump_buffer(ql_dbg_mbx + ql_dbg_buffer, vha, 0x111d,
		    pmap, pmap[0] + 1);

		if (pos_map)
			memcpy(pos_map, pmap, FCAL_MAP_SIZE);
	}
	dma_pool_free(ha->s_dma_pool, pmap, pmap_dma);

	if (rval != QLA_SUCCESS) {
		ql_dbg(ql_dbg_mbx, vha, 0x1082, "Failed=%x.\n", rval);
	} else {
		ql_dbg(ql_dbg_mbx + ql_dbg_verbose, vha, 0x1083,
		    "Done %s.\n", __func__);
	}

	return rval;
}

/*
 * qla2x00_get_link_status
 *
 * Input:
 *	ha = adapter block pointer.
 *	loop_id = device loop ID.
 *	ret_buf = pointer to link status return buffer.
 *
 * Returns:
 *	0 = success.
 *	BIT_0 = mem alloc error.
 *	BIT_1 = mailbox error.
 */
int
qla2x00_get_link_status(scsi_qla_host_t *vha, uint16_t loop_id,
    struct link_statistics *stats, dma_addr_t stats_dma)
{
	int rval;
	mbx_cmd_t mc;
	mbx_cmd_t *mcp = &mc;
	uint32_t *iter = (uint32_t *)stats;
	ushort dwords = offsetof(typeof(*stats), link_up_cnt)/sizeof(*iter);
	struct qla_hw_data *ha = vha->hw;

	ql_dbg(ql_dbg_mbx + ql_dbg_verbose, vha, 0x1084,
	    "Entered %s.\n", __func__);

	mcp->mb[0] = MBC_GET_LINK_STATUS;
	mcp->mb[2] = MSW(LSD(stats_dma));
	mcp->mb[3] = LSW(LSD(stats_dma));
	mcp->mb[6] = MSW(MSD(stats_dma));
	mcp->mb[7] = LSW(MSD(stats_dma));
	mcp->out_mb = MBX_7|MBX_6|MBX_3|MBX_2|MBX_0;
	mcp->in_mb = MBX_0;
	if (IS_FWI2_CAPABLE(ha)) {
		mcp->mb[1] = loop_id;
		mcp->mb[4] = 0;
		mcp->mb[10] = 0;
		mcp->out_mb |= MBX_10|MBX_4|MBX_1;
		mcp->in_mb |= MBX_1;
	} else if (HAS_EXTENDED_IDS(ha)) {
		mcp->mb[1] = loop_id;
		mcp->mb[10] = 0;
		mcp->out_mb |= MBX_10|MBX_1;
	} else {
		mcp->mb[1] = loop_id << 8;
		mcp->out_mb |= MBX_1;
	}
	mcp->tov = MBX_TOV_SECONDS;
	mcp->flags = IOCTL_CMD;
	rval = qla2x00_mailbox_command(vha, mcp);

	if (rval == QLA_SUCCESS) {
		if (mcp->mb[0] != MBS_COMMAND_COMPLETE) {
			ql_dbg(ql_dbg_mbx, vha, 0x1085,
			    "Failed=%x mb[0]=%x.\n", rval, mcp->mb[0]);
			rval = QLA_FUNCTION_FAILED;
		} else {
			/* Re-endianize - firmware data is le32. */
			ql_dbg(ql_dbg_mbx + ql_dbg_verbose, vha, 0x1086,
			    "Done %s.\n", __func__);
			for ( ; dwords--; iter++)
				le32_to_cpus(iter);
		}
	} else {
		/* Failed. */
		ql_dbg(ql_dbg_mbx, vha, 0x1087, "Failed=%x.\n", rval);
	}

	return rval;
}

int
qla24xx_get_isp_stats(scsi_qla_host_t *vha, struct link_statistics *stats,
    dma_addr_t stats_dma, uint16_t options)
{
	int rval;
	mbx_cmd_t mc;
	mbx_cmd_t *mcp = &mc;
	uint32_t *iter = (uint32_t *)stats;
	ushort dwords = sizeof(*stats)/sizeof(*iter);

	ql_dbg(ql_dbg_mbx + ql_dbg_verbose, vha, 0x1088,
	    "Entered %s.\n", __func__);

	memset(&mc, 0, sizeof(mc));
	mc.mb[0] = MBC_GET_LINK_PRIV_STATS;
	mc.mb[2] = MSW(LSD(stats_dma));
	mc.mb[3] = LSW(LSD(stats_dma));
	mc.mb[6] = MSW(MSD(stats_dma));
	mc.mb[7] = LSW(MSD(stats_dma));
	mc.mb[8] = dwords;
	mc.mb[9] = vha->vp_idx;
	mc.mb[10] = options;

	rval = qla24xx_send_mb_cmd(vha, &mc);

	if (rval == QLA_SUCCESS) {
		if (mcp->mb[0] != MBS_COMMAND_COMPLETE) {
			ql_dbg(ql_dbg_mbx, vha, 0x1089,
			    "Failed mb[0]=%x.\n", mcp->mb[0]);
			rval = QLA_FUNCTION_FAILED;
		} else {
			ql_dbg(ql_dbg_mbx + ql_dbg_verbose, vha, 0x108a,
			    "Done %s.\n", __func__);
			/* Re-endianize - firmware data is le32. */
			for ( ; dwords--; iter++)
				le32_to_cpus(iter);
		}
	} else {
		/* Failed. */
		ql_dbg(ql_dbg_mbx, vha, 0x108b, "Failed=%x.\n", rval);
	}

	return rval;
}

int
qla24xx_abort_command(srb_t *sp)
{
	int		rval;
	unsigned long   flags = 0;

	struct abort_entry_24xx *abt;
	dma_addr_t	abt_dma;
	uint32_t	handle;
	fc_port_t	*fcport = sp->fcport;
	struct scsi_qla_host *vha = fcport->vha;
	struct qla_hw_data *ha = vha->hw;
	struct req_que *req = vha->req;
	struct qla_qpair *qpair = sp->qpair;

	ql_dbg(ql_dbg_mbx + ql_dbg_verbose, vha, 0x108c,
	    "Entered %s.\n", __func__);

	if (sp->qpair)
		req = sp->qpair->req;
	else
		return QLA_FUNCTION_FAILED;

	if (ql2xasynctmfenable)
		return qla24xx_async_abort_command(sp);

	spin_lock_irqsave(qpair->qp_lock_ptr, flags);
	for (handle = 1; handle < req->num_outstanding_cmds; handle++) {
		if (req->outstanding_cmds[handle] == sp)
			break;
	}
	spin_unlock_irqrestore(qpair->qp_lock_ptr, flags);
	if (handle == req->num_outstanding_cmds) {
		/* Command not found. */
		return QLA_FUNCTION_FAILED;
	}

	abt = dma_pool_zalloc(ha->s_dma_pool, GFP_KERNEL, &abt_dma);
	if (abt == NULL) {
		ql_log(ql_log_warn, vha, 0x108d,
		    "Failed to allocate abort IOCB.\n");
		return QLA_MEMORY_ALLOC_FAILED;
	}

	abt->entry_type = ABORT_IOCB_TYPE;
	abt->entry_count = 1;
	abt->handle = make_handle(req->id, abt->handle);
	abt->nport_handle = cpu_to_le16(fcport->loop_id);
	abt->handle_to_abort = make_handle(req->id, handle);
	abt->port_id[0] = fcport->d_id.b.al_pa;
	abt->port_id[1] = fcport->d_id.b.area;
	abt->port_id[2] = fcport->d_id.b.domain;
	abt->vp_index = fcport->vha->vp_idx;

	abt->req_que_no = cpu_to_le16(req->id);

	rval = qla2x00_issue_iocb(vha, abt, abt_dma, 0);
	if (rval != QLA_SUCCESS) {
		ql_dbg(ql_dbg_mbx, vha, 0x108e,
		    "Failed to issue IOCB (%x).\n", rval);
	} else if (abt->entry_status != 0) {
		ql_dbg(ql_dbg_mbx, vha, 0x108f,
		    "Failed to complete IOCB -- error status (%x).\n",
		    abt->entry_status);
		rval = QLA_FUNCTION_FAILED;
	} else if (abt->nport_handle != cpu_to_le16(0)) {
		ql_dbg(ql_dbg_mbx, vha, 0x1090,
		    "Failed to complete IOCB -- completion status (%x).\n",
		    le16_to_cpu(abt->nport_handle));
		if (abt->nport_handle == cpu_to_le16(CS_IOCB_ERROR))
			rval = QLA_FUNCTION_PARAMETER_ERROR;
		else
			rval = QLA_FUNCTION_FAILED;
	} else {
		ql_dbg(ql_dbg_mbx + ql_dbg_verbose, vha, 0x1091,
		    "Done %s.\n", __func__);
	}

	dma_pool_free(ha->s_dma_pool, abt, abt_dma);

	return rval;
}

struct tsk_mgmt_cmd {
	union {
		struct tsk_mgmt_entry tsk;
		struct sts_entry_24xx sts;
	} p;
};

static int
__qla24xx_issue_tmf(char *name, uint32_t type, struct fc_port *fcport,
    uint64_t l, int tag)
{
	int		rval, rval2;
	struct tsk_mgmt_cmd *tsk;
	struct sts_entry_24xx *sts;
	dma_addr_t	tsk_dma;
	scsi_qla_host_t *vha;
	struct qla_hw_data *ha;
	struct req_que *req;
	struct qla_qpair *qpair;

	vha = fcport->vha;
	ha = vha->hw;
	req = vha->req;

	ql_dbg(ql_dbg_mbx + ql_dbg_verbose, vha, 0x1092,
	    "Entered %s.\n", __func__);

	if (vha->vp_idx && vha->qpair) {
		/* NPIV port */
		qpair = vha->qpair;
		req = qpair->req;
	}

	tsk = dma_pool_zalloc(ha->s_dma_pool, GFP_KERNEL, &tsk_dma);
	if (tsk == NULL) {
		ql_log(ql_log_warn, vha, 0x1093,
		    "Failed to allocate task management IOCB.\n");
		return QLA_MEMORY_ALLOC_FAILED;
	}

	tsk->p.tsk.entry_type = TSK_MGMT_IOCB_TYPE;
	tsk->p.tsk.entry_count = 1;
	tsk->p.tsk.handle = make_handle(req->id, tsk->p.tsk.handle);
	tsk->p.tsk.nport_handle = cpu_to_le16(fcport->loop_id);
	tsk->p.tsk.timeout = cpu_to_le16(ha->r_a_tov / 10 * 2);
	tsk->p.tsk.control_flags = cpu_to_le32(type);
	tsk->p.tsk.port_id[0] = fcport->d_id.b.al_pa;
	tsk->p.tsk.port_id[1] = fcport->d_id.b.area;
	tsk->p.tsk.port_id[2] = fcport->d_id.b.domain;
	tsk->p.tsk.vp_index = fcport->vha->vp_idx;
	if (type == TCF_LUN_RESET) {
		int_to_scsilun(l, &tsk->p.tsk.lun);
		host_to_fcp_swap((uint8_t *)&tsk->p.tsk.lun,
		    sizeof(tsk->p.tsk.lun));
	}

	sts = &tsk->p.sts;
	rval = qla2x00_issue_iocb(vha, tsk, tsk_dma, 0);
	if (rval != QLA_SUCCESS) {
		ql_dbg(ql_dbg_mbx, vha, 0x1094,
		    "Failed to issue %s reset IOCB (%x).\n", name, rval);
	} else if (sts->entry_status != 0) {
		ql_dbg(ql_dbg_mbx, vha, 0x1095,
		    "Failed to complete IOCB -- error status (%x).\n",
		    sts->entry_status);
		rval = QLA_FUNCTION_FAILED;
	} else if (sts->comp_status != cpu_to_le16(CS_COMPLETE)) {
		ql_dbg(ql_dbg_mbx, vha, 0x1096,
		    "Failed to complete IOCB -- completion status (%x).\n",
		    le16_to_cpu(sts->comp_status));
		rval = QLA_FUNCTION_FAILED;
	} else if (le16_to_cpu(sts->scsi_status) &
	    SS_RESPONSE_INFO_LEN_VALID) {
		if (le32_to_cpu(sts->rsp_data_len) < 4) {
			ql_dbg(ql_dbg_mbx + ql_dbg_verbose, vha, 0x1097,
			    "Ignoring inconsistent data length -- not enough "
			    "response info (%d).\n",
			    le32_to_cpu(sts->rsp_data_len));
		} else if (sts->data[3]) {
			ql_dbg(ql_dbg_mbx, vha, 0x1098,
			    "Failed to complete IOCB -- response (%x).\n",
			    sts->data[3]);
			rval = QLA_FUNCTION_FAILED;
		}
	}

	/* Issue marker IOCB. */
	rval2 = qla2x00_marker(vha, ha->base_qpair, fcport->loop_id, l,
	    type == TCF_LUN_RESET ? MK_SYNC_ID_LUN : MK_SYNC_ID);
	if (rval2 != QLA_SUCCESS) {
		ql_dbg(ql_dbg_mbx, vha, 0x1099,
		    "Failed to issue marker IOCB (%x).\n", rval2);
	} else {
		ql_dbg(ql_dbg_mbx + ql_dbg_verbose, vha, 0x109a,
		    "Done %s.\n", __func__);
	}

	dma_pool_free(ha->s_dma_pool, tsk, tsk_dma);

	return rval;
}

int
qla24xx_abort_target(struct fc_port *fcport, uint64_t l, int tag)
{
	struct qla_hw_data *ha = fcport->vha->hw;

	if ((ql2xasynctmfenable) && IS_FWI2_CAPABLE(ha))
		return qla2x00_async_tm_cmd(fcport, TCF_TARGET_RESET, l, tag);

	return __qla24xx_issue_tmf("Target", TCF_TARGET_RESET, fcport, l, tag);
}

int
qla24xx_lun_reset(struct fc_port *fcport, uint64_t l, int tag)
{
	struct qla_hw_data *ha = fcport->vha->hw;

	if ((ql2xasynctmfenable) && IS_FWI2_CAPABLE(ha))
		return qla2x00_async_tm_cmd(fcport, TCF_LUN_RESET, l, tag);

	return __qla24xx_issue_tmf("Lun", TCF_LUN_RESET, fcport, l, tag);
}

int
qla2x00_system_error(scsi_qla_host_t *vha)
{
	int rval;
	mbx_cmd_t mc;
	mbx_cmd_t *mcp = &mc;
	struct qla_hw_data *ha = vha->hw;

	if (!IS_QLA23XX(ha) && !IS_FWI2_CAPABLE(ha))
		return QLA_FUNCTION_FAILED;

	ql_dbg(ql_dbg_mbx + ql_dbg_verbose, vha, 0x109b,
	    "Entered %s.\n", __func__);

	mcp->mb[0] = MBC_GEN_SYSTEM_ERROR;
	mcp->out_mb = MBX_0;
	mcp->in_mb = MBX_0;
	mcp->tov = 5;
	mcp->flags = 0;
	rval = qla2x00_mailbox_command(vha, mcp);

	if (rval != QLA_SUCCESS) {
		ql_dbg(ql_dbg_mbx, vha, 0x109c, "Failed=%x.\n", rval);
	} else {
		ql_dbg(ql_dbg_mbx + ql_dbg_verbose, vha, 0x109d,
		    "Done %s.\n", __func__);
	}

	return rval;
}

int
qla2x00_write_serdes_word(scsi_qla_host_t *vha, uint16_t addr, uint16_t data)
{
	int rval;
	mbx_cmd_t mc;
	mbx_cmd_t *mcp = &mc;

	if (!IS_QLA25XX(vha->hw) && !IS_QLA2031(vha->hw) &&
	    !IS_QLA27XX(vha->hw) && !IS_QLA28XX(vha->hw))
		return QLA_FUNCTION_FAILED;

	ql_dbg(ql_dbg_mbx + ql_dbg_verbose, vha, 0x1182,
	    "Entered %s.\n", __func__);

	mcp->mb[0] = MBC_WRITE_SERDES;
	mcp->mb[1] = addr;
	if (IS_QLA2031(vha->hw))
		mcp->mb[2] = data & 0xff;
	else
		mcp->mb[2] = data;

	mcp->mb[3] = 0;
	mcp->out_mb = MBX_3|MBX_2|MBX_1|MBX_0;
	mcp->in_mb = MBX_0;
	mcp->tov = MBX_TOV_SECONDS;
	mcp->flags = 0;
	rval = qla2x00_mailbox_command(vha, mcp);

	if (rval != QLA_SUCCESS) {
		ql_dbg(ql_dbg_mbx, vha, 0x1183,
		    "Failed=%x mb[0]=%x.\n", rval, mcp->mb[0]);
	} else {
		ql_dbg(ql_dbg_mbx + ql_dbg_verbose, vha, 0x1184,
		    "Done %s.\n", __func__);
	}

	return rval;
}

int
qla2x00_read_serdes_word(scsi_qla_host_t *vha, uint16_t addr, uint16_t *data)
{
	int rval;
	mbx_cmd_t mc;
	mbx_cmd_t *mcp = &mc;

	if (!IS_QLA25XX(vha->hw) && !IS_QLA2031(vha->hw) &&
	    !IS_QLA27XX(vha->hw) && !IS_QLA28XX(vha->hw))
		return QLA_FUNCTION_FAILED;

	ql_dbg(ql_dbg_mbx + ql_dbg_verbose, vha, 0x1185,
	    "Entered %s.\n", __func__);

	mcp->mb[0] = MBC_READ_SERDES;
	mcp->mb[1] = addr;
	mcp->mb[3] = 0;
	mcp->out_mb = MBX_3|MBX_1|MBX_0;
	mcp->in_mb = MBX_1|MBX_0;
	mcp->tov = MBX_TOV_SECONDS;
	mcp->flags = 0;
	rval = qla2x00_mailbox_command(vha, mcp);

	if (IS_QLA2031(vha->hw))
		*data = mcp->mb[1] & 0xff;
	else
		*data = mcp->mb[1];

	if (rval != QLA_SUCCESS) {
		ql_dbg(ql_dbg_mbx, vha, 0x1186,
		    "Failed=%x mb[0]=%x.\n", rval, mcp->mb[0]);
	} else {
		ql_dbg(ql_dbg_mbx + ql_dbg_verbose, vha, 0x1187,
		    "Done %s.\n", __func__);
	}

	return rval;
}

int
qla8044_write_serdes_word(scsi_qla_host_t *vha, uint32_t addr, uint32_t data)
{
	int rval;
	mbx_cmd_t mc;
	mbx_cmd_t *mcp = &mc;

	if (!IS_QLA8044(vha->hw))
		return QLA_FUNCTION_FAILED;

	ql_dbg(ql_dbg_mbx + ql_dbg_verbose, vha, 0x11a0,
	    "Entered %s.\n", __func__);

	mcp->mb[0] = MBC_SET_GET_ETH_SERDES_REG;
	mcp->mb[1] = HCS_WRITE_SERDES;
	mcp->mb[3] = LSW(addr);
	mcp->mb[4] = MSW(addr);
	mcp->mb[5] = LSW(data);
	mcp->mb[6] = MSW(data);
	mcp->out_mb = MBX_6|MBX_5|MBX_4|MBX_3|MBX_1|MBX_0;
	mcp->in_mb = MBX_0;
	mcp->tov = MBX_TOV_SECONDS;
	mcp->flags = 0;
	rval = qla2x00_mailbox_command(vha, mcp);

	if (rval != QLA_SUCCESS) {
		ql_dbg(ql_dbg_mbx, vha, 0x11a1,
		    "Failed=%x mb[0]=%x.\n", rval, mcp->mb[0]);
	} else {
		ql_dbg(ql_dbg_mbx + ql_dbg_verbose, vha, 0x1188,
		    "Done %s.\n", __func__);
	}

	return rval;
}

int
qla8044_read_serdes_word(scsi_qla_host_t *vha, uint32_t addr, uint32_t *data)
{
	int rval;
	mbx_cmd_t mc;
	mbx_cmd_t *mcp = &mc;

	if (!IS_QLA8044(vha->hw))
		return QLA_FUNCTION_FAILED;

	ql_dbg(ql_dbg_mbx + ql_dbg_verbose, vha, 0x1189,
	    "Entered %s.\n", __func__);

	mcp->mb[0] = MBC_SET_GET_ETH_SERDES_REG;
	mcp->mb[1] = HCS_READ_SERDES;
	mcp->mb[3] = LSW(addr);
	mcp->mb[4] = MSW(addr);
	mcp->out_mb = MBX_4|MBX_3|MBX_1|MBX_0;
	mcp->in_mb = MBX_2|MBX_1|MBX_0;
	mcp->tov = MBX_TOV_SECONDS;
	mcp->flags = 0;
	rval = qla2x00_mailbox_command(vha, mcp);

	*data = mcp->mb[2] << 16 | mcp->mb[1];

	if (rval != QLA_SUCCESS) {
		ql_dbg(ql_dbg_mbx, vha, 0x118a,
		    "Failed=%x mb[0]=%x.\n", rval, mcp->mb[0]);
	} else {
		ql_dbg(ql_dbg_mbx + ql_dbg_verbose, vha, 0x118b,
		    "Done %s.\n", __func__);
	}

	return rval;
}

/**
 * qla2x00_set_serdes_params() -
 * @vha: HA context
 * @sw_em_1g: serial link options
 * @sw_em_2g: serial link options
 * @sw_em_4g: serial link options
 *
 * Returns
 */
int
qla2x00_set_serdes_params(scsi_qla_host_t *vha, uint16_t sw_em_1g,
    uint16_t sw_em_2g, uint16_t sw_em_4g)
{
	int rval;
	mbx_cmd_t mc;
	mbx_cmd_t *mcp = &mc;

	ql_dbg(ql_dbg_mbx + ql_dbg_verbose, vha, 0x109e,
	    "Entered %s.\n", __func__);

	mcp->mb[0] = MBC_SERDES_PARAMS;
	mcp->mb[1] = BIT_0;
	mcp->mb[2] = sw_em_1g | BIT_15;
	mcp->mb[3] = sw_em_2g | BIT_15;
	mcp->mb[4] = sw_em_4g | BIT_15;
	mcp->out_mb = MBX_4|MBX_3|MBX_2|MBX_1|MBX_0;
	mcp->in_mb = MBX_0;
	mcp->tov = MBX_TOV_SECONDS;
	mcp->flags = 0;
	rval = qla2x00_mailbox_command(vha, mcp);

	if (rval != QLA_SUCCESS) {
		/*EMPTY*/
		ql_dbg(ql_dbg_mbx, vha, 0x109f,
		    "Failed=%x mb[0]=%x.\n", rval, mcp->mb[0]);
	} else {
		/*EMPTY*/
		ql_dbg(ql_dbg_mbx + ql_dbg_verbose, vha, 0x10a0,
		    "Done %s.\n", __func__);
	}

	return rval;
}

int
qla2x00_stop_firmware(scsi_qla_host_t *vha)
{
	int rval;
	mbx_cmd_t mc;
	mbx_cmd_t *mcp = &mc;

	if (!IS_FWI2_CAPABLE(vha->hw))
		return QLA_FUNCTION_FAILED;

	ql_dbg(ql_dbg_mbx + ql_dbg_verbose, vha, 0x10a1,
	    "Entered %s.\n", __func__);

	mcp->mb[0] = MBC_STOP_FIRMWARE;
	mcp->mb[1] = 0;
	mcp->out_mb = MBX_1|MBX_0;
	mcp->in_mb = MBX_0;
	mcp->tov = 5;
	mcp->flags = 0;
	rval = qla2x00_mailbox_command(vha, mcp);

	if (rval != QLA_SUCCESS) {
		ql_dbg(ql_dbg_mbx, vha, 0x10a2, "Failed=%x.\n", rval);
		if (mcp->mb[0] == MBS_INVALID_COMMAND)
			rval = QLA_INVALID_COMMAND;
	} else {
		ql_dbg(ql_dbg_mbx + ql_dbg_verbose, vha, 0x10a3,
		    "Done %s.\n", __func__);
	}

	return rval;
}

int
qla2x00_enable_eft_trace(scsi_qla_host_t *vha, dma_addr_t eft_dma,
    uint16_t buffers)
{
	int rval;
	mbx_cmd_t mc;
	mbx_cmd_t *mcp = &mc;

	ql_dbg(ql_dbg_mbx + ql_dbg_verbose, vha, 0x10a4,
	    "Entered %s.\n", __func__);

	if (!IS_FWI2_CAPABLE(vha->hw))
		return QLA_FUNCTION_FAILED;

	if (unlikely(pci_channel_offline(vha->hw->pdev)))
		return QLA_FUNCTION_FAILED;

	mcp->mb[0] = MBC_TRACE_CONTROL;
	mcp->mb[1] = TC_EFT_ENABLE;
	mcp->mb[2] = LSW(eft_dma);
	mcp->mb[3] = MSW(eft_dma);
	mcp->mb[4] = LSW(MSD(eft_dma));
	mcp->mb[5] = MSW(MSD(eft_dma));
	mcp->mb[6] = buffers;
	mcp->mb[7] = TC_AEN_DISABLE;
	mcp->out_mb = MBX_7|MBX_6|MBX_5|MBX_4|MBX_3|MBX_2|MBX_1|MBX_0;
	mcp->in_mb = MBX_1|MBX_0;
	mcp->tov = MBX_TOV_SECONDS;
	mcp->flags = 0;
	rval = qla2x00_mailbox_command(vha, mcp);
	if (rval != QLA_SUCCESS) {
		ql_dbg(ql_dbg_mbx, vha, 0x10a5,
		    "Failed=%x mb[0]=%x mb[1]=%x.\n",
		    rval, mcp->mb[0], mcp->mb[1]);
	} else {
		ql_dbg(ql_dbg_mbx + ql_dbg_verbose, vha, 0x10a6,
		    "Done %s.\n", __func__);
	}

	return rval;
}

int
qla2x00_disable_eft_trace(scsi_qla_host_t *vha)
{
	int rval;
	mbx_cmd_t mc;
	mbx_cmd_t *mcp = &mc;

	ql_dbg(ql_dbg_mbx + ql_dbg_verbose, vha, 0x10a7,
	    "Entered %s.\n", __func__);

	if (!IS_FWI2_CAPABLE(vha->hw))
		return QLA_FUNCTION_FAILED;

	if (unlikely(pci_channel_offline(vha->hw->pdev)))
		return QLA_FUNCTION_FAILED;

	mcp->mb[0] = MBC_TRACE_CONTROL;
	mcp->mb[1] = TC_EFT_DISABLE;
	mcp->out_mb = MBX_1|MBX_0;
	mcp->in_mb = MBX_1|MBX_0;
	mcp->tov = MBX_TOV_SECONDS;
	mcp->flags = 0;
	rval = qla2x00_mailbox_command(vha, mcp);
	if (rval != QLA_SUCCESS) {
		ql_dbg(ql_dbg_mbx, vha, 0x10a8,
		    "Failed=%x mb[0]=%x mb[1]=%x.\n",
		    rval, mcp->mb[0], mcp->mb[1]);
	} else {
		ql_dbg(ql_dbg_mbx + ql_dbg_verbose, vha, 0x10a9,
		    "Done %s.\n", __func__);
	}

	return rval;
}

int
qla2x00_enable_fce_trace(scsi_qla_host_t *vha, dma_addr_t fce_dma,
    uint16_t buffers, uint16_t *mb, uint32_t *dwords)
{
	int rval;
	mbx_cmd_t mc;
	mbx_cmd_t *mcp = &mc;

	ql_dbg(ql_dbg_mbx + ql_dbg_verbose, vha, 0x10aa,
	    "Entered %s.\n", __func__);

	if (!IS_QLA25XX(vha->hw) && !IS_QLA81XX(vha->hw) &&
	    !IS_QLA83XX(vha->hw) && !IS_QLA27XX(vha->hw) &&
	    !IS_QLA28XX(vha->hw))
		return QLA_FUNCTION_FAILED;

	if (unlikely(pci_channel_offline(vha->hw->pdev)))
		return QLA_FUNCTION_FAILED;

	mcp->mb[0] = MBC_TRACE_CONTROL;
	mcp->mb[1] = TC_FCE_ENABLE;
	mcp->mb[2] = LSW(fce_dma);
	mcp->mb[3] = MSW(fce_dma);
	mcp->mb[4] = LSW(MSD(fce_dma));
	mcp->mb[5] = MSW(MSD(fce_dma));
	mcp->mb[6] = buffers;
	mcp->mb[7] = TC_AEN_DISABLE;
	mcp->mb[8] = 0;
	mcp->mb[9] = TC_FCE_DEFAULT_RX_SIZE;
	mcp->mb[10] = TC_FCE_DEFAULT_TX_SIZE;
	mcp->out_mb = MBX_10|MBX_9|MBX_8|MBX_7|MBX_6|MBX_5|MBX_4|MBX_3|MBX_2|
	    MBX_1|MBX_0;
	mcp->in_mb = MBX_6|MBX_5|MBX_4|MBX_3|MBX_2|MBX_1|MBX_0;
	mcp->tov = MBX_TOV_SECONDS;
	mcp->flags = 0;
	rval = qla2x00_mailbox_command(vha, mcp);
	if (rval != QLA_SUCCESS) {
		ql_dbg(ql_dbg_mbx, vha, 0x10ab,
		    "Failed=%x mb[0]=%x mb[1]=%x.\n",
		    rval, mcp->mb[0], mcp->mb[1]);
	} else {
		ql_dbg(ql_dbg_mbx + ql_dbg_verbose, vha, 0x10ac,
		    "Done %s.\n", __func__);

		if (mb)
			memcpy(mb, mcp->mb, 8 * sizeof(*mb));
		if (dwords)
			*dwords = buffers;
	}

	return rval;
}

int
qla2x00_disable_fce_trace(scsi_qla_host_t *vha, uint64_t *wr, uint64_t *rd)
{
	int rval;
	mbx_cmd_t mc;
	mbx_cmd_t *mcp = &mc;

	ql_dbg(ql_dbg_mbx + ql_dbg_verbose, vha, 0x10ad,
	    "Entered %s.\n", __func__);

	if (!IS_FWI2_CAPABLE(vha->hw))
		return QLA_FUNCTION_FAILED;

	if (unlikely(pci_channel_offline(vha->hw->pdev)))
		return QLA_FUNCTION_FAILED;

	mcp->mb[0] = MBC_TRACE_CONTROL;
	mcp->mb[1] = TC_FCE_DISABLE;
	mcp->mb[2] = TC_FCE_DISABLE_TRACE;
	mcp->out_mb = MBX_2|MBX_1|MBX_0;
	mcp->in_mb = MBX_9|MBX_8|MBX_7|MBX_6|MBX_5|MBX_4|MBX_3|MBX_2|
	    MBX_1|MBX_0;
	mcp->tov = MBX_TOV_SECONDS;
	mcp->flags = 0;
	rval = qla2x00_mailbox_command(vha, mcp);
	if (rval != QLA_SUCCESS) {
		ql_dbg(ql_dbg_mbx, vha, 0x10ae,
		    "Failed=%x mb[0]=%x mb[1]=%x.\n",
		    rval, mcp->mb[0], mcp->mb[1]);
	} else {
		ql_dbg(ql_dbg_mbx + ql_dbg_verbose, vha, 0x10af,
		    "Done %s.\n", __func__);

		if (wr)
			*wr = (uint64_t) mcp->mb[5] << 48 |
			    (uint64_t) mcp->mb[4] << 32 |
			    (uint64_t) mcp->mb[3] << 16 |
			    (uint64_t) mcp->mb[2];
		if (rd)
			*rd = (uint64_t) mcp->mb[9] << 48 |
			    (uint64_t) mcp->mb[8] << 32 |
			    (uint64_t) mcp->mb[7] << 16 |
			    (uint64_t) mcp->mb[6];
	}

	return rval;
}

int
qla2x00_get_idma_speed(scsi_qla_host_t *vha, uint16_t loop_id,
	uint16_t *port_speed, uint16_t *mb)
{
	int rval;
	mbx_cmd_t mc;
	mbx_cmd_t *mcp = &mc;

	ql_dbg(ql_dbg_mbx + ql_dbg_verbose, vha, 0x10b0,
	    "Entered %s.\n", __func__);

	if (!IS_IIDMA_CAPABLE(vha->hw))
		return QLA_FUNCTION_FAILED;

	mcp->mb[0] = MBC_PORT_PARAMS;
	mcp->mb[1] = loop_id;
	mcp->mb[2] = mcp->mb[3] = 0;
	mcp->mb[9] = vha->vp_idx;
	mcp->out_mb = MBX_9|MBX_3|MBX_2|MBX_1|MBX_0;
	mcp->in_mb = MBX_3|MBX_1|MBX_0;
	mcp->tov = MBX_TOV_SECONDS;
	mcp->flags = 0;
	rval = qla2x00_mailbox_command(vha, mcp);

	/* Return mailbox statuses. */
	if (mb) {
		mb[0] = mcp->mb[0];
		mb[1] = mcp->mb[1];
		mb[3] = mcp->mb[3];
	}

	if (rval != QLA_SUCCESS) {
		ql_dbg(ql_dbg_mbx, vha, 0x10b1, "Failed=%x.\n", rval);
	} else {
		ql_dbg(ql_dbg_mbx + ql_dbg_verbose, vha, 0x10b2,
		    "Done %s.\n", __func__);
		if (port_speed)
			*port_speed = mcp->mb[3];
	}

	return rval;
}

int
qla2x00_set_idma_speed(scsi_qla_host_t *vha, uint16_t loop_id,
    uint16_t port_speed, uint16_t *mb)
{
	int rval;
	mbx_cmd_t mc;
	mbx_cmd_t *mcp = &mc;

	ql_dbg(ql_dbg_mbx + ql_dbg_verbose, vha, 0x10b3,
	    "Entered %s.\n", __func__);

	if (!IS_IIDMA_CAPABLE(vha->hw))
		return QLA_FUNCTION_FAILED;

	mcp->mb[0] = MBC_PORT_PARAMS;
	mcp->mb[1] = loop_id;
	mcp->mb[2] = BIT_0;
	mcp->mb[3] = port_speed & 0x3F;
	mcp->mb[9] = vha->vp_idx;
	mcp->out_mb = MBX_9|MBX_3|MBX_2|MBX_1|MBX_0;
	mcp->in_mb = MBX_3|MBX_1|MBX_0;
	mcp->tov = MBX_TOV_SECONDS;
	mcp->flags = 0;
	rval = qla2x00_mailbox_command(vha, mcp);

	/* Return mailbox statuses. */
	if (mb) {
		mb[0] = mcp->mb[0];
		mb[1] = mcp->mb[1];
		mb[3] = mcp->mb[3];
	}

	if (rval != QLA_SUCCESS) {
		ql_dbg(ql_dbg_mbx, vha, 0x10b4,
		    "Failed=%x.\n", rval);
	} else {
		ql_dbg(ql_dbg_mbx + ql_dbg_verbose, vha, 0x10b5,
		    "Done %s.\n", __func__);
	}

	return rval;
}

void
qla24xx_report_id_acquisition(scsi_qla_host_t *vha,
	struct vp_rpt_id_entry_24xx *rptid_entry)
{
	struct qla_hw_data *ha = vha->hw;
	scsi_qla_host_t *vp = NULL;
	unsigned long   flags;
	int found;
	port_id_t id;
	struct fc_port *fcport;

	ql_dbg(ql_dbg_mbx + ql_dbg_verbose, vha, 0x10b6,
	    "Entered %s.\n", __func__);

	if (rptid_entry->entry_status != 0)
		return;

	id.b.domain = rptid_entry->port_id[2];
	id.b.area   = rptid_entry->port_id[1];
	id.b.al_pa  = rptid_entry->port_id[0];
	id.b.rsvd_1 = 0;
	ha->flags.n2n_ae = 0;

	if (rptid_entry->format == 0) {
		/* loop */
		ql_dbg(ql_dbg_async, vha, 0x10b7,
		    "Format 0 : Number of VPs setup %d, number of "
		    "VPs acquired %d.\n", rptid_entry->vp_setup,
		    rptid_entry->vp_acquired);
		ql_dbg(ql_dbg_async, vha, 0x10b8,
		    "Primary port id %02x%02x%02x.\n",
		    rptid_entry->port_id[2], rptid_entry->port_id[1],
		    rptid_entry->port_id[0]);
		ha->current_topology = ISP_CFG_NL;
		qlt_update_host_map(vha, id);

	} else if (rptid_entry->format == 1) {
		/* fabric */
		ql_dbg(ql_dbg_async, vha, 0x10b9,
		    "Format 1: VP[%d] enabled - status %d - with "
		    "port id %02x%02x%02x.\n", rptid_entry->vp_idx,
			rptid_entry->vp_status,
		    rptid_entry->port_id[2], rptid_entry->port_id[1],
		    rptid_entry->port_id[0]);
		ql_dbg(ql_dbg_async, vha, 0x5075,
		   "Format 1: Remote WWPN %8phC.\n",
		   rptid_entry->u.f1.port_name);

		ql_dbg(ql_dbg_async, vha, 0x5075,
		   "Format 1: WWPN %8phC.\n",
		   vha->port_name);

		switch (rptid_entry->u.f1.flags & TOPO_MASK) {
		case TOPO_N2N:
			ha->current_topology = ISP_CFG_N;
			spin_lock_irqsave(&vha->hw->tgt.sess_lock, flags);
			list_for_each_entry(fcport, &vha->vp_fcports, list) {
				fcport->scan_state = QLA_FCPORT_SCAN;
				fcport->n2n_flag = 0;
			}
			id.b24 = 0;
			if (wwn_to_u64(vha->port_name) >
			    wwn_to_u64(rptid_entry->u.f1.port_name)) {
				vha->d_id.b24 = 0;
				vha->d_id.b.al_pa = 1;
				ha->flags.n2n_bigger = 1;

				id.b.al_pa = 2;
				ql_dbg(ql_dbg_async, vha, 0x5075,
				    "Format 1: assign local id %x remote id %x\n",
				    vha->d_id.b24, id.b24);
			} else {
				ql_dbg(ql_dbg_async, vha, 0x5075,
				    "Format 1: Remote login - Waiting for WWPN %8phC.\n",
				    rptid_entry->u.f1.port_name);
				ha->flags.n2n_bigger = 0;
			}

			fcport = qla2x00_find_fcport_by_wwpn(vha,
			    rptid_entry->u.f1.port_name, 1);
			spin_unlock_irqrestore(&vha->hw->tgt.sess_lock, flags);


			if (fcport) {
				fcport->plogi_nack_done_deadline = jiffies + HZ;
				fcport->dm_login_expire = jiffies +
					QLA_N2N_WAIT_TIME * HZ;
				fcport->scan_state = QLA_FCPORT_FOUND;
				fcport->n2n_flag = 1;
				fcport->keep_nport_handle = 1;
				fcport->fc4_type = FS_FC4TYPE_FCP;
				if (vha->flags.nvme_enabled)
					fcport->fc4_type |= FS_FC4TYPE_NVME;

				if (wwn_to_u64(vha->port_name) >
				    wwn_to_u64(fcport->port_name)) {
					fcport->d_id = id;
				}

				switch (fcport->disc_state) {
				case DSC_DELETED:
					set_bit(RELOGIN_NEEDED,
					    &vha->dpc_flags);
					break;
				case DSC_DELETE_PEND:
					break;
				default:
					qlt_schedule_sess_for_deletion(fcport);
					break;
				}
			} else {
<<<<<<< HEAD
				id.b24 = 0;
				if (wwn_to_u64(vha->port_name) >
				    wwn_to_u64(rptid_entry->u.f1.port_name)) {
					vha->d_id.b24 = 0;
					vha->d_id.b.al_pa = 1;
					ha->flags.n2n_bigger = 1;
					ha->flags.n2n_ae = 0;

					id.b.al_pa = 2;
					ql_dbg(ql_dbg_async, vha, 0x5075,
					    "Format 1: assign local id %x remote id %x\n",
					    vha->d_id.b24, id.b24);
				} else {
					ql_dbg(ql_dbg_async, vha, 0x5075,
					    "Format 1: Remote login - Waiting for WWPN %8phC.\n",
					    rptid_entry->u.f1.port_name);
					ha->flags.n2n_bigger = 0;
					ha->flags.n2n_ae = 1;
				}
=======
>>>>>>> d1988041
				qla24xx_post_newsess_work(vha, &id,
				    rptid_entry->u.f1.port_name,
				    rptid_entry->u.f1.node_name,
				    NULL,
				    FS_FCP_IS_N2N);
			}

			/* if our portname is higher then initiate N2N login */

			set_bit(N2N_LOGIN_NEEDED, &vha->dpc_flags);
			return;
			break;
		case TOPO_FL:
			ha->current_topology = ISP_CFG_FL;
			break;
		case TOPO_F:
			ha->current_topology = ISP_CFG_F;
			break;
		default:
			break;
		}

		ha->flags.gpsc_supported = 1;
		ha->current_topology = ISP_CFG_F;
		/* buffer to buffer credit flag */
		vha->flags.bbcr_enable = (rptid_entry->u.f1.bbcr & 0xf) != 0;

		if (rptid_entry->vp_idx == 0) {
			if (rptid_entry->vp_status == VP_STAT_COMPL) {
				/* FA-WWN is only for physical port */
				if (qla_ini_mode_enabled(vha) &&
				    ha->flags.fawwpn_enabled &&
				    (rptid_entry->u.f1.flags &
				     BIT_6)) {
					memcpy(vha->port_name,
					    rptid_entry->u.f1.port_name,
					    WWN_SIZE);
				}

				qlt_update_host_map(vha, id);
			}

			set_bit(REGISTER_FC4_NEEDED, &vha->dpc_flags);
			set_bit(REGISTER_FDMI_NEEDED, &vha->dpc_flags);
		} else {
			if (rptid_entry->vp_status != VP_STAT_COMPL &&
				rptid_entry->vp_status != VP_STAT_ID_CHG) {
				ql_dbg(ql_dbg_mbx, vha, 0x10ba,
				    "Could not acquire ID for VP[%d].\n",
				    rptid_entry->vp_idx);
				return;
			}

			found = 0;
			spin_lock_irqsave(&ha->vport_slock, flags);
			list_for_each_entry(vp, &ha->vp_list, list) {
				if (rptid_entry->vp_idx == vp->vp_idx) {
					found = 1;
					break;
				}
			}
			spin_unlock_irqrestore(&ha->vport_slock, flags);

			if (!found)
				return;

			qlt_update_host_map(vp, id);

			/*
			 * Cannot configure here as we are still sitting on the
			 * response queue. Handle it in dpc context.
			 */
			set_bit(VP_IDX_ACQUIRED, &vp->vp_flags);
			set_bit(REGISTER_FC4_NEEDED, &vp->dpc_flags);
			set_bit(REGISTER_FDMI_NEEDED, &vp->dpc_flags);
		}
		set_bit(VP_DPC_NEEDED, &vha->dpc_flags);
		qla2xxx_wake_dpc(vha);
	} else if (rptid_entry->format == 2) {
		ql_dbg(ql_dbg_async, vha, 0x505f,
		    "RIDA: format 2/N2N Primary port id %02x%02x%02x.\n",
		    rptid_entry->port_id[2], rptid_entry->port_id[1],
		    rptid_entry->port_id[0]);

		ql_dbg(ql_dbg_async, vha, 0x5075,
		    "N2N: Remote WWPN %8phC.\n",
		    rptid_entry->u.f2.port_name);

		/* N2N.  direct connect */
		ha->current_topology = ISP_CFG_N;
		ha->flags.rida_fmt2 = 1;
		vha->d_id.b.domain = rptid_entry->port_id[2];
		vha->d_id.b.area = rptid_entry->port_id[1];
		vha->d_id.b.al_pa = rptid_entry->port_id[0];

		ha->flags.n2n_ae = 1;
		spin_lock_irqsave(&ha->vport_slock, flags);
		qlt_update_vp_map(vha, SET_AL_PA);
		spin_unlock_irqrestore(&ha->vport_slock, flags);

		list_for_each_entry(fcport, &vha->vp_fcports, list) {
			fcport->scan_state = QLA_FCPORT_SCAN;
			fcport->n2n_flag = 0;
		}

		fcport = qla2x00_find_fcport_by_wwpn(vha,
		    rptid_entry->u.f2.port_name, 1);

		if (fcport) {
			fcport->login_retry = vha->hw->login_retry_count;
			fcport->plogi_nack_done_deadline = jiffies + HZ;
			fcport->scan_state = QLA_FCPORT_FOUND;
			fcport->keep_nport_handle = 1;
			fcport->n2n_flag = 1;
			fcport->d_id.b.domain =
				rptid_entry->u.f2.remote_nport_id[2];
			fcport->d_id.b.area =
				rptid_entry->u.f2.remote_nport_id[1];
			fcport->d_id.b.al_pa =
				rptid_entry->u.f2.remote_nport_id[0];
		}
	}
}

/*
 * qla24xx_modify_vp_config
 *	Change VP configuration for vha
 *
 * Input:
 *	vha = adapter block pointer.
 *
 * Returns:
 *	qla2xxx local function return status code.
 *
 * Context:
 *	Kernel context.
 */
int
qla24xx_modify_vp_config(scsi_qla_host_t *vha)
{
	int		rval;
	struct vp_config_entry_24xx *vpmod;
	dma_addr_t	vpmod_dma;
	struct qla_hw_data *ha = vha->hw;
	struct scsi_qla_host *base_vha = pci_get_drvdata(ha->pdev);

	/* This can be called by the parent */

	ql_dbg(ql_dbg_mbx + ql_dbg_verbose, vha, 0x10bb,
	    "Entered %s.\n", __func__);

	vpmod = dma_pool_zalloc(ha->s_dma_pool, GFP_KERNEL, &vpmod_dma);
	if (!vpmod) {
		ql_log(ql_log_warn, vha, 0x10bc,
		    "Failed to allocate modify VP IOCB.\n");
		return QLA_MEMORY_ALLOC_FAILED;
	}

	vpmod->entry_type = VP_CONFIG_IOCB_TYPE;
	vpmod->entry_count = 1;
	vpmod->command = VCT_COMMAND_MOD_ENABLE_VPS;
	vpmod->vp_count = 1;
	vpmod->vp_index1 = vha->vp_idx;
	vpmod->options_idx1 = BIT_3|BIT_4|BIT_5;

	qlt_modify_vp_config(vha, vpmod);

	memcpy(vpmod->node_name_idx1, vha->node_name, WWN_SIZE);
	memcpy(vpmod->port_name_idx1, vha->port_name, WWN_SIZE);
	vpmod->entry_count = 1;

	rval = qla2x00_issue_iocb(base_vha, vpmod, vpmod_dma, 0);
	if (rval != QLA_SUCCESS) {
		ql_dbg(ql_dbg_mbx, vha, 0x10bd,
		    "Failed to issue VP config IOCB (%x).\n", rval);
	} else if (vpmod->comp_status != 0) {
		ql_dbg(ql_dbg_mbx, vha, 0x10be,
		    "Failed to complete IOCB -- error status (%x).\n",
		    vpmod->comp_status);
		rval = QLA_FUNCTION_FAILED;
	} else if (vpmod->comp_status != cpu_to_le16(CS_COMPLETE)) {
		ql_dbg(ql_dbg_mbx, vha, 0x10bf,
		    "Failed to complete IOCB -- completion status (%x).\n",
		    le16_to_cpu(vpmod->comp_status));
		rval = QLA_FUNCTION_FAILED;
	} else {
		/* EMPTY */
		ql_dbg(ql_dbg_mbx + ql_dbg_verbose, vha, 0x10c0,
		    "Done %s.\n", __func__);
		fc_vport_set_state(vha->fc_vport, FC_VPORT_INITIALIZING);
	}
	dma_pool_free(ha->s_dma_pool, vpmod, vpmod_dma);

	return rval;
}

/*
 * qla2x00_send_change_request
 *	Receive or disable RSCN request from fabric controller
 *
 * Input:
 *	ha = adapter block pointer
 *	format = registration format:
 *		0 - Reserved
 *		1 - Fabric detected registration
 *		2 - N_port detected registration
 *		3 - Full registration
 *		FF - clear registration
 *	vp_idx = Virtual port index
 *
 * Returns:
 *	qla2x00 local function return status code.
 *
 * Context:
 *	Kernel Context
 */

int
qla2x00_send_change_request(scsi_qla_host_t *vha, uint16_t format,
			    uint16_t vp_idx)
{
	int rval;
	mbx_cmd_t mc;
	mbx_cmd_t *mcp = &mc;

	ql_dbg(ql_dbg_mbx + ql_dbg_verbose, vha, 0x10c7,
	    "Entered %s.\n", __func__);

	mcp->mb[0] = MBC_SEND_CHANGE_REQUEST;
	mcp->mb[1] = format;
	mcp->mb[9] = vp_idx;
	mcp->out_mb = MBX_9|MBX_1|MBX_0;
	mcp->in_mb = MBX_0|MBX_1;
	mcp->tov = MBX_TOV_SECONDS;
	mcp->flags = 0;
	rval = qla2x00_mailbox_command(vha, mcp);

	if (rval == QLA_SUCCESS) {
		if (mcp->mb[0] != MBS_COMMAND_COMPLETE) {
			rval = BIT_1;
		}
	} else
		rval = BIT_1;

	return rval;
}

int
qla2x00_dump_ram(scsi_qla_host_t *vha, dma_addr_t req_dma, uint32_t addr,
    uint32_t size)
{
	int rval;
	mbx_cmd_t mc;
	mbx_cmd_t *mcp = &mc;

	ql_dbg(ql_dbg_mbx + ql_dbg_verbose, vha, 0x1009,
	    "Entered %s.\n", __func__);

	if (MSW(addr) || IS_FWI2_CAPABLE(vha->hw)) {
		mcp->mb[0] = MBC_DUMP_RISC_RAM_EXTENDED;
		mcp->mb[8] = MSW(addr);
		mcp->out_mb = MBX_8|MBX_0;
	} else {
		mcp->mb[0] = MBC_DUMP_RISC_RAM;
		mcp->out_mb = MBX_0;
	}
	mcp->mb[1] = LSW(addr);
	mcp->mb[2] = MSW(req_dma);
	mcp->mb[3] = LSW(req_dma);
	mcp->mb[6] = MSW(MSD(req_dma));
	mcp->mb[7] = LSW(MSD(req_dma));
	mcp->out_mb |= MBX_7|MBX_6|MBX_3|MBX_2|MBX_1;
	if (IS_FWI2_CAPABLE(vha->hw)) {
		mcp->mb[4] = MSW(size);
		mcp->mb[5] = LSW(size);
		mcp->out_mb |= MBX_5|MBX_4;
	} else {
		mcp->mb[4] = LSW(size);
		mcp->out_mb |= MBX_4;
	}

	mcp->in_mb = MBX_0;
	mcp->tov = MBX_TOV_SECONDS;
	mcp->flags = 0;
	rval = qla2x00_mailbox_command(vha, mcp);

	if (rval != QLA_SUCCESS) {
		ql_dbg(ql_dbg_mbx, vha, 0x1008,
		    "Failed=%x mb[0]=%x.\n", rval, mcp->mb[0]);
	} else {
		ql_dbg(ql_dbg_mbx + ql_dbg_verbose, vha, 0x1007,
		    "Done %s.\n", __func__);
	}

	return rval;
}
/* 84XX Support **************************************************************/

struct cs84xx_mgmt_cmd {
	union {
		struct verify_chip_entry_84xx req;
		struct verify_chip_rsp_84xx rsp;
	} p;
};

int
qla84xx_verify_chip(struct scsi_qla_host *vha, uint16_t *status)
{
	int rval, retry;
	struct cs84xx_mgmt_cmd *mn;
	dma_addr_t mn_dma;
	uint16_t options;
	unsigned long flags;
	struct qla_hw_data *ha = vha->hw;

	ql_dbg(ql_dbg_mbx + ql_dbg_verbose, vha, 0x10c8,
	    "Entered %s.\n", __func__);

	mn = dma_pool_alloc(ha->s_dma_pool, GFP_KERNEL, &mn_dma);
	if (mn == NULL) {
		return QLA_MEMORY_ALLOC_FAILED;
	}

	/* Force Update? */
	options = ha->cs84xx->fw_update ? VCO_FORCE_UPDATE : 0;
	/* Diagnostic firmware? */
	/* options |= MENLO_DIAG_FW; */
	/* We update the firmware with only one data sequence. */
	options |= VCO_END_OF_DATA;

	do {
		retry = 0;
		memset(mn, 0, sizeof(*mn));
		mn->p.req.entry_type = VERIFY_CHIP_IOCB_TYPE;
		mn->p.req.entry_count = 1;
		mn->p.req.options = cpu_to_le16(options);

		ql_dbg(ql_dbg_mbx + ql_dbg_buffer, vha, 0x111c,
		    "Dump of Verify Request.\n");
		ql_dump_buffer(ql_dbg_mbx + ql_dbg_buffer, vha, 0x111e,
		    mn, sizeof(*mn));

		rval = qla2x00_issue_iocb_timeout(vha, mn, mn_dma, 0, 120);
		if (rval != QLA_SUCCESS) {
			ql_dbg(ql_dbg_mbx, vha, 0x10cb,
			    "Failed to issue verify IOCB (%x).\n", rval);
			goto verify_done;
		}

		ql_dbg(ql_dbg_mbx + ql_dbg_buffer, vha, 0x1110,
		    "Dump of Verify Response.\n");
		ql_dump_buffer(ql_dbg_mbx + ql_dbg_buffer, vha, 0x1118,
		    mn, sizeof(*mn));

		status[0] = le16_to_cpu(mn->p.rsp.comp_status);
		status[1] = status[0] == CS_VCS_CHIP_FAILURE ?
		    le16_to_cpu(mn->p.rsp.failure_code) : 0;
		ql_dbg(ql_dbg_mbx + ql_dbg_verbose, vha, 0x10ce,
		    "cs=%x fc=%x.\n", status[0], status[1]);

		if (status[0] != CS_COMPLETE) {
			rval = QLA_FUNCTION_FAILED;
			if (!(options & VCO_DONT_UPDATE_FW)) {
				ql_dbg(ql_dbg_mbx, vha, 0x10cf,
				    "Firmware update failed. Retrying "
				    "without update firmware.\n");
				options |= VCO_DONT_UPDATE_FW;
				options &= ~VCO_FORCE_UPDATE;
				retry = 1;
			}
		} else {
			ql_dbg(ql_dbg_mbx + ql_dbg_verbose, vha, 0x10d0,
			    "Firmware updated to %x.\n",
			    le32_to_cpu(mn->p.rsp.fw_ver));

			/* NOTE: we only update OP firmware. */
			spin_lock_irqsave(&ha->cs84xx->access_lock, flags);
			ha->cs84xx->op_fw_version =
			    le32_to_cpu(mn->p.rsp.fw_ver);
			spin_unlock_irqrestore(&ha->cs84xx->access_lock,
			    flags);
		}
	} while (retry);

verify_done:
	dma_pool_free(ha->s_dma_pool, mn, mn_dma);

	if (rval != QLA_SUCCESS) {
		ql_dbg(ql_dbg_mbx, vha, 0x10d1,
		    "Failed=%x.\n", rval);
	} else {
		ql_dbg(ql_dbg_mbx + ql_dbg_verbose, vha, 0x10d2,
		    "Done %s.\n", __func__);
	}

	return rval;
}

int
qla25xx_init_req_que(struct scsi_qla_host *vha, struct req_que *req)
{
	int rval;
	unsigned long flags;
	mbx_cmd_t mc;
	mbx_cmd_t *mcp = &mc;
	struct qla_hw_data *ha = vha->hw;

	if (!ha->flags.fw_started)
		return QLA_SUCCESS;

	ql_dbg(ql_dbg_mbx + ql_dbg_verbose, vha, 0x10d3,
	    "Entered %s.\n", __func__);

	if (IS_SHADOW_REG_CAPABLE(ha))
		req->options |= BIT_13;

	mcp->mb[0] = MBC_INITIALIZE_MULTIQ;
	mcp->mb[1] = req->options;
	mcp->mb[2] = MSW(LSD(req->dma));
	mcp->mb[3] = LSW(LSD(req->dma));
	mcp->mb[6] = MSW(MSD(req->dma));
	mcp->mb[7] = LSW(MSD(req->dma));
	mcp->mb[5] = req->length;
	if (req->rsp)
		mcp->mb[10] = req->rsp->id;
	mcp->mb[12] = req->qos;
	mcp->mb[11] = req->vp_idx;
	mcp->mb[13] = req->rid;
	if (IS_QLA83XX(ha) || IS_QLA27XX(ha) || IS_QLA28XX(ha))
		mcp->mb[15] = 0;

	mcp->mb[4] = req->id;
	/* que in ptr index */
	mcp->mb[8] = 0;
	/* que out ptr index */
	mcp->mb[9] = *req->out_ptr = 0;
	mcp->out_mb = MBX_14|MBX_13|MBX_12|MBX_11|MBX_10|MBX_9|MBX_8|MBX_7|
			MBX_6|MBX_5|MBX_4|MBX_3|MBX_2|MBX_1|MBX_0;
	mcp->in_mb = MBX_0;
	mcp->flags = MBX_DMA_OUT;
	mcp->tov = MBX_TOV_SECONDS * 2;

	if (IS_QLA81XX(ha) || IS_QLA83XX(ha) || IS_QLA27XX(ha) ||
	    IS_QLA28XX(ha))
		mcp->in_mb |= MBX_1;
	if (IS_QLA83XX(ha) || IS_QLA27XX(ha) || IS_QLA28XX(ha)) {
		mcp->out_mb |= MBX_15;
		/* debug q create issue in SR-IOV */
		mcp->in_mb |= MBX_9 | MBX_8 | MBX_7;
	}

	spin_lock_irqsave(&ha->hardware_lock, flags);
	if (!(req->options & BIT_0)) {
		wrt_reg_dword(req->req_q_in, 0);
		if (!IS_QLA83XX(ha) && !IS_QLA27XX(ha) && !IS_QLA28XX(ha))
			wrt_reg_dword(req->req_q_out, 0);
	}
	spin_unlock_irqrestore(&ha->hardware_lock, flags);

	rval = qla2x00_mailbox_command(vha, mcp);
	if (rval != QLA_SUCCESS) {
		ql_dbg(ql_dbg_mbx, vha, 0x10d4,
		    "Failed=%x mb[0]=%x.\n", rval, mcp->mb[0]);
	} else {
		ql_dbg(ql_dbg_mbx + ql_dbg_verbose, vha, 0x10d5,
		    "Done %s.\n", __func__);
	}

	return rval;
}

int
qla25xx_init_rsp_que(struct scsi_qla_host *vha, struct rsp_que *rsp)
{
	int rval;
	unsigned long flags;
	mbx_cmd_t mc;
	mbx_cmd_t *mcp = &mc;
	struct qla_hw_data *ha = vha->hw;

	if (!ha->flags.fw_started)
		return QLA_SUCCESS;

	ql_dbg(ql_dbg_mbx + ql_dbg_verbose, vha, 0x10d6,
	    "Entered %s.\n", __func__);

	if (IS_SHADOW_REG_CAPABLE(ha))
		rsp->options |= BIT_13;

	mcp->mb[0] = MBC_INITIALIZE_MULTIQ;
	mcp->mb[1] = rsp->options;
	mcp->mb[2] = MSW(LSD(rsp->dma));
	mcp->mb[3] = LSW(LSD(rsp->dma));
	mcp->mb[6] = MSW(MSD(rsp->dma));
	mcp->mb[7] = LSW(MSD(rsp->dma));
	mcp->mb[5] = rsp->length;
	mcp->mb[14] = rsp->msix->entry;
	mcp->mb[13] = rsp->rid;
	if (IS_QLA83XX(ha) || IS_QLA27XX(ha) || IS_QLA28XX(ha))
		mcp->mb[15] = 0;

	mcp->mb[4] = rsp->id;
	/* que in ptr index */
	mcp->mb[8] = *rsp->in_ptr = 0;
	/* que out ptr index */
	mcp->mb[9] = 0;
	mcp->out_mb = MBX_14|MBX_13|MBX_9|MBX_8|MBX_7
			|MBX_6|MBX_5|MBX_4|MBX_3|MBX_2|MBX_1|MBX_0;
	mcp->in_mb = MBX_0;
	mcp->flags = MBX_DMA_OUT;
	mcp->tov = MBX_TOV_SECONDS * 2;

	if (IS_QLA81XX(ha)) {
		mcp->out_mb |= MBX_12|MBX_11|MBX_10;
		mcp->in_mb |= MBX_1;
	} else if (IS_QLA83XX(ha) || IS_QLA27XX(ha) || IS_QLA28XX(ha)) {
		mcp->out_mb |= MBX_15|MBX_12|MBX_11|MBX_10;
		mcp->in_mb |= MBX_1;
		/* debug q create issue in SR-IOV */
		mcp->in_mb |= MBX_9 | MBX_8 | MBX_7;
	}

	spin_lock_irqsave(&ha->hardware_lock, flags);
	if (!(rsp->options & BIT_0)) {
		wrt_reg_dword(rsp->rsp_q_out, 0);
		if (!IS_QLA83XX(ha) && !IS_QLA27XX(ha) && !IS_QLA28XX(ha))
			wrt_reg_dword(rsp->rsp_q_in, 0);
	}

	spin_unlock_irqrestore(&ha->hardware_lock, flags);

	rval = qla2x00_mailbox_command(vha, mcp);
	if (rval != QLA_SUCCESS) {
		ql_dbg(ql_dbg_mbx, vha, 0x10d7,
		    "Failed=%x mb[0]=%x.\n", rval, mcp->mb[0]);
	} else {
		ql_dbg(ql_dbg_mbx + ql_dbg_verbose, vha, 0x10d8,
		    "Done %s.\n", __func__);
	}

	return rval;
}

int
qla81xx_idc_ack(scsi_qla_host_t *vha, uint16_t *mb)
{
	int rval;
	mbx_cmd_t mc;
	mbx_cmd_t *mcp = &mc;

	ql_dbg(ql_dbg_mbx + ql_dbg_verbose, vha, 0x10d9,
	    "Entered %s.\n", __func__);

	mcp->mb[0] = MBC_IDC_ACK;
	memcpy(&mcp->mb[1], mb, QLA_IDC_ACK_REGS * sizeof(uint16_t));
	mcp->out_mb = MBX_7|MBX_6|MBX_5|MBX_4|MBX_3|MBX_2|MBX_1|MBX_0;
	mcp->in_mb = MBX_0;
	mcp->tov = MBX_TOV_SECONDS;
	mcp->flags = 0;
	rval = qla2x00_mailbox_command(vha, mcp);

	if (rval != QLA_SUCCESS) {
		ql_dbg(ql_dbg_mbx, vha, 0x10da,
		    "Failed=%x mb[0]=%x.\n", rval, mcp->mb[0]);
	} else {
		ql_dbg(ql_dbg_mbx + ql_dbg_verbose, vha, 0x10db,
		    "Done %s.\n", __func__);
	}

	return rval;
}

int
qla81xx_fac_get_sector_size(scsi_qla_host_t *vha, uint32_t *sector_size)
{
	int rval;
	mbx_cmd_t mc;
	mbx_cmd_t *mcp = &mc;

	ql_dbg(ql_dbg_mbx + ql_dbg_verbose, vha, 0x10dc,
	    "Entered %s.\n", __func__);

	if (!IS_QLA81XX(vha->hw) && !IS_QLA83XX(vha->hw) &&
	    !IS_QLA27XX(vha->hw) && !IS_QLA28XX(vha->hw))
		return QLA_FUNCTION_FAILED;

	mcp->mb[0] = MBC_FLASH_ACCESS_CTRL;
	mcp->mb[1] = FAC_OPT_CMD_GET_SECTOR_SIZE;
	mcp->out_mb = MBX_1|MBX_0;
	mcp->in_mb = MBX_1|MBX_0;
	mcp->tov = MBX_TOV_SECONDS;
	mcp->flags = 0;
	rval = qla2x00_mailbox_command(vha, mcp);

	if (rval != QLA_SUCCESS) {
		ql_dbg(ql_dbg_mbx, vha, 0x10dd,
		    "Failed=%x mb[0]=%x mb[1]=%x.\n",
		    rval, mcp->mb[0], mcp->mb[1]);
	} else {
		ql_dbg(ql_dbg_mbx + ql_dbg_verbose, vha, 0x10de,
		    "Done %s.\n", __func__);
		*sector_size = mcp->mb[1];
	}

	return rval;
}

int
qla81xx_fac_do_write_enable(scsi_qla_host_t *vha, int enable)
{
	int rval;
	mbx_cmd_t mc;
	mbx_cmd_t *mcp = &mc;

	if (!IS_QLA81XX(vha->hw) && !IS_QLA83XX(vha->hw) &&
	    !IS_QLA27XX(vha->hw) && !IS_QLA28XX(vha->hw))
		return QLA_FUNCTION_FAILED;

	ql_dbg(ql_dbg_mbx + ql_dbg_verbose, vha, 0x10df,
	    "Entered %s.\n", __func__);

	mcp->mb[0] = MBC_FLASH_ACCESS_CTRL;
	mcp->mb[1] = enable ? FAC_OPT_CMD_WRITE_ENABLE :
	    FAC_OPT_CMD_WRITE_PROTECT;
	mcp->out_mb = MBX_1|MBX_0;
	mcp->in_mb = MBX_1|MBX_0;
	mcp->tov = MBX_TOV_SECONDS;
	mcp->flags = 0;
	rval = qla2x00_mailbox_command(vha, mcp);

	if (rval != QLA_SUCCESS) {
		ql_dbg(ql_dbg_mbx, vha, 0x10e0,
		    "Failed=%x mb[0]=%x mb[1]=%x.\n",
		    rval, mcp->mb[0], mcp->mb[1]);
	} else {
		ql_dbg(ql_dbg_mbx + ql_dbg_verbose, vha, 0x10e1,
		    "Done %s.\n", __func__);
	}

	return rval;
}

int
qla81xx_fac_erase_sector(scsi_qla_host_t *vha, uint32_t start, uint32_t finish)
{
	int rval;
	mbx_cmd_t mc;
	mbx_cmd_t *mcp = &mc;

	if (!IS_QLA81XX(vha->hw) && !IS_QLA83XX(vha->hw) &&
	    !IS_QLA27XX(vha->hw) && !IS_QLA28XX(vha->hw))
		return QLA_FUNCTION_FAILED;

	ql_dbg(ql_dbg_mbx + ql_dbg_verbose, vha, 0x10e2,
	    "Entered %s.\n", __func__);

	mcp->mb[0] = MBC_FLASH_ACCESS_CTRL;
	mcp->mb[1] = FAC_OPT_CMD_ERASE_SECTOR;
	mcp->mb[2] = LSW(start);
	mcp->mb[3] = MSW(start);
	mcp->mb[4] = LSW(finish);
	mcp->mb[5] = MSW(finish);
	mcp->out_mb = MBX_5|MBX_4|MBX_3|MBX_2|MBX_1|MBX_0;
	mcp->in_mb = MBX_2|MBX_1|MBX_0;
	mcp->tov = MBX_TOV_SECONDS;
	mcp->flags = 0;
	rval = qla2x00_mailbox_command(vha, mcp);

	if (rval != QLA_SUCCESS) {
		ql_dbg(ql_dbg_mbx, vha, 0x10e3,
		    "Failed=%x mb[0]=%x mb[1]=%x mb[2]=%x.\n",
		    rval, mcp->mb[0], mcp->mb[1], mcp->mb[2]);
	} else {
		ql_dbg(ql_dbg_mbx + ql_dbg_verbose, vha, 0x10e4,
		    "Done %s.\n", __func__);
	}

	return rval;
}

int
qla81xx_fac_semaphore_access(scsi_qla_host_t *vha, int lock)
{
	int rval = QLA_SUCCESS;
	mbx_cmd_t mc;
	mbx_cmd_t *mcp = &mc;
	struct qla_hw_data *ha = vha->hw;

	if (!IS_QLA81XX(ha) && !IS_QLA83XX(ha) &&
	    !IS_QLA27XX(ha) && !IS_QLA28XX(ha))
		return rval;

	ql_dbg(ql_dbg_mbx + ql_dbg_verbose, vha, 0x10e2,
	    "Entered %s.\n", __func__);

	mcp->mb[0] = MBC_FLASH_ACCESS_CTRL;
	mcp->mb[1] = (lock ? FAC_OPT_CMD_LOCK_SEMAPHORE :
	    FAC_OPT_CMD_UNLOCK_SEMAPHORE);
	mcp->out_mb = MBX_1|MBX_0;
	mcp->in_mb = MBX_1|MBX_0;
	mcp->tov = MBX_TOV_SECONDS;
	mcp->flags = 0;
	rval = qla2x00_mailbox_command(vha, mcp);

	if (rval != QLA_SUCCESS) {
		ql_dbg(ql_dbg_mbx, vha, 0x10e3,
		    "Failed=%x mb[0]=%x mb[1]=%x mb[2]=%x.\n",
		    rval, mcp->mb[0], mcp->mb[1], mcp->mb[2]);
	} else {
		ql_dbg(ql_dbg_mbx + ql_dbg_verbose, vha, 0x10e4,
		    "Done %s.\n", __func__);
	}

	return rval;
}

int
qla81xx_restart_mpi_firmware(scsi_qla_host_t *vha)
{
	int rval = 0;
	mbx_cmd_t mc;
	mbx_cmd_t *mcp = &mc;

	ql_dbg(ql_dbg_mbx + ql_dbg_verbose, vha, 0x10e5,
	    "Entered %s.\n", __func__);

	mcp->mb[0] = MBC_RESTART_MPI_FW;
	mcp->out_mb = MBX_0;
	mcp->in_mb = MBX_0|MBX_1;
	mcp->tov = MBX_TOV_SECONDS;
	mcp->flags = 0;
	rval = qla2x00_mailbox_command(vha, mcp);

	if (rval != QLA_SUCCESS) {
		ql_dbg(ql_dbg_mbx, vha, 0x10e6,
		    "Failed=%x mb[0]=%x mb[1]=%x.\n",
		    rval, mcp->mb[0], mcp->mb[1]);
	} else {
		ql_dbg(ql_dbg_mbx + ql_dbg_verbose, vha, 0x10e7,
		    "Done %s.\n", __func__);
	}

	return rval;
}

int
qla82xx_set_driver_version(scsi_qla_host_t *vha, char *version)
{
	int rval;
	mbx_cmd_t mc;
	mbx_cmd_t *mcp = &mc;
	int i;
	int len;
	__le16 *str;
	struct qla_hw_data *ha = vha->hw;

	if (!IS_P3P_TYPE(ha))
		return QLA_FUNCTION_FAILED;

	ql_dbg(ql_dbg_mbx + ql_dbg_verbose, vha, 0x117b,
	    "Entered %s.\n", __func__);

	str = (__force __le16 *)version;
	len = strlen(version);

	mcp->mb[0] = MBC_SET_RNID_PARAMS;
	mcp->mb[1] = RNID_TYPE_SET_VERSION << 8;
	mcp->out_mb = MBX_1|MBX_0;
	for (i = 4; i < 16 && len; i++, str++, len -= 2) {
		mcp->mb[i] = le16_to_cpup(str);
		mcp->out_mb |= 1<<i;
	}
	for (; i < 16; i++) {
		mcp->mb[i] = 0;
		mcp->out_mb |= 1<<i;
	}
	mcp->in_mb = MBX_1|MBX_0;
	mcp->tov = MBX_TOV_SECONDS;
	mcp->flags = 0;
	rval = qla2x00_mailbox_command(vha, mcp);

	if (rval != QLA_SUCCESS) {
		ql_dbg(ql_dbg_mbx, vha, 0x117c,
		    "Failed=%x mb[0]=%x,%x.\n", rval, mcp->mb[0], mcp->mb[1]);
	} else {
		ql_dbg(ql_dbg_mbx + ql_dbg_verbose, vha, 0x117d,
		    "Done %s.\n", __func__);
	}

	return rval;
}

int
qla25xx_set_driver_version(scsi_qla_host_t *vha, char *version)
{
	int rval;
	mbx_cmd_t mc;
	mbx_cmd_t *mcp = &mc;
	int len;
	uint16_t dwlen;
	uint8_t *str;
	dma_addr_t str_dma;
	struct qla_hw_data *ha = vha->hw;

	if (!IS_FWI2_CAPABLE(ha) || IS_QLA24XX_TYPE(ha) || IS_QLA81XX(ha) ||
	    IS_P3P_TYPE(ha))
		return QLA_FUNCTION_FAILED;

	ql_dbg(ql_dbg_mbx + ql_dbg_verbose, vha, 0x117e,
	    "Entered %s.\n", __func__);

	str = dma_pool_alloc(ha->s_dma_pool, GFP_KERNEL, &str_dma);
	if (!str) {
		ql_log(ql_log_warn, vha, 0x117f,
		    "Failed to allocate driver version param.\n");
		return QLA_MEMORY_ALLOC_FAILED;
	}

	memcpy(str, "\x7\x3\x11\x0", 4);
	dwlen = str[0];
	len = dwlen * 4 - 4;
	memset(str + 4, 0, len);
	if (len > strlen(version))
		len = strlen(version);
	memcpy(str + 4, version, len);

	mcp->mb[0] = MBC_SET_RNID_PARAMS;
	mcp->mb[1] = RNID_TYPE_SET_VERSION << 8 | dwlen;
	mcp->mb[2] = MSW(LSD(str_dma));
	mcp->mb[3] = LSW(LSD(str_dma));
	mcp->mb[6] = MSW(MSD(str_dma));
	mcp->mb[7] = LSW(MSD(str_dma));
	mcp->out_mb = MBX_7|MBX_6|MBX_3|MBX_2|MBX_1|MBX_0;
	mcp->in_mb = MBX_1|MBX_0;
	mcp->tov = MBX_TOV_SECONDS;
	mcp->flags = 0;
	rval = qla2x00_mailbox_command(vha, mcp);

	if (rval != QLA_SUCCESS) {
		ql_dbg(ql_dbg_mbx, vha, 0x1180,
		    "Failed=%x mb[0]=%x,%x.\n", rval, mcp->mb[0], mcp->mb[1]);
	} else {
		ql_dbg(ql_dbg_mbx + ql_dbg_verbose, vha, 0x1181,
		    "Done %s.\n", __func__);
	}

	dma_pool_free(ha->s_dma_pool, str, str_dma);

	return rval;
}

int
qla24xx_get_port_login_templ(scsi_qla_host_t *vha, dma_addr_t buf_dma,
			     void *buf, uint16_t bufsiz)
{
	int rval, i;
	mbx_cmd_t mc;
	mbx_cmd_t *mcp = &mc;
	uint32_t	*bp;

	if (!IS_FWI2_CAPABLE(vha->hw))
		return QLA_FUNCTION_FAILED;

	ql_dbg(ql_dbg_mbx + ql_dbg_verbose, vha, 0x1159,
	    "Entered %s.\n", __func__);

	mcp->mb[0] = MBC_GET_RNID_PARAMS;
	mcp->mb[1] = RNID_TYPE_PORT_LOGIN << 8;
	mcp->mb[2] = MSW(buf_dma);
	mcp->mb[3] = LSW(buf_dma);
	mcp->mb[6] = MSW(MSD(buf_dma));
	mcp->mb[7] = LSW(MSD(buf_dma));
	mcp->mb[8] = bufsiz/4;
	mcp->out_mb = MBX_8|MBX_7|MBX_6|MBX_5|MBX_4|MBX_3|MBX_2|MBX_1|MBX_0;
	mcp->in_mb = MBX_1|MBX_0;
	mcp->tov = MBX_TOV_SECONDS;
	mcp->flags = 0;
	rval = qla2x00_mailbox_command(vha, mcp);

	if (rval != QLA_SUCCESS) {
		ql_dbg(ql_dbg_mbx, vha, 0x115a,
		    "Failed=%x mb[0]=%x,%x.\n", rval, mcp->mb[0], mcp->mb[1]);
	} else {
		ql_dbg(ql_dbg_mbx + ql_dbg_verbose, vha, 0x115b,
		    "Done %s.\n", __func__);
		bp = (uint32_t *) buf;
		for (i = 0; i < (bufsiz-4)/4; i++, bp++)
			*bp = le32_to_cpu((__force __le32)*bp);
	}

	return rval;
}

#define PUREX_CMD_COUNT	2
int
qla25xx_set_els_cmds_supported(scsi_qla_host_t *vha)
{
	int rval;
	mbx_cmd_t mc;
	mbx_cmd_t *mcp = &mc;
	uint8_t *els_cmd_map;
	dma_addr_t els_cmd_map_dma;
	uint8_t cmd_opcode[PUREX_CMD_COUNT];
	uint8_t i, index, purex_bit;
	struct qla_hw_data *ha = vha->hw;

	if (!IS_QLA25XX(ha) && !IS_QLA2031(ha) &&
	    !IS_QLA27XX(ha) && !IS_QLA28XX(ha))
		return QLA_SUCCESS;

	ql_dbg(ql_dbg_mbx + ql_dbg_verbose, vha, 0x1197,
	    "Entered %s.\n", __func__);

	els_cmd_map = dma_alloc_coherent(&ha->pdev->dev, ELS_CMD_MAP_SIZE,
	    &els_cmd_map_dma, GFP_KERNEL);
	if (!els_cmd_map) {
		ql_log(ql_log_warn, vha, 0x7101,
		    "Failed to allocate RDP els command param.\n");
		return QLA_MEMORY_ALLOC_FAILED;
	}

	/* List of Purex ELS */
	cmd_opcode[0] = ELS_FPIN;
	cmd_opcode[1] = ELS_RDP;

	for (i = 0; i < PUREX_CMD_COUNT; i++) {
		index = cmd_opcode[i] / 8;
		purex_bit = cmd_opcode[i] % 8;
		els_cmd_map[index] |= 1 << purex_bit;
	}

	mcp->mb[0] = MBC_SET_RNID_PARAMS;
	mcp->mb[1] = RNID_TYPE_ELS_CMD << 8;
	mcp->mb[2] = MSW(LSD(els_cmd_map_dma));
	mcp->mb[3] = LSW(LSD(els_cmd_map_dma));
	mcp->mb[6] = MSW(MSD(els_cmd_map_dma));
	mcp->mb[7] = LSW(MSD(els_cmd_map_dma));
	mcp->out_mb = MBX_7|MBX_6|MBX_3|MBX_2|MBX_1|MBX_0;
	mcp->in_mb = MBX_1|MBX_0;
	mcp->tov = MBX_TOV_SECONDS;
	mcp->flags = MBX_DMA_OUT;
	mcp->buf_size = ELS_CMD_MAP_SIZE;
	rval = qla2x00_mailbox_command(vha, mcp);

	if (rval != QLA_SUCCESS) {
		ql_dbg(ql_dbg_mbx, vha, 0x118d,
		    "Failed=%x (%x,%x).\n", rval, mcp->mb[0], mcp->mb[1]);
	} else {
		ql_dbg(ql_dbg_mbx + ql_dbg_verbose, vha, 0x118c,
		    "Done %s.\n", __func__);
	}

	dma_free_coherent(&ha->pdev->dev, ELS_CMD_MAP_SIZE,
	   els_cmd_map, els_cmd_map_dma);

	return rval;
}

static int
qla2x00_read_asic_temperature(scsi_qla_host_t *vha, uint16_t *temp)
{
	int rval;
	mbx_cmd_t mc;
	mbx_cmd_t *mcp = &mc;

	if (!IS_FWI2_CAPABLE(vha->hw))
		return QLA_FUNCTION_FAILED;

	ql_dbg(ql_dbg_mbx + ql_dbg_verbose, vha, 0x1159,
	    "Entered %s.\n", __func__);

	mcp->mb[0] = MBC_GET_RNID_PARAMS;
	mcp->mb[1] = RNID_TYPE_ASIC_TEMP << 8;
	mcp->out_mb = MBX_1|MBX_0;
	mcp->in_mb = MBX_1|MBX_0;
	mcp->tov = MBX_TOV_SECONDS;
	mcp->flags = 0;
	rval = qla2x00_mailbox_command(vha, mcp);
	*temp = mcp->mb[1];

	if (rval != QLA_SUCCESS) {
		ql_dbg(ql_dbg_mbx, vha, 0x115a,
		    "Failed=%x mb[0]=%x,%x.\n", rval, mcp->mb[0], mcp->mb[1]);
	} else {
		ql_dbg(ql_dbg_mbx + ql_dbg_verbose, vha, 0x115b,
		    "Done %s.\n", __func__);
	}

	return rval;
}

int
qla2x00_read_sfp(scsi_qla_host_t *vha, dma_addr_t sfp_dma, uint8_t *sfp,
	uint16_t dev, uint16_t off, uint16_t len, uint16_t opt)
{
	int rval;
	mbx_cmd_t mc;
	mbx_cmd_t *mcp = &mc;
	struct qla_hw_data *ha = vha->hw;

	ql_dbg(ql_dbg_mbx + ql_dbg_verbose, vha, 0x10e8,
	    "Entered %s.\n", __func__);

	if (!IS_FWI2_CAPABLE(ha))
		return QLA_FUNCTION_FAILED;

	if (len == 1)
		opt |= BIT_0;

	mcp->mb[0] = MBC_READ_SFP;
	mcp->mb[1] = dev;
	mcp->mb[2] = MSW(LSD(sfp_dma));
	mcp->mb[3] = LSW(LSD(sfp_dma));
	mcp->mb[6] = MSW(MSD(sfp_dma));
	mcp->mb[7] = LSW(MSD(sfp_dma));
	mcp->mb[8] = len;
	mcp->mb[9] = off;
	mcp->mb[10] = opt;
	mcp->out_mb = MBX_10|MBX_9|MBX_8|MBX_7|MBX_6|MBX_3|MBX_2|MBX_1|MBX_0;
	mcp->in_mb = MBX_1|MBX_0;
	mcp->tov = MBX_TOV_SECONDS;
	mcp->flags = 0;
	rval = qla2x00_mailbox_command(vha, mcp);

	if (opt & BIT_0)
		*sfp = mcp->mb[1];

	if (rval != QLA_SUCCESS) {
		ql_dbg(ql_dbg_mbx, vha, 0x10e9,
		    "Failed=%x mb[0]=%x.\n", rval, mcp->mb[0]);
		if (mcp->mb[0] == MBS_COMMAND_ERROR && mcp->mb[1] == 0x22) {
			/* sfp is not there */
			rval = QLA_INTERFACE_ERROR;
		}
	} else {
		ql_dbg(ql_dbg_mbx + ql_dbg_verbose, vha, 0x10ea,
		    "Done %s.\n", __func__);
	}

	return rval;
}

int
qla2x00_write_sfp(scsi_qla_host_t *vha, dma_addr_t sfp_dma, uint8_t *sfp,
	uint16_t dev, uint16_t off, uint16_t len, uint16_t opt)
{
	int rval;
	mbx_cmd_t mc;
	mbx_cmd_t *mcp = &mc;
	struct qla_hw_data *ha = vha->hw;

	ql_dbg(ql_dbg_mbx + ql_dbg_verbose, vha, 0x10eb,
	    "Entered %s.\n", __func__);

	if (!IS_FWI2_CAPABLE(ha))
		return QLA_FUNCTION_FAILED;

	if (len == 1)
		opt |= BIT_0;

	if (opt & BIT_0)
		len = *sfp;

	mcp->mb[0] = MBC_WRITE_SFP;
	mcp->mb[1] = dev;
	mcp->mb[2] = MSW(LSD(sfp_dma));
	mcp->mb[3] = LSW(LSD(sfp_dma));
	mcp->mb[6] = MSW(MSD(sfp_dma));
	mcp->mb[7] = LSW(MSD(sfp_dma));
	mcp->mb[8] = len;
	mcp->mb[9] = off;
	mcp->mb[10] = opt;
	mcp->out_mb = MBX_10|MBX_9|MBX_8|MBX_7|MBX_6|MBX_3|MBX_2|MBX_1|MBX_0;
	mcp->in_mb = MBX_1|MBX_0;
	mcp->tov = MBX_TOV_SECONDS;
	mcp->flags = 0;
	rval = qla2x00_mailbox_command(vha, mcp);

	if (rval != QLA_SUCCESS) {
		ql_dbg(ql_dbg_mbx, vha, 0x10ec,
		    "Failed=%x mb[0]=%x.\n", rval, mcp->mb[0]);
	} else {
		ql_dbg(ql_dbg_mbx + ql_dbg_verbose, vha, 0x10ed,
		    "Done %s.\n", __func__);
	}

	return rval;
}

int
qla2x00_get_xgmac_stats(scsi_qla_host_t *vha, dma_addr_t stats_dma,
    uint16_t size_in_bytes, uint16_t *actual_size)
{
	int rval;
	mbx_cmd_t mc;
	mbx_cmd_t *mcp = &mc;

	ql_dbg(ql_dbg_mbx + ql_dbg_verbose, vha, 0x10ee,
	    "Entered %s.\n", __func__);

	if (!IS_CNA_CAPABLE(vha->hw))
		return QLA_FUNCTION_FAILED;

	mcp->mb[0] = MBC_GET_XGMAC_STATS;
	mcp->mb[2] = MSW(stats_dma);
	mcp->mb[3] = LSW(stats_dma);
	mcp->mb[6] = MSW(MSD(stats_dma));
	mcp->mb[7] = LSW(MSD(stats_dma));
	mcp->mb[8] = size_in_bytes >> 2;
	mcp->out_mb = MBX_8|MBX_7|MBX_6|MBX_3|MBX_2|MBX_0;
	mcp->in_mb = MBX_2|MBX_1|MBX_0;
	mcp->tov = MBX_TOV_SECONDS;
	mcp->flags = 0;
	rval = qla2x00_mailbox_command(vha, mcp);

	if (rval != QLA_SUCCESS) {
		ql_dbg(ql_dbg_mbx, vha, 0x10ef,
		    "Failed=%x mb[0]=%x mb[1]=%x mb[2]=%x.\n",
		    rval, mcp->mb[0], mcp->mb[1], mcp->mb[2]);
	} else {
		ql_dbg(ql_dbg_mbx + ql_dbg_verbose, vha, 0x10f0,
		    "Done %s.\n", __func__);


		*actual_size = mcp->mb[2] << 2;
	}

	return rval;
}

int
qla2x00_get_dcbx_params(scsi_qla_host_t *vha, dma_addr_t tlv_dma,
    uint16_t size)
{
	int rval;
	mbx_cmd_t mc;
	mbx_cmd_t *mcp = &mc;

	ql_dbg(ql_dbg_mbx + ql_dbg_verbose, vha, 0x10f1,
	    "Entered %s.\n", __func__);

	if (!IS_CNA_CAPABLE(vha->hw))
		return QLA_FUNCTION_FAILED;

	mcp->mb[0] = MBC_GET_DCBX_PARAMS;
	mcp->mb[1] = 0;
	mcp->mb[2] = MSW(tlv_dma);
	mcp->mb[3] = LSW(tlv_dma);
	mcp->mb[6] = MSW(MSD(tlv_dma));
	mcp->mb[7] = LSW(MSD(tlv_dma));
	mcp->mb[8] = size;
	mcp->out_mb = MBX_8|MBX_7|MBX_6|MBX_3|MBX_2|MBX_1|MBX_0;
	mcp->in_mb = MBX_2|MBX_1|MBX_0;
	mcp->tov = MBX_TOV_SECONDS;
	mcp->flags = 0;
	rval = qla2x00_mailbox_command(vha, mcp);

	if (rval != QLA_SUCCESS) {
		ql_dbg(ql_dbg_mbx, vha, 0x10f2,
		    "Failed=%x mb[0]=%x mb[1]=%x mb[2]=%x.\n",
		    rval, mcp->mb[0], mcp->mb[1], mcp->mb[2]);
	} else {
		ql_dbg(ql_dbg_mbx + ql_dbg_verbose, vha, 0x10f3,
		    "Done %s.\n", __func__);
	}

	return rval;
}

int
qla2x00_read_ram_word(scsi_qla_host_t *vha, uint32_t risc_addr, uint32_t *data)
{
	int rval;
	mbx_cmd_t mc;
	mbx_cmd_t *mcp = &mc;

	ql_dbg(ql_dbg_mbx + ql_dbg_verbose, vha, 0x10f4,
	    "Entered %s.\n", __func__);

	if (!IS_FWI2_CAPABLE(vha->hw))
		return QLA_FUNCTION_FAILED;

	mcp->mb[0] = MBC_READ_RAM_EXTENDED;
	mcp->mb[1] = LSW(risc_addr);
	mcp->mb[8] = MSW(risc_addr);
	mcp->out_mb = MBX_8|MBX_1|MBX_0;
	mcp->in_mb = MBX_3|MBX_2|MBX_0;
	mcp->tov = MBX_TOV_SECONDS;
	mcp->flags = 0;
	rval = qla2x00_mailbox_command(vha, mcp);
	if (rval != QLA_SUCCESS) {
		ql_dbg(ql_dbg_mbx, vha, 0x10f5,
		    "Failed=%x mb[0]=%x.\n", rval, mcp->mb[0]);
	} else {
		ql_dbg(ql_dbg_mbx + ql_dbg_verbose, vha, 0x10f6,
		    "Done %s.\n", __func__);
		*data = mcp->mb[3] << 16 | mcp->mb[2];
	}

	return rval;
}

int
qla2x00_loopback_test(scsi_qla_host_t *vha, struct msg_echo_lb *mreq,
	uint16_t *mresp)
{
	int rval;
	mbx_cmd_t mc;
	mbx_cmd_t *mcp = &mc;

	ql_dbg(ql_dbg_mbx + ql_dbg_verbose, vha, 0x10f7,
	    "Entered %s.\n", __func__);

	memset(mcp->mb, 0 , sizeof(mcp->mb));
	mcp->mb[0] = MBC_DIAGNOSTIC_LOOP_BACK;
	mcp->mb[1] = mreq->options | BIT_6;	// BIT_6 specifies 64 bit addressing

	/* transfer count */
	mcp->mb[10] = LSW(mreq->transfer_size);
	mcp->mb[11] = MSW(mreq->transfer_size);

	/* send data address */
	mcp->mb[14] = LSW(mreq->send_dma);
	mcp->mb[15] = MSW(mreq->send_dma);
	mcp->mb[20] = LSW(MSD(mreq->send_dma));
	mcp->mb[21] = MSW(MSD(mreq->send_dma));

	/* receive data address */
	mcp->mb[16] = LSW(mreq->rcv_dma);
	mcp->mb[17] = MSW(mreq->rcv_dma);
	mcp->mb[6] = LSW(MSD(mreq->rcv_dma));
	mcp->mb[7] = MSW(MSD(mreq->rcv_dma));

	/* Iteration count */
	mcp->mb[18] = LSW(mreq->iteration_count);
	mcp->mb[19] = MSW(mreq->iteration_count);

	mcp->out_mb = MBX_21|MBX_20|MBX_19|MBX_18|MBX_17|MBX_16|MBX_15|
	    MBX_14|MBX_13|MBX_12|MBX_11|MBX_10|MBX_7|MBX_6|MBX_1|MBX_0;
	if (IS_CNA_CAPABLE(vha->hw))
		mcp->out_mb |= MBX_2;
	mcp->in_mb = MBX_19|MBX_18|MBX_3|MBX_2|MBX_1|MBX_0;

	mcp->buf_size = mreq->transfer_size;
	mcp->tov = MBX_TOV_SECONDS;
	mcp->flags = MBX_DMA_OUT|MBX_DMA_IN|IOCTL_CMD;

	rval = qla2x00_mailbox_command(vha, mcp);

	if (rval != QLA_SUCCESS) {
		ql_dbg(ql_dbg_mbx, vha, 0x10f8,
		    "Failed=%x mb[0]=%x mb[1]=%x mb[2]=%x mb[3]=%x mb[18]=%x "
		    "mb[19]=%x.\n", rval, mcp->mb[0], mcp->mb[1], mcp->mb[2],
		    mcp->mb[3], mcp->mb[18], mcp->mb[19]);
	} else {
		ql_dbg(ql_dbg_mbx + ql_dbg_verbose, vha, 0x10f9,
		    "Done %s.\n", __func__);
	}

	/* Copy mailbox information */
	memcpy( mresp, mcp->mb, 64);
	return rval;
}

int
qla2x00_echo_test(scsi_qla_host_t *vha, struct msg_echo_lb *mreq,
	uint16_t *mresp)
{
	int rval;
	mbx_cmd_t mc;
	mbx_cmd_t *mcp = &mc;
	struct qla_hw_data *ha = vha->hw;

	ql_dbg(ql_dbg_mbx + ql_dbg_verbose, vha, 0x10fa,
	    "Entered %s.\n", __func__);

	memset(mcp->mb, 0 , sizeof(mcp->mb));
	mcp->mb[0] = MBC_DIAGNOSTIC_ECHO;
	/* BIT_6 specifies 64bit address */
	mcp->mb[1] = mreq->options | BIT_15 | BIT_6;
	if (IS_CNA_CAPABLE(ha)) {
		mcp->mb[2] = vha->fcoe_fcf_idx;
	}
	mcp->mb[16] = LSW(mreq->rcv_dma);
	mcp->mb[17] = MSW(mreq->rcv_dma);
	mcp->mb[6] = LSW(MSD(mreq->rcv_dma));
	mcp->mb[7] = MSW(MSD(mreq->rcv_dma));

	mcp->mb[10] = LSW(mreq->transfer_size);

	mcp->mb[14] = LSW(mreq->send_dma);
	mcp->mb[15] = MSW(mreq->send_dma);
	mcp->mb[20] = LSW(MSD(mreq->send_dma));
	mcp->mb[21] = MSW(MSD(mreq->send_dma));

	mcp->out_mb = MBX_21|MBX_20|MBX_17|MBX_16|MBX_15|
	    MBX_14|MBX_10|MBX_7|MBX_6|MBX_1|MBX_0;
	if (IS_CNA_CAPABLE(ha))
		mcp->out_mb |= MBX_2;

	mcp->in_mb = MBX_0;
	if (IS_CNA_CAPABLE(ha) || IS_QLA24XX_TYPE(ha) || IS_QLA25XX(ha) ||
	    IS_QLA2031(ha) || IS_QLA27XX(ha) || IS_QLA28XX(ha))
		mcp->in_mb |= MBX_1;
	if (IS_CNA_CAPABLE(ha) || IS_QLA2031(ha) || IS_QLA27XX(ha) ||
	    IS_QLA28XX(ha))
		mcp->in_mb |= MBX_3;

	mcp->tov = MBX_TOV_SECONDS;
	mcp->flags = MBX_DMA_OUT|MBX_DMA_IN|IOCTL_CMD;
	mcp->buf_size = mreq->transfer_size;

	rval = qla2x00_mailbox_command(vha, mcp);

	if (rval != QLA_SUCCESS) {
		ql_dbg(ql_dbg_mbx, vha, 0x10fb,
		    "Failed=%x mb[0]=%x mb[1]=%x.\n",
		    rval, mcp->mb[0], mcp->mb[1]);
	} else {
		ql_dbg(ql_dbg_mbx + ql_dbg_verbose, vha, 0x10fc,
		    "Done %s.\n", __func__);
	}

	/* Copy mailbox information */
	memcpy(mresp, mcp->mb, 64);
	return rval;
}

int
qla84xx_reset_chip(scsi_qla_host_t *vha, uint16_t enable_diagnostic)
{
	int rval;
	mbx_cmd_t mc;
	mbx_cmd_t *mcp = &mc;

	ql_dbg(ql_dbg_mbx + ql_dbg_verbose, vha, 0x10fd,
	    "Entered %s enable_diag=%d.\n", __func__, enable_diagnostic);

	mcp->mb[0] = MBC_ISP84XX_RESET;
	mcp->mb[1] = enable_diagnostic;
	mcp->out_mb = MBX_1|MBX_0;
	mcp->in_mb = MBX_1|MBX_0;
	mcp->tov = MBX_TOV_SECONDS;
	mcp->flags = MBX_DMA_OUT|MBX_DMA_IN|IOCTL_CMD;
	rval = qla2x00_mailbox_command(vha, mcp);

	if (rval != QLA_SUCCESS)
		ql_dbg(ql_dbg_mbx, vha, 0x10fe, "Failed=%x.\n", rval);
	else
		ql_dbg(ql_dbg_mbx + ql_dbg_verbose, vha, 0x10ff,
		    "Done %s.\n", __func__);

	return rval;
}

int
qla2x00_write_ram_word(scsi_qla_host_t *vha, uint32_t risc_addr, uint32_t data)
{
	int rval;
	mbx_cmd_t mc;
	mbx_cmd_t *mcp = &mc;

	ql_dbg(ql_dbg_mbx + ql_dbg_verbose, vha, 0x1100,
	    "Entered %s.\n", __func__);

	if (!IS_FWI2_CAPABLE(vha->hw))
		return QLA_FUNCTION_FAILED;

	mcp->mb[0] = MBC_WRITE_RAM_WORD_EXTENDED;
	mcp->mb[1] = LSW(risc_addr);
	mcp->mb[2] = LSW(data);
	mcp->mb[3] = MSW(data);
	mcp->mb[8] = MSW(risc_addr);
	mcp->out_mb = MBX_8|MBX_3|MBX_2|MBX_1|MBX_0;
	mcp->in_mb = MBX_1|MBX_0;
	mcp->tov = MBX_TOV_SECONDS;
	mcp->flags = 0;
	rval = qla2x00_mailbox_command(vha, mcp);
	if (rval != QLA_SUCCESS) {
		ql_dbg(ql_dbg_mbx, vha, 0x1101,
		    "Failed=%x mb[0]=%x mb[1]=%x.\n",
		    rval, mcp->mb[0], mcp->mb[1]);
	} else {
		ql_dbg(ql_dbg_mbx + ql_dbg_verbose, vha, 0x1102,
		    "Done %s.\n", __func__);
	}

	return rval;
}

int
qla81xx_write_mpi_register(scsi_qla_host_t *vha, uint16_t *mb)
{
	int rval;
	uint32_t stat, timer;
	uint16_t mb0 = 0;
	struct qla_hw_data *ha = vha->hw;
	struct device_reg_24xx __iomem *reg = &ha->iobase->isp24;

	rval = QLA_SUCCESS;

	ql_dbg(ql_dbg_mbx + ql_dbg_verbose, vha, 0x1103,
	    "Entered %s.\n", __func__);

	clear_bit(MBX_INTERRUPT, &ha->mbx_cmd_flags);

	/* Write the MBC data to the registers */
	wrt_reg_word(&reg->mailbox0, MBC_WRITE_MPI_REGISTER);
	wrt_reg_word(&reg->mailbox1, mb[0]);
	wrt_reg_word(&reg->mailbox2, mb[1]);
	wrt_reg_word(&reg->mailbox3, mb[2]);
	wrt_reg_word(&reg->mailbox4, mb[3]);

	wrt_reg_dword(&reg->hccr, HCCRX_SET_HOST_INT);

	/* Poll for MBC interrupt */
	for (timer = 6000000; timer; timer--) {
		/* Check for pending interrupts. */
		stat = rd_reg_dword(&reg->host_status);
		if (stat & HSRX_RISC_INT) {
			stat &= 0xff;

			if (stat == 0x1 || stat == 0x2 ||
			    stat == 0x10 || stat == 0x11) {
				set_bit(MBX_INTERRUPT,
				    &ha->mbx_cmd_flags);
				mb0 = rd_reg_word(&reg->mailbox0);
				wrt_reg_dword(&reg->hccr,
				    HCCRX_CLR_RISC_INT);
				rd_reg_dword(&reg->hccr);
				break;
			}
		}
		udelay(5);
	}

	if (test_and_clear_bit(MBX_INTERRUPT, &ha->mbx_cmd_flags))
		rval = mb0 & MBS_MASK;
	else
		rval = QLA_FUNCTION_FAILED;

	if (rval != QLA_SUCCESS) {
		ql_dbg(ql_dbg_mbx, vha, 0x1104,
		    "Failed=%x mb[0]=%x.\n", rval, mb[0]);
	} else {
		ql_dbg(ql_dbg_mbx + ql_dbg_verbose, vha, 0x1105,
		    "Done %s.\n", __func__);
	}

	return rval;
}

/* Set the specified data rate */
int
qla2x00_set_data_rate(scsi_qla_host_t *vha, uint16_t mode)
{
	int rval;
	mbx_cmd_t mc;
	mbx_cmd_t *mcp = &mc;
	struct qla_hw_data *ha = vha->hw;
	uint16_t val;

	ql_dbg(ql_dbg_mbx + ql_dbg_verbose, vha, 0x1106,
	    "Entered %s speed:0x%x mode:0x%x.\n", __func__, ha->set_data_rate,
	    mode);

	if (!IS_FWI2_CAPABLE(ha))
		return QLA_FUNCTION_FAILED;

	memset(mcp, 0, sizeof(*mcp));
	switch (ha->set_data_rate) {
	case PORT_SPEED_AUTO:
	case PORT_SPEED_4GB:
	case PORT_SPEED_8GB:
	case PORT_SPEED_16GB:
	case PORT_SPEED_32GB:
		val = ha->set_data_rate;
		break;
	default:
		ql_log(ql_log_warn, vha, 0x1199,
		    "Unrecognized speed setting:%d. Setting Autoneg\n",
		    ha->set_data_rate);
		val = ha->set_data_rate = PORT_SPEED_AUTO;
		break;
	}

	mcp->mb[0] = MBC_DATA_RATE;
	mcp->mb[1] = mode;
	mcp->mb[2] = val;

	mcp->out_mb = MBX_2|MBX_1|MBX_0;
	mcp->in_mb = MBX_2|MBX_1|MBX_0;
	if (IS_QLA83XX(ha) || IS_QLA27XX(ha) || IS_QLA28XX(ha))
		mcp->in_mb |= MBX_4|MBX_3;
	mcp->tov = MBX_TOV_SECONDS;
	mcp->flags = 0;
	rval = qla2x00_mailbox_command(vha, mcp);
	if (rval != QLA_SUCCESS) {
		ql_dbg(ql_dbg_mbx, vha, 0x1107,
		    "Failed=%x mb[0]=%x.\n", rval, mcp->mb[0]);
	} else {
		if (mcp->mb[1] != 0x7)
			ql_dbg(ql_dbg_mbx, vha, 0x1179,
				"Speed set:0x%x\n", mcp->mb[1]);

		ql_dbg(ql_dbg_mbx + ql_dbg_verbose, vha, 0x1108,
		    "Done %s.\n", __func__);
	}

	return rval;
}

int
qla2x00_get_data_rate(scsi_qla_host_t *vha)
{
	int rval;
	mbx_cmd_t mc;
	mbx_cmd_t *mcp = &mc;
	struct qla_hw_data *ha = vha->hw;

	ql_dbg(ql_dbg_mbx + ql_dbg_verbose, vha, 0x1106,
	    "Entered %s.\n", __func__);

	if (!IS_FWI2_CAPABLE(ha))
		return QLA_FUNCTION_FAILED;

	mcp->mb[0] = MBC_DATA_RATE;
	mcp->mb[1] = QLA_GET_DATA_RATE;
	mcp->out_mb = MBX_1|MBX_0;
	mcp->in_mb = MBX_2|MBX_1|MBX_0;
	if (IS_QLA83XX(ha) || IS_QLA27XX(ha) || IS_QLA28XX(ha))
		mcp->in_mb |= MBX_3;
	mcp->tov = MBX_TOV_SECONDS;
	mcp->flags = 0;
	rval = qla2x00_mailbox_command(vha, mcp);
	if (rval != QLA_SUCCESS) {
		ql_dbg(ql_dbg_mbx, vha, 0x1107,
		    "Failed=%x mb[0]=%x.\n", rval, mcp->mb[0]);
	} else {
		if (mcp->mb[1] != 0x7)
			ha->link_data_rate = mcp->mb[1];

		if (IS_QLA83XX(ha) || IS_QLA27XX(ha) || IS_QLA28XX(ha)) {
			if (mcp->mb[4] & BIT_0)
				ql_log(ql_log_info, vha, 0x11a2,
				    "FEC=enabled (data rate).\n");
		}

		ql_dbg(ql_dbg_mbx + ql_dbg_verbose, vha, 0x1108,
		    "Done %s.\n", __func__);
		if (mcp->mb[1] != 0x7)
			ha->link_data_rate = mcp->mb[1];
	}

	return rval;
}

int
qla81xx_get_port_config(scsi_qla_host_t *vha, uint16_t *mb)
{
	int rval;
	mbx_cmd_t mc;
	mbx_cmd_t *mcp = &mc;
	struct qla_hw_data *ha = vha->hw;

	ql_dbg(ql_dbg_mbx + ql_dbg_verbose, vha, 0x1109,
	    "Entered %s.\n", __func__);

	if (!IS_QLA81XX(ha) && !IS_QLA83XX(ha) && !IS_QLA8044(ha) &&
	    !IS_QLA27XX(ha) && !IS_QLA28XX(ha))
		return QLA_FUNCTION_FAILED;
	mcp->mb[0] = MBC_GET_PORT_CONFIG;
	mcp->out_mb = MBX_0;
	mcp->in_mb = MBX_4|MBX_3|MBX_2|MBX_1|MBX_0;
	mcp->tov = MBX_TOV_SECONDS;
	mcp->flags = 0;

	rval = qla2x00_mailbox_command(vha, mcp);

	if (rval != QLA_SUCCESS) {
		ql_dbg(ql_dbg_mbx, vha, 0x110a,
		    "Failed=%x mb[0]=%x.\n", rval, mcp->mb[0]);
	} else {
		/* Copy all bits to preserve original value */
		memcpy(mb, &mcp->mb[1], sizeof(uint16_t) * 4);

		ql_dbg(ql_dbg_mbx + ql_dbg_verbose, vha, 0x110b,
		    "Done %s.\n", __func__);
	}
	return rval;
}

int
qla81xx_set_port_config(scsi_qla_host_t *vha, uint16_t *mb)
{
	int rval;
	mbx_cmd_t mc;
	mbx_cmd_t *mcp = &mc;

	ql_dbg(ql_dbg_mbx + ql_dbg_verbose, vha, 0x110c,
	    "Entered %s.\n", __func__);

	mcp->mb[0] = MBC_SET_PORT_CONFIG;
	/* Copy all bits to preserve original setting */
	memcpy(&mcp->mb[1], mb, sizeof(uint16_t) * 4);
	mcp->out_mb = MBX_4|MBX_3|MBX_2|MBX_1|MBX_0;
	mcp->in_mb = MBX_0;
	mcp->tov = MBX_TOV_SECONDS;
	mcp->flags = 0;
	rval = qla2x00_mailbox_command(vha, mcp);

	if (rval != QLA_SUCCESS) {
		ql_dbg(ql_dbg_mbx, vha, 0x110d,
		    "Failed=%x mb[0]=%x.\n", rval, mcp->mb[0]);
	} else
		ql_dbg(ql_dbg_mbx + ql_dbg_verbose, vha, 0x110e,
		    "Done %s.\n", __func__);

	return rval;
}


int
qla24xx_set_fcp_prio(scsi_qla_host_t *vha, uint16_t loop_id, uint16_t priority,
		uint16_t *mb)
{
	int rval;
	mbx_cmd_t mc;
	mbx_cmd_t *mcp = &mc;
	struct qla_hw_data *ha = vha->hw;

	ql_dbg(ql_dbg_mbx + ql_dbg_verbose, vha, 0x110f,
	    "Entered %s.\n", __func__);

	if (!IS_QLA24XX_TYPE(ha) && !IS_QLA25XX(ha))
		return QLA_FUNCTION_FAILED;

	mcp->mb[0] = MBC_PORT_PARAMS;
	mcp->mb[1] = loop_id;
	if (ha->flags.fcp_prio_enabled)
		mcp->mb[2] = BIT_1;
	else
		mcp->mb[2] = BIT_2;
	mcp->mb[4] = priority & 0xf;
	mcp->mb[9] = vha->vp_idx;
	mcp->out_mb = MBX_9|MBX_4|MBX_3|MBX_2|MBX_1|MBX_0;
	mcp->in_mb = MBX_4|MBX_3|MBX_1|MBX_0;
	mcp->tov = MBX_TOV_SECONDS;
	mcp->flags = 0;
	rval = qla2x00_mailbox_command(vha, mcp);
	if (mb != NULL) {
		mb[0] = mcp->mb[0];
		mb[1] = mcp->mb[1];
		mb[3] = mcp->mb[3];
		mb[4] = mcp->mb[4];
	}

	if (rval != QLA_SUCCESS) {
		ql_dbg(ql_dbg_mbx, vha, 0x10cd, "Failed=%x.\n", rval);
	} else {
		ql_dbg(ql_dbg_mbx + ql_dbg_verbose, vha, 0x10cc,
		    "Done %s.\n", __func__);
	}

	return rval;
}

int
qla2x00_get_thermal_temp(scsi_qla_host_t *vha, uint16_t *temp)
{
	int rval = QLA_FUNCTION_FAILED;
	struct qla_hw_data *ha = vha->hw;
	uint8_t byte;

	if (!IS_FWI2_CAPABLE(ha) || IS_QLA24XX_TYPE(ha) || IS_QLA81XX(ha)) {
		ql_dbg(ql_dbg_mbx, vha, 0x1150,
		    "Thermal not supported by this card.\n");
		return rval;
	}

	if (IS_QLA25XX(ha)) {
		if (ha->pdev->subsystem_vendor == PCI_VENDOR_ID_QLOGIC &&
		    ha->pdev->subsystem_device == 0x0175) {
			rval = qla2x00_read_sfp(vha, 0, &byte,
			    0x98, 0x1, 1, BIT_13|BIT_0);
			*temp = byte;
			return rval;
		}
		if (ha->pdev->subsystem_vendor == PCI_VENDOR_ID_HP &&
		    ha->pdev->subsystem_device == 0x338e) {
			rval = qla2x00_read_sfp(vha, 0, &byte,
			    0x98, 0x1, 1, BIT_15|BIT_14|BIT_0);
			*temp = byte;
			return rval;
		}
		ql_dbg(ql_dbg_mbx, vha, 0x10c9,
		    "Thermal not supported by this card.\n");
		return rval;
	}

	if (IS_QLA82XX(ha)) {
		*temp = qla82xx_read_temperature(vha);
		rval = QLA_SUCCESS;
		return rval;
	} else if (IS_QLA8044(ha)) {
		*temp = qla8044_read_temperature(vha);
		rval = QLA_SUCCESS;
		return rval;
	}

	rval = qla2x00_read_asic_temperature(vha, temp);
	return rval;
}

int
qla82xx_mbx_intr_enable(scsi_qla_host_t *vha)
{
	int rval;
	struct qla_hw_data *ha = vha->hw;
	mbx_cmd_t mc;
	mbx_cmd_t *mcp = &mc;

	ql_dbg(ql_dbg_mbx + ql_dbg_verbose, vha, 0x1017,
	    "Entered %s.\n", __func__);

	if (!IS_FWI2_CAPABLE(ha))
		return QLA_FUNCTION_FAILED;

	memset(mcp, 0, sizeof(mbx_cmd_t));
	mcp->mb[0] = MBC_TOGGLE_INTERRUPT;
	mcp->mb[1] = 1;

	mcp->out_mb = MBX_1|MBX_0;
	mcp->in_mb = MBX_0;
	mcp->tov = MBX_TOV_SECONDS;
	mcp->flags = 0;

	rval = qla2x00_mailbox_command(vha, mcp);
	if (rval != QLA_SUCCESS) {
		ql_dbg(ql_dbg_mbx, vha, 0x1016,
		    "Failed=%x mb[0]=%x.\n", rval, mcp->mb[0]);
	} else {
		ql_dbg(ql_dbg_mbx + ql_dbg_verbose, vha, 0x100e,
		    "Done %s.\n", __func__);
	}

	return rval;
}

int
qla82xx_mbx_intr_disable(scsi_qla_host_t *vha)
{
	int rval;
	struct qla_hw_data *ha = vha->hw;
	mbx_cmd_t mc;
	mbx_cmd_t *mcp = &mc;

	ql_dbg(ql_dbg_mbx + ql_dbg_verbose, vha, 0x100d,
	    "Entered %s.\n", __func__);

	if (!IS_P3P_TYPE(ha))
		return QLA_FUNCTION_FAILED;

	memset(mcp, 0, sizeof(mbx_cmd_t));
	mcp->mb[0] = MBC_TOGGLE_INTERRUPT;
	mcp->mb[1] = 0;

	mcp->out_mb = MBX_1|MBX_0;
	mcp->in_mb = MBX_0;
	mcp->tov = MBX_TOV_SECONDS;
	mcp->flags = 0;

	rval = qla2x00_mailbox_command(vha, mcp);
	if (rval != QLA_SUCCESS) {
		ql_dbg(ql_dbg_mbx, vha, 0x100c,
		    "Failed=%x mb[0]=%x.\n", rval, mcp->mb[0]);
	} else {
		ql_dbg(ql_dbg_mbx + ql_dbg_verbose, vha, 0x100b,
		    "Done %s.\n", __func__);
	}

	return rval;
}

int
qla82xx_md_get_template_size(scsi_qla_host_t *vha)
{
	struct qla_hw_data *ha = vha->hw;
	mbx_cmd_t mc;
	mbx_cmd_t *mcp = &mc;
	int rval = QLA_FUNCTION_FAILED;

	ql_dbg(ql_dbg_mbx + ql_dbg_verbose, vha, 0x111f,
	    "Entered %s.\n", __func__);

	memset(mcp->mb, 0 , sizeof(mcp->mb));
	mcp->mb[0] = LSW(MBC_DIAGNOSTIC_MINIDUMP_TEMPLATE);
	mcp->mb[1] = MSW(MBC_DIAGNOSTIC_MINIDUMP_TEMPLATE);
	mcp->mb[2] = LSW(RQST_TMPLT_SIZE);
	mcp->mb[3] = MSW(RQST_TMPLT_SIZE);

	mcp->out_mb = MBX_3|MBX_2|MBX_1|MBX_0;
	mcp->in_mb = MBX_14|MBX_13|MBX_12|MBX_11|MBX_10|MBX_9|MBX_8|
	    MBX_7|MBX_6|MBX_5|MBX_4|MBX_3|MBX_2|MBX_1|MBX_0;

	mcp->flags = MBX_DMA_OUT|MBX_DMA_IN|IOCTL_CMD;
	mcp->tov = MBX_TOV_SECONDS;
	rval = qla2x00_mailbox_command(vha, mcp);

	/* Always copy back return mailbox values. */
	if (rval != QLA_SUCCESS) {
		ql_dbg(ql_dbg_mbx, vha, 0x1120,
		    "mailbox command FAILED=0x%x, subcode=%x.\n",
		    (mcp->mb[1] << 16) | mcp->mb[0],
		    (mcp->mb[3] << 16) | mcp->mb[2]);
	} else {
		ql_dbg(ql_dbg_mbx + ql_dbg_verbose, vha, 0x1121,
		    "Done %s.\n", __func__);
		ha->md_template_size = ((mcp->mb[3] << 16) | mcp->mb[2]);
		if (!ha->md_template_size) {
			ql_dbg(ql_dbg_mbx, vha, 0x1122,
			    "Null template size obtained.\n");
			rval = QLA_FUNCTION_FAILED;
		}
	}
	return rval;
}

int
qla82xx_md_get_template(scsi_qla_host_t *vha)
{
	struct qla_hw_data *ha = vha->hw;
	mbx_cmd_t mc;
	mbx_cmd_t *mcp = &mc;
	int rval = QLA_FUNCTION_FAILED;

	ql_dbg(ql_dbg_mbx + ql_dbg_verbose, vha, 0x1123,
	    "Entered %s.\n", __func__);

	ha->md_tmplt_hdr = dma_alloc_coherent(&ha->pdev->dev,
	   ha->md_template_size, &ha->md_tmplt_hdr_dma, GFP_KERNEL);
	if (!ha->md_tmplt_hdr) {
		ql_log(ql_log_warn, vha, 0x1124,
		    "Unable to allocate memory for Minidump template.\n");
		return rval;
	}

	memset(mcp->mb, 0 , sizeof(mcp->mb));
	mcp->mb[0] = LSW(MBC_DIAGNOSTIC_MINIDUMP_TEMPLATE);
	mcp->mb[1] = MSW(MBC_DIAGNOSTIC_MINIDUMP_TEMPLATE);
	mcp->mb[2] = LSW(RQST_TMPLT);
	mcp->mb[3] = MSW(RQST_TMPLT);
	mcp->mb[4] = LSW(LSD(ha->md_tmplt_hdr_dma));
	mcp->mb[5] = MSW(LSD(ha->md_tmplt_hdr_dma));
	mcp->mb[6] = LSW(MSD(ha->md_tmplt_hdr_dma));
	mcp->mb[7] = MSW(MSD(ha->md_tmplt_hdr_dma));
	mcp->mb[8] = LSW(ha->md_template_size);
	mcp->mb[9] = MSW(ha->md_template_size);

	mcp->flags = MBX_DMA_OUT|MBX_DMA_IN|IOCTL_CMD;
	mcp->tov = MBX_TOV_SECONDS;
	mcp->out_mb = MBX_11|MBX_10|MBX_9|MBX_8|
	    MBX_7|MBX_6|MBX_5|MBX_4|MBX_3|MBX_2|MBX_1|MBX_0;
	mcp->in_mb = MBX_3|MBX_2|MBX_1|MBX_0;
	rval = qla2x00_mailbox_command(vha, mcp);

	if (rval != QLA_SUCCESS) {
		ql_dbg(ql_dbg_mbx, vha, 0x1125,
		    "mailbox command FAILED=0x%x, subcode=%x.\n",
		    ((mcp->mb[1] << 16) | mcp->mb[0]),
		    ((mcp->mb[3] << 16) | mcp->mb[2]));
	} else
		ql_dbg(ql_dbg_mbx + ql_dbg_verbose, vha, 0x1126,
		    "Done %s.\n", __func__);
	return rval;
}

int
qla8044_md_get_template(scsi_qla_host_t *vha)
{
	struct qla_hw_data *ha = vha->hw;
	mbx_cmd_t mc;
	mbx_cmd_t *mcp = &mc;
	int rval = QLA_FUNCTION_FAILED;
	int offset = 0, size = MINIDUMP_SIZE_36K;

	ql_dbg(ql_dbg_mbx + ql_dbg_verbose, vha, 0xb11f,
	    "Entered %s.\n", __func__);

	ha->md_tmplt_hdr = dma_alloc_coherent(&ha->pdev->dev,
	   ha->md_template_size, &ha->md_tmplt_hdr_dma, GFP_KERNEL);
	if (!ha->md_tmplt_hdr) {
		ql_log(ql_log_warn, vha, 0xb11b,
		    "Unable to allocate memory for Minidump template.\n");
		return rval;
	}

	memset(mcp->mb, 0 , sizeof(mcp->mb));
	while (offset < ha->md_template_size) {
		mcp->mb[0] = LSW(MBC_DIAGNOSTIC_MINIDUMP_TEMPLATE);
		mcp->mb[1] = MSW(MBC_DIAGNOSTIC_MINIDUMP_TEMPLATE);
		mcp->mb[2] = LSW(RQST_TMPLT);
		mcp->mb[3] = MSW(RQST_TMPLT);
		mcp->mb[4] = LSW(LSD(ha->md_tmplt_hdr_dma + offset));
		mcp->mb[5] = MSW(LSD(ha->md_tmplt_hdr_dma + offset));
		mcp->mb[6] = LSW(MSD(ha->md_tmplt_hdr_dma + offset));
		mcp->mb[7] = MSW(MSD(ha->md_tmplt_hdr_dma + offset));
		mcp->mb[8] = LSW(size);
		mcp->mb[9] = MSW(size);
		mcp->mb[10] = offset & 0x0000FFFF;
		mcp->mb[11] = offset & 0xFFFF0000;
		mcp->flags = MBX_DMA_OUT|MBX_DMA_IN|IOCTL_CMD;
		mcp->tov = MBX_TOV_SECONDS;
		mcp->out_mb = MBX_11|MBX_10|MBX_9|MBX_8|
			MBX_7|MBX_6|MBX_5|MBX_4|MBX_3|MBX_2|MBX_1|MBX_0;
		mcp->in_mb = MBX_3|MBX_2|MBX_1|MBX_0;
		rval = qla2x00_mailbox_command(vha, mcp);

		if (rval != QLA_SUCCESS) {
			ql_dbg(ql_dbg_mbx, vha, 0xb11c,
				"mailbox command FAILED=0x%x, subcode=%x.\n",
				((mcp->mb[1] << 16) | mcp->mb[0]),
				((mcp->mb[3] << 16) | mcp->mb[2]));
			return rval;
		} else
			ql_dbg(ql_dbg_mbx + ql_dbg_verbose, vha, 0xb11d,
				"Done %s.\n", __func__);
		offset = offset + size;
	}
	return rval;
}

int
qla81xx_set_led_config(scsi_qla_host_t *vha, uint16_t *led_cfg)
{
	int rval;
	struct qla_hw_data *ha = vha->hw;
	mbx_cmd_t mc;
	mbx_cmd_t *mcp = &mc;

	if (!IS_QLA81XX(ha) && !IS_QLA8031(ha))
		return QLA_FUNCTION_FAILED;

	ql_dbg(ql_dbg_mbx + ql_dbg_verbose, vha, 0x1133,
	    "Entered %s.\n", __func__);

	memset(mcp, 0, sizeof(mbx_cmd_t));
	mcp->mb[0] = MBC_SET_LED_CONFIG;
	mcp->mb[1] = led_cfg[0];
	mcp->mb[2] = led_cfg[1];
	if (IS_QLA8031(ha)) {
		mcp->mb[3] = led_cfg[2];
		mcp->mb[4] = led_cfg[3];
		mcp->mb[5] = led_cfg[4];
		mcp->mb[6] = led_cfg[5];
	}

	mcp->out_mb = MBX_2|MBX_1|MBX_0;
	if (IS_QLA8031(ha))
		mcp->out_mb |= MBX_6|MBX_5|MBX_4|MBX_3;
	mcp->in_mb = MBX_0;
	mcp->tov = MBX_TOV_SECONDS;
	mcp->flags = 0;

	rval = qla2x00_mailbox_command(vha, mcp);
	if (rval != QLA_SUCCESS) {
		ql_dbg(ql_dbg_mbx, vha, 0x1134,
		    "Failed=%x mb[0]=%x.\n", rval, mcp->mb[0]);
	} else {
		ql_dbg(ql_dbg_mbx + ql_dbg_verbose, vha, 0x1135,
		    "Done %s.\n", __func__);
	}

	return rval;
}

int
qla81xx_get_led_config(scsi_qla_host_t *vha, uint16_t *led_cfg)
{
	int rval;
	struct qla_hw_data *ha = vha->hw;
	mbx_cmd_t mc;
	mbx_cmd_t *mcp = &mc;

	if (!IS_QLA81XX(ha) && !IS_QLA8031(ha))
		return QLA_FUNCTION_FAILED;

	ql_dbg(ql_dbg_mbx + ql_dbg_verbose, vha, 0x1136,
	    "Entered %s.\n", __func__);

	memset(mcp, 0, sizeof(mbx_cmd_t));
	mcp->mb[0] = MBC_GET_LED_CONFIG;

	mcp->out_mb = MBX_0;
	mcp->in_mb = MBX_2|MBX_1|MBX_0;
	if (IS_QLA8031(ha))
		mcp->in_mb |= MBX_6|MBX_5|MBX_4|MBX_3;
	mcp->tov = MBX_TOV_SECONDS;
	mcp->flags = 0;

	rval = qla2x00_mailbox_command(vha, mcp);
	if (rval != QLA_SUCCESS) {
		ql_dbg(ql_dbg_mbx, vha, 0x1137,
		    "Failed=%x mb[0]=%x.\n", rval, mcp->mb[0]);
	} else {
		led_cfg[0] = mcp->mb[1];
		led_cfg[1] = mcp->mb[2];
		if (IS_QLA8031(ha)) {
			led_cfg[2] = mcp->mb[3];
			led_cfg[3] = mcp->mb[4];
			led_cfg[4] = mcp->mb[5];
			led_cfg[5] = mcp->mb[6];
		}
		ql_dbg(ql_dbg_mbx + ql_dbg_verbose, vha, 0x1138,
		    "Done %s.\n", __func__);
	}

	return rval;
}

int
qla82xx_mbx_beacon_ctl(scsi_qla_host_t *vha, int enable)
{
	int rval;
	struct qla_hw_data *ha = vha->hw;
	mbx_cmd_t mc;
	mbx_cmd_t *mcp = &mc;

	if (!IS_P3P_TYPE(ha))
		return QLA_FUNCTION_FAILED;

	ql_dbg(ql_dbg_mbx + ql_dbg_verbose, vha, 0x1127,
		"Entered %s.\n", __func__);

	memset(mcp, 0, sizeof(mbx_cmd_t));
	mcp->mb[0] = MBC_SET_LED_CONFIG;
	if (enable)
		mcp->mb[7] = 0xE;
	else
		mcp->mb[7] = 0xD;

	mcp->out_mb = MBX_7|MBX_0;
	mcp->in_mb = MBX_0;
	mcp->tov = MBX_TOV_SECONDS;
	mcp->flags = 0;

	rval = qla2x00_mailbox_command(vha, mcp);
	if (rval != QLA_SUCCESS) {
		ql_dbg(ql_dbg_mbx, vha, 0x1128,
		    "Failed=%x mb[0]=%x.\n", rval, mcp->mb[0]);
	} else {
		ql_dbg(ql_dbg_mbx + ql_dbg_verbose, vha, 0x1129,
		    "Done %s.\n", __func__);
	}

	return rval;
}

int
qla83xx_wr_reg(scsi_qla_host_t *vha, uint32_t reg, uint32_t data)
{
	int rval;
	struct qla_hw_data *ha = vha->hw;
	mbx_cmd_t mc;
	mbx_cmd_t *mcp = &mc;

	if (!IS_QLA83XX(ha) && !IS_QLA27XX(ha) && !IS_QLA28XX(ha))
		return QLA_FUNCTION_FAILED;

	ql_dbg(ql_dbg_mbx + ql_dbg_verbose, vha, 0x1130,
	    "Entered %s.\n", __func__);

	mcp->mb[0] = MBC_WRITE_REMOTE_REG;
	mcp->mb[1] = LSW(reg);
	mcp->mb[2] = MSW(reg);
	mcp->mb[3] = LSW(data);
	mcp->mb[4] = MSW(data);
	mcp->out_mb = MBX_4|MBX_3|MBX_2|MBX_1|MBX_0;

	mcp->in_mb = MBX_1|MBX_0;
	mcp->tov = MBX_TOV_SECONDS;
	mcp->flags = 0;
	rval = qla2x00_mailbox_command(vha, mcp);

	if (rval != QLA_SUCCESS) {
		ql_dbg(ql_dbg_mbx, vha, 0x1131,
		    "Failed=%x mb[0]=%x.\n", rval, mcp->mb[0]);
	} else {
		ql_dbg(ql_dbg_mbx + ql_dbg_verbose, vha, 0x1132,
		    "Done %s.\n", __func__);
	}

	return rval;
}

int
qla2x00_port_logout(scsi_qla_host_t *vha, struct fc_port *fcport)
{
	int rval;
	struct qla_hw_data *ha = vha->hw;
	mbx_cmd_t mc;
	mbx_cmd_t *mcp = &mc;

	if (IS_QLA2100(ha) || IS_QLA2200(ha)) {
		ql_dbg(ql_dbg_mbx + ql_dbg_verbose, vha, 0x113b,
		    "Implicit LOGO Unsupported.\n");
		return QLA_FUNCTION_FAILED;
	}


	ql_dbg(ql_dbg_mbx + ql_dbg_verbose, vha, 0x113c,
	    "Entering %s.\n",  __func__);

	/* Perform Implicit LOGO. */
	mcp->mb[0] = MBC_PORT_LOGOUT;
	mcp->mb[1] = fcport->loop_id;
	mcp->mb[10] = BIT_15;
	mcp->out_mb = MBX_10|MBX_1|MBX_0;
	mcp->in_mb = MBX_0;
	mcp->tov = MBX_TOV_SECONDS;
	mcp->flags = 0;
	rval = qla2x00_mailbox_command(vha, mcp);
	if (rval != QLA_SUCCESS)
		ql_dbg(ql_dbg_mbx, vha, 0x113d,
		    "Failed=%x mb[0]=%x.\n", rval, mcp->mb[0]);
	else
		ql_dbg(ql_dbg_mbx + ql_dbg_verbose, vha, 0x113e,
		    "Done %s.\n", __func__);

	return rval;
}

int
qla83xx_rd_reg(scsi_qla_host_t *vha, uint32_t reg, uint32_t *data)
{
	int rval;
	mbx_cmd_t mc;
	mbx_cmd_t *mcp = &mc;
	struct qla_hw_data *ha = vha->hw;
	unsigned long retry_max_time = jiffies + (2 * HZ);

	if (!IS_QLA83XX(ha) && !IS_QLA27XX(ha) && !IS_QLA28XX(ha))
		return QLA_FUNCTION_FAILED;

	ql_dbg(ql_dbg_mbx, vha, 0x114b, "Entered %s.\n", __func__);

retry_rd_reg:
	mcp->mb[0] = MBC_READ_REMOTE_REG;
	mcp->mb[1] = LSW(reg);
	mcp->mb[2] = MSW(reg);
	mcp->out_mb = MBX_2|MBX_1|MBX_0;
	mcp->in_mb = MBX_4|MBX_3|MBX_1|MBX_0;
	mcp->tov = MBX_TOV_SECONDS;
	mcp->flags = 0;
	rval = qla2x00_mailbox_command(vha, mcp);

	if (rval != QLA_SUCCESS) {
		ql_dbg(ql_dbg_mbx, vha, 0x114c,
		    "Failed=%x mb[0]=%x mb[1]=%x.\n",
		    rval, mcp->mb[0], mcp->mb[1]);
	} else {
		*data = (mcp->mb[3] | (mcp->mb[4] << 16));
		if (*data == QLA8XXX_BAD_VALUE) {
			/*
			 * During soft-reset CAMRAM register reads might
			 * return 0xbad0bad0. So retry for MAX of 2 sec
			 * while reading camram registers.
			 */
			if (time_after(jiffies, retry_max_time)) {
				ql_dbg(ql_dbg_mbx, vha, 0x1141,
				    "Failure to read CAMRAM register. "
				    "data=0x%x.\n", *data);
				return QLA_FUNCTION_FAILED;
			}
			msleep(100);
			goto retry_rd_reg;
		}
		ql_dbg(ql_dbg_mbx, vha, 0x1142, "Done %s.\n", __func__);
	}

	return rval;
}

int
qla83xx_restart_nic_firmware(scsi_qla_host_t *vha)
{
	int rval;
	mbx_cmd_t mc;
	mbx_cmd_t *mcp = &mc;
	struct qla_hw_data *ha = vha->hw;

	if (!IS_QLA83XX(ha))
		return QLA_FUNCTION_FAILED;

	ql_dbg(ql_dbg_mbx, vha, 0x1143, "Entered %s.\n", __func__);

	mcp->mb[0] = MBC_RESTART_NIC_FIRMWARE;
	mcp->out_mb = MBX_0;
	mcp->in_mb = MBX_1|MBX_0;
	mcp->tov = MBX_TOV_SECONDS;
	mcp->flags = 0;
	rval = qla2x00_mailbox_command(vha, mcp);

	if (rval != QLA_SUCCESS) {
		ql_dbg(ql_dbg_mbx, vha, 0x1144,
		    "Failed=%x mb[0]=%x mb[1]=%x.\n",
		    rval, mcp->mb[0], mcp->mb[1]);
		qla2xxx_dump_fw(vha);
	} else {
		ql_dbg(ql_dbg_mbx, vha, 0x1145, "Done %s.\n", __func__);
	}

	return rval;
}

int
qla83xx_access_control(scsi_qla_host_t *vha, uint16_t options,
	uint32_t start_addr, uint32_t end_addr, uint16_t *sector_size)
{
	int rval;
	mbx_cmd_t mc;
	mbx_cmd_t *mcp = &mc;
	uint8_t subcode = (uint8_t)options;
	struct qla_hw_data *ha = vha->hw;

	if (!IS_QLA8031(ha))
		return QLA_FUNCTION_FAILED;

	ql_dbg(ql_dbg_mbx, vha, 0x1146, "Entered %s.\n", __func__);

	mcp->mb[0] = MBC_SET_ACCESS_CONTROL;
	mcp->mb[1] = options;
	mcp->out_mb = MBX_1|MBX_0;
	if (subcode & BIT_2) {
		mcp->mb[2] = LSW(start_addr);
		mcp->mb[3] = MSW(start_addr);
		mcp->mb[4] = LSW(end_addr);
		mcp->mb[5] = MSW(end_addr);
		mcp->out_mb |= MBX_5|MBX_4|MBX_3|MBX_2;
	}
	mcp->in_mb = MBX_2|MBX_1|MBX_0;
	if (!(subcode & (BIT_2 | BIT_5)))
		mcp->in_mb |= MBX_4|MBX_3;
	mcp->tov = MBX_TOV_SECONDS;
	mcp->flags = 0;
	rval = qla2x00_mailbox_command(vha, mcp);

	if (rval != QLA_SUCCESS) {
		ql_dbg(ql_dbg_mbx, vha, 0x1147,
		    "Failed=%x mb[0]=%x mb[1]=%x mb[2]=%x mb[3]=%x mb[4]=%x.\n",
		    rval, mcp->mb[0], mcp->mb[1], mcp->mb[2], mcp->mb[3],
		    mcp->mb[4]);
		qla2xxx_dump_fw(vha);
	} else {
		if (subcode & BIT_5)
			*sector_size = mcp->mb[1];
		else if (subcode & (BIT_6 | BIT_7)) {
			ql_dbg(ql_dbg_mbx, vha, 0x1148,
			    "Driver-lock id=%x%x", mcp->mb[4], mcp->mb[3]);
		} else if (subcode & (BIT_3 | BIT_4)) {
			ql_dbg(ql_dbg_mbx, vha, 0x1149,
			    "Flash-lock id=%x%x", mcp->mb[4], mcp->mb[3]);
		}
		ql_dbg(ql_dbg_mbx, vha, 0x114a, "Done %s.\n", __func__);
	}

	return rval;
}

int
qla2x00_dump_mctp_data(scsi_qla_host_t *vha, dma_addr_t req_dma, uint32_t addr,
	uint32_t size)
{
	int rval;
	mbx_cmd_t mc;
	mbx_cmd_t *mcp = &mc;

	if (!IS_MCTP_CAPABLE(vha->hw))
		return QLA_FUNCTION_FAILED;

	ql_dbg(ql_dbg_mbx + ql_dbg_verbose, vha, 0x114f,
	    "Entered %s.\n", __func__);

	mcp->mb[0] = MBC_DUMP_RISC_RAM_EXTENDED;
	mcp->mb[1] = LSW(addr);
	mcp->mb[2] = MSW(req_dma);
	mcp->mb[3] = LSW(req_dma);
	mcp->mb[4] = MSW(size);
	mcp->mb[5] = LSW(size);
	mcp->mb[6] = MSW(MSD(req_dma));
	mcp->mb[7] = LSW(MSD(req_dma));
	mcp->mb[8] = MSW(addr);
	/* Setting RAM ID to valid */
	/* For MCTP RAM ID is 0x40 */
	mcp->mb[10] = BIT_7 | 0x40;

	mcp->out_mb |= MBX_10|MBX_8|MBX_7|MBX_6|MBX_5|MBX_4|MBX_3|MBX_2|MBX_1|
	    MBX_0;

	mcp->in_mb = MBX_0;
	mcp->tov = MBX_TOV_SECONDS;
	mcp->flags = 0;
	rval = qla2x00_mailbox_command(vha, mcp);

	if (rval != QLA_SUCCESS) {
		ql_dbg(ql_dbg_mbx, vha, 0x114e,
		    "Failed=%x mb[0]=%x.\n", rval, mcp->mb[0]);
	} else {
		ql_dbg(ql_dbg_mbx + ql_dbg_verbose, vha, 0x114d,
		    "Done %s.\n", __func__);
	}

	return rval;
}

int
qla26xx_dport_diagnostics(scsi_qla_host_t *vha,
	void *dd_buf, uint size, uint options)
{
	int rval;
	mbx_cmd_t mc;
	mbx_cmd_t *mcp = &mc;
	dma_addr_t dd_dma;

	if (!IS_QLA83XX(vha->hw) && !IS_QLA27XX(vha->hw) &&
	    !IS_QLA28XX(vha->hw))
		return QLA_FUNCTION_FAILED;

	ql_dbg(ql_dbg_mbx + ql_dbg_verbose, vha, 0x119f,
	    "Entered %s.\n", __func__);

	dd_dma = dma_map_single(&vha->hw->pdev->dev,
	    dd_buf, size, DMA_FROM_DEVICE);
	if (dma_mapping_error(&vha->hw->pdev->dev, dd_dma)) {
		ql_log(ql_log_warn, vha, 0x1194, "Failed to map dma buffer.\n");
		return QLA_MEMORY_ALLOC_FAILED;
	}

	memset(dd_buf, 0, size);

	mcp->mb[0] = MBC_DPORT_DIAGNOSTICS;
	mcp->mb[1] = options;
	mcp->mb[2] = MSW(LSD(dd_dma));
	mcp->mb[3] = LSW(LSD(dd_dma));
	mcp->mb[6] = MSW(MSD(dd_dma));
	mcp->mb[7] = LSW(MSD(dd_dma));
	mcp->mb[8] = size;
	mcp->out_mb = MBX_8|MBX_7|MBX_6|MBX_3|MBX_2|MBX_1|MBX_0;
	mcp->in_mb = MBX_3|MBX_2|MBX_1|MBX_0;
	mcp->buf_size = size;
	mcp->flags = MBX_DMA_IN;
	mcp->tov = MBX_TOV_SECONDS * 4;
	rval = qla2x00_mailbox_command(vha, mcp);

	if (rval != QLA_SUCCESS) {
		ql_dbg(ql_dbg_mbx, vha, 0x1195, "Failed=%x.\n", rval);
	} else {
		ql_dbg(ql_dbg_mbx + ql_dbg_verbose, vha, 0x1196,
		    "Done %s.\n", __func__);
	}

	dma_unmap_single(&vha->hw->pdev->dev, dd_dma,
	    size, DMA_FROM_DEVICE);

	return rval;
}

static void qla2x00_async_mb_sp_done(srb_t *sp, int res)
{
	sp->u.iocb_cmd.u.mbx.rc = res;

	complete(&sp->u.iocb_cmd.u.mbx.comp);
	/* don't free sp here. Let the caller do the free */
}

/*
 * This mailbox uses the iocb interface to send MB command.
 * This allows non-critial (non chip setup) command to go
 * out in parrallel.
 */
int qla24xx_send_mb_cmd(struct scsi_qla_host *vha, mbx_cmd_t *mcp)
{
	int rval = QLA_FUNCTION_FAILED;
	srb_t *sp;
	struct srb_iocb *c;

	if (!vha->hw->flags.fw_started)
		goto done;

	sp = qla2x00_get_sp(vha, NULL, GFP_KERNEL);
	if (!sp)
		goto done;

	sp->type = SRB_MB_IOCB;
	sp->name = mb_to_str(mcp->mb[0]);

	c = &sp->u.iocb_cmd;
	c->timeout = qla2x00_async_iocb_timeout;
	init_completion(&c->u.mbx.comp);

	qla2x00_init_timer(sp, qla2x00_get_async_timeout(vha) + 2);

	memcpy(sp->u.iocb_cmd.u.mbx.out_mb, mcp->mb, SIZEOF_IOCB_MB_REG);

	sp->done = qla2x00_async_mb_sp_done;

	rval = qla2x00_start_sp(sp);
	if (rval != QLA_SUCCESS) {
		ql_dbg(ql_dbg_mbx, vha, 0x1018,
		    "%s: %s Failed submission. %x.\n",
		    __func__, sp->name, rval);
		goto done_free_sp;
	}

	ql_dbg(ql_dbg_mbx, vha, 0x113f, "MB:%s hndl %x submitted\n",
	    sp->name, sp->handle);

	wait_for_completion(&c->u.mbx.comp);
	memcpy(mcp->mb, sp->u.iocb_cmd.u.mbx.in_mb, SIZEOF_IOCB_MB_REG);

	rval = c->u.mbx.rc;
	switch (rval) {
	case QLA_FUNCTION_TIMEOUT:
		ql_dbg(ql_dbg_mbx, vha, 0x1140, "%s: %s Timeout. %x.\n",
		    __func__, sp->name, rval);
		break;
	case  QLA_SUCCESS:
		ql_dbg(ql_dbg_mbx, vha, 0x119d, "%s: %s done.\n",
		    __func__, sp->name);
		break;
	default:
		ql_dbg(ql_dbg_mbx, vha, 0x119e, "%s: %s Failed. %x.\n",
		    __func__, sp->name, rval);
		break;
	}

done_free_sp:
	sp->free(sp);
done:
	return rval;
}

/*
 * qla24xx_gpdb_wait
 * NOTE: Do not call this routine from DPC thread
 */
int qla24xx_gpdb_wait(struct scsi_qla_host *vha, fc_port_t *fcport, u8 opt)
{
	int rval = QLA_FUNCTION_FAILED;
	dma_addr_t pd_dma;
	struct port_database_24xx *pd;
	struct qla_hw_data *ha = vha->hw;
	mbx_cmd_t mc;

	if (!vha->hw->flags.fw_started)
		goto done;

	pd = dma_pool_zalloc(ha->s_dma_pool, GFP_KERNEL, &pd_dma);
	if (pd  == NULL) {
		ql_log(ql_log_warn, vha, 0xd047,
		    "Failed to allocate port database structure.\n");
		goto done_free_sp;
	}

	memset(&mc, 0, sizeof(mc));
	mc.mb[0] = MBC_GET_PORT_DATABASE;
	mc.mb[1] = fcport->loop_id;
	mc.mb[2] = MSW(pd_dma);
	mc.mb[3] = LSW(pd_dma);
	mc.mb[6] = MSW(MSD(pd_dma));
	mc.mb[7] = LSW(MSD(pd_dma));
	mc.mb[9] = vha->vp_idx;
	mc.mb[10] = opt;

	rval = qla24xx_send_mb_cmd(vha, &mc);
	if (rval != QLA_SUCCESS) {
		ql_dbg(ql_dbg_mbx, vha, 0x1193,
		    "%s: %8phC fail\n", __func__, fcport->port_name);
		goto done_free_sp;
	}

	rval = __qla24xx_parse_gpdb(vha, fcport, pd);

	ql_dbg(ql_dbg_mbx, vha, 0x1197, "%s: %8phC done\n",
	    __func__, fcport->port_name);

done_free_sp:
	if (pd)
		dma_pool_free(ha->s_dma_pool, pd, pd_dma);
done:
	return rval;
}

int __qla24xx_parse_gpdb(struct scsi_qla_host *vha, fc_port_t *fcport,
    struct port_database_24xx *pd)
{
	int rval = QLA_SUCCESS;
	uint64_t zero = 0;
	u8 current_login_state, last_login_state;

	if (NVME_TARGET(vha->hw, fcport)) {
		current_login_state = pd->current_login_state >> 4;
		last_login_state = pd->last_login_state >> 4;
	} else {
		current_login_state = pd->current_login_state & 0xf;
		last_login_state = pd->last_login_state & 0xf;
	}

	/* Check for logged in state. */
	if (current_login_state != PDS_PRLI_COMPLETE) {
		ql_dbg(ql_dbg_mbx, vha, 0x119a,
		    "Unable to verify login-state (%x/%x) for loop_id %x.\n",
		    current_login_state, last_login_state, fcport->loop_id);
		rval = QLA_FUNCTION_FAILED;
		goto gpd_error_out;
	}

	if (fcport->loop_id == FC_NO_LOOP_ID ||
	    (memcmp(fcport->port_name, (uint8_t *)&zero, 8) &&
	     memcmp(fcport->port_name, pd->port_name, 8))) {
		/* We lost the device mid way. */
		rval = QLA_NOT_LOGGED_IN;
		goto gpd_error_out;
	}

	/* Names are little-endian. */
	memcpy(fcport->node_name, pd->node_name, WWN_SIZE);
	memcpy(fcport->port_name, pd->port_name, WWN_SIZE);

	/* Get port_id of device. */
	fcport->d_id.b.domain = pd->port_id[0];
	fcport->d_id.b.area = pd->port_id[1];
	fcport->d_id.b.al_pa = pd->port_id[2];
	fcport->d_id.b.rsvd_1 = 0;

	if (NVME_TARGET(vha->hw, fcport)) {
		fcport->port_type = FCT_NVME;
		if ((pd->prli_svc_param_word_3[0] & BIT_5) == 0)
			fcport->port_type |= FCT_NVME_INITIATOR;
		if ((pd->prli_svc_param_word_3[0] & BIT_4) == 0)
			fcport->port_type |= FCT_NVME_TARGET;
		if ((pd->prli_svc_param_word_3[0] & BIT_3) == 0)
			fcport->port_type |= FCT_NVME_DISCOVERY;
	} else {
		/* If not target must be initiator or unknown type. */
		if ((pd->prli_svc_param_word_3[0] & BIT_4) == 0)
			fcport->port_type = FCT_INITIATOR;
		else
			fcport->port_type = FCT_TARGET;
	}
	/* Passback COS information. */
	fcport->supported_classes = (pd->flags & PDF_CLASS_2) ?
		FC_COS_CLASS2 : FC_COS_CLASS3;

	if (pd->prli_svc_param_word_3[0] & BIT_7) {
		fcport->flags |= FCF_CONF_COMP_SUPPORTED;
		fcport->conf_compl_supported = 1;
	}

gpd_error_out:
	return rval;
}

/*
 * qla24xx_gidlist__wait
 * NOTE: don't call this routine from DPC thread.
 */
int qla24xx_gidlist_wait(struct scsi_qla_host *vha,
	void *id_list, dma_addr_t id_list_dma, uint16_t *entries)
{
	int rval = QLA_FUNCTION_FAILED;
	mbx_cmd_t mc;

	if (!vha->hw->flags.fw_started)
		goto done;

	memset(&mc, 0, sizeof(mc));
	mc.mb[0] = MBC_GET_ID_LIST;
	mc.mb[2] = MSW(id_list_dma);
	mc.mb[3] = LSW(id_list_dma);
	mc.mb[6] = MSW(MSD(id_list_dma));
	mc.mb[7] = LSW(MSD(id_list_dma));
	mc.mb[8] = 0;
	mc.mb[9] = vha->vp_idx;

	rval = qla24xx_send_mb_cmd(vha, &mc);
	if (rval != QLA_SUCCESS) {
		ql_dbg(ql_dbg_mbx, vha, 0x119b,
		    "%s:  fail\n", __func__);
	} else {
		*entries = mc.mb[1];
		ql_dbg(ql_dbg_mbx, vha, 0x119c,
		    "%s:  done\n", __func__);
	}
done:
	return rval;
}

int qla27xx_set_zio_threshold(scsi_qla_host_t *vha, uint16_t value)
{
	int rval;
	mbx_cmd_t	mc;
	mbx_cmd_t	*mcp = &mc;

	ql_dbg(ql_dbg_mbx + ql_dbg_verbose, vha, 0x1200,
	    "Entered %s\n", __func__);

	memset(mcp->mb, 0 , sizeof(mcp->mb));
	mcp->mb[0] = MBC_GET_SET_ZIO_THRESHOLD;
	mcp->mb[1] = 1;
	mcp->mb[2] = value;
	mcp->out_mb = MBX_2 | MBX_1 | MBX_0;
	mcp->in_mb = MBX_2 | MBX_0;
	mcp->tov = MBX_TOV_SECONDS;
	mcp->flags = 0;

	rval = qla2x00_mailbox_command(vha, mcp);

	ql_dbg(ql_dbg_mbx, vha, 0x1201, "%s %x\n",
	    (rval != QLA_SUCCESS) ? "Failed"  : "Done", rval);

	return rval;
}

int qla27xx_get_zio_threshold(scsi_qla_host_t *vha, uint16_t *value)
{
	int rval;
	mbx_cmd_t	mc;
	mbx_cmd_t	*mcp = &mc;

	ql_dbg(ql_dbg_mbx + ql_dbg_verbose, vha, 0x1203,
	    "Entered %s\n", __func__);

	memset(mcp->mb, 0, sizeof(mcp->mb));
	mcp->mb[0] = MBC_GET_SET_ZIO_THRESHOLD;
	mcp->mb[1] = 0;
	mcp->out_mb = MBX_1 | MBX_0;
	mcp->in_mb = MBX_2 | MBX_0;
	mcp->tov = MBX_TOV_SECONDS;
	mcp->flags = 0;

	rval = qla2x00_mailbox_command(vha, mcp);
	if (rval == QLA_SUCCESS)
		*value = mc.mb[2];

	ql_dbg(ql_dbg_mbx, vha, 0x1205, "%s %x\n",
	    (rval != QLA_SUCCESS) ? "Failed" : "Done", rval);

	return rval;
}

int
qla2x00_read_sfp_dev(struct scsi_qla_host *vha, char *buf, int count)
{
	struct qla_hw_data *ha = vha->hw;
	uint16_t iter, addr, offset;
	dma_addr_t phys_addr;
	int rval, c;
	u8 *sfp_data;

	memset(ha->sfp_data, 0, SFP_DEV_SIZE);
	addr = 0xa0;
	phys_addr = ha->sfp_data_dma;
	sfp_data = ha->sfp_data;
	offset = c = 0;

	for (iter = 0; iter < SFP_DEV_SIZE / SFP_BLOCK_SIZE; iter++) {
		if (iter == 4) {
			/* Skip to next device address. */
			addr = 0xa2;
			offset = 0;
		}

		rval = qla2x00_read_sfp(vha, phys_addr, sfp_data,
		    addr, offset, SFP_BLOCK_SIZE, BIT_1);
		if (rval != QLA_SUCCESS) {
			ql_log(ql_log_warn, vha, 0x706d,
			    "Unable to read SFP data (%x/%x/%x).\n", rval,
			    addr, offset);

			return rval;
		}

		if (buf && (c < count)) {
			u16 sz;

			if ((count - c) >= SFP_BLOCK_SIZE)
				sz = SFP_BLOCK_SIZE;
			else
				sz = count - c;

			memcpy(buf, sfp_data, sz);
			buf += SFP_BLOCK_SIZE;
			c += sz;
		}
		phys_addr += SFP_BLOCK_SIZE;
		sfp_data  += SFP_BLOCK_SIZE;
		offset += SFP_BLOCK_SIZE;
	}

	return rval;
}

int qla24xx_res_count_wait(struct scsi_qla_host *vha,
    uint16_t *out_mb, int out_mb_sz)
{
	int rval = QLA_FUNCTION_FAILED;
	mbx_cmd_t mc;

	if (!vha->hw->flags.fw_started)
		goto done;

	memset(&mc, 0, sizeof(mc));
	mc.mb[0] = MBC_GET_RESOURCE_COUNTS;

	rval = qla24xx_send_mb_cmd(vha, &mc);
	if (rval != QLA_SUCCESS) {
		ql_dbg(ql_dbg_mbx, vha, 0xffff,
			"%s:  fail\n", __func__);
	} else {
		if (out_mb_sz <= SIZEOF_IOCB_MB_REG)
			memcpy(out_mb, mc.mb, out_mb_sz);
		else
			memcpy(out_mb, mc.mb, SIZEOF_IOCB_MB_REG);

		ql_dbg(ql_dbg_mbx, vha, 0xffff,
			"%s:  done\n", __func__);
	}
done:
	return rval;
}

int qla28xx_secure_flash_update(scsi_qla_host_t *vha, uint16_t opts,
    uint16_t region, uint32_t len, dma_addr_t sfub_dma_addr,
    uint32_t sfub_len)
{
	int		rval;
	mbx_cmd_t mc;
	mbx_cmd_t *mcp = &mc;

	mcp->mb[0] = MBC_SECURE_FLASH_UPDATE;
	mcp->mb[1] = opts;
	mcp->mb[2] = region;
	mcp->mb[3] = MSW(len);
	mcp->mb[4] = LSW(len);
	mcp->mb[5] = MSW(sfub_dma_addr);
	mcp->mb[6] = LSW(sfub_dma_addr);
	mcp->mb[7] = MSW(MSD(sfub_dma_addr));
	mcp->mb[8] = LSW(MSD(sfub_dma_addr));
	mcp->mb[9] = sfub_len;
	mcp->out_mb =
	    MBX_9|MBX_8|MBX_7|MBX_6|MBX_5|MBX_4|MBX_3|MBX_2|MBX_1|MBX_0;
	mcp->in_mb = MBX_2|MBX_1|MBX_0;
	mcp->tov = MBX_TOV_SECONDS;
	mcp->flags = 0;
	rval = qla2x00_mailbox_command(vha, mcp);

	if (rval != QLA_SUCCESS) {
		ql_dbg(ql_dbg_mbx, vha, 0xffff, "%s(%ld): failed rval 0x%x, %x %x %x",
			__func__, vha->host_no, rval, mcp->mb[0], mcp->mb[1],
			mcp->mb[2]);
	}

	return rval;
}

int qla2xxx_write_remote_register(scsi_qla_host_t *vha, uint32_t addr,
    uint32_t data)
{
	int rval;
	mbx_cmd_t mc;
	mbx_cmd_t *mcp = &mc;

	ql_dbg(ql_dbg_mbx + ql_dbg_verbose, vha, 0x10e8,
	    "Entered %s.\n", __func__);

	mcp->mb[0] = MBC_WRITE_REMOTE_REG;
	mcp->mb[1] = LSW(addr);
	mcp->mb[2] = MSW(addr);
	mcp->mb[3] = LSW(data);
	mcp->mb[4] = MSW(data);
	mcp->out_mb = MBX_4|MBX_3|MBX_2|MBX_1|MBX_0;
	mcp->in_mb = MBX_1|MBX_0;
	mcp->tov = MBX_TOV_SECONDS;
	mcp->flags = 0;
	rval = qla2x00_mailbox_command(vha, mcp);

	if (rval != QLA_SUCCESS) {
		ql_dbg(ql_dbg_mbx, vha, 0x10e9,
		    "Failed=%x mb[0]=%x.\n", rval, mcp->mb[0]);
	} else {
		ql_dbg(ql_dbg_mbx + ql_dbg_verbose, vha, 0x10ea,
		    "Done %s.\n", __func__);
	}

	return rval;
}

int qla2xxx_read_remote_register(scsi_qla_host_t *vha, uint32_t addr,
    uint32_t *data)
{
	int rval;
	mbx_cmd_t mc;
	mbx_cmd_t *mcp = &mc;

	ql_dbg(ql_dbg_mbx + ql_dbg_verbose, vha, 0x10e8,
	    "Entered %s.\n", __func__);

	mcp->mb[0] = MBC_READ_REMOTE_REG;
	mcp->mb[1] = LSW(addr);
	mcp->mb[2] = MSW(addr);
	mcp->out_mb = MBX_2|MBX_1|MBX_0;
	mcp->in_mb = MBX_4|MBX_3|MBX_2|MBX_1|MBX_0;
	mcp->tov = MBX_TOV_SECONDS;
	mcp->flags = 0;
	rval = qla2x00_mailbox_command(vha, mcp);

	*data = (uint32_t)((((uint32_t)mcp->mb[4]) << 16) | mcp->mb[3]);

	if (rval != QLA_SUCCESS) {
		ql_dbg(ql_dbg_mbx, vha, 0x10e9,
		    "Failed=%x mb[0]=%x.\n", rval, mcp->mb[0]);
	} else {
		ql_dbg(ql_dbg_mbx + ql_dbg_verbose, vha, 0x10ea,
		    "Done %s.\n", __func__);
	}

	return rval;
}

int
ql26xx_led_config(scsi_qla_host_t *vha, uint16_t options, uint16_t *led)
{
	struct qla_hw_data *ha = vha->hw;
	mbx_cmd_t mc;
	mbx_cmd_t *mcp = &mc;
	int rval;

	if (!IS_QLA2031(ha) && !IS_QLA27XX(ha) && !IS_QLA28XX(ha))
		return QLA_FUNCTION_FAILED;

	ql_dbg(ql_dbg_mbx, vha, 0x7070, "Entered %s (options=%x).\n",
	    __func__, options);

	mcp->mb[0] = MBC_SET_GET_FC_LED_CONFIG;
	mcp->mb[1] = options;
	mcp->out_mb = MBX_1|MBX_0;
	mcp->in_mb = MBX_1|MBX_0;
	if (options & BIT_0) {
		if (options & BIT_1) {
			mcp->mb[2] = led[2];
			mcp->out_mb |= MBX_2;
		}
		if (options & BIT_2) {
			mcp->mb[3] = led[0];
			mcp->out_mb |= MBX_3;
		}
		if (options & BIT_3) {
			mcp->mb[4] = led[1];
			mcp->out_mb |= MBX_4;
		}
	} else {
		mcp->in_mb |= MBX_4|MBX_3|MBX_2;
	}
	mcp->tov = MBX_TOV_SECONDS;
	mcp->flags = 0;
	rval = qla2x00_mailbox_command(vha, mcp);
	if (rval) {
		ql_dbg(ql_dbg_mbx, vha, 0x7071, "Failed %s %x (mb=%x,%x)\n",
		    __func__, rval, mcp->mb[0], mcp->mb[1]);
		return rval;
	}

	if (options & BIT_0) {
		ha->beacon_blink_led = 0;
		ql_dbg(ql_dbg_mbx, vha, 0x7072, "Done %s\n", __func__);
	} else {
		led[2] = mcp->mb[2];
		led[0] = mcp->mb[3];
		led[1] = mcp->mb[4];
		ql_dbg(ql_dbg_mbx, vha, 0x7073, "Done %s (led=%x,%x,%x)\n",
		    __func__, led[0], led[1], led[2]);
	}

	return rval;
}<|MERGE_RESOLUTION|>--- conflicted
+++ resolved
@@ -4019,28 +4019,6 @@
 					break;
 				}
 			} else {
-<<<<<<< HEAD
-				id.b24 = 0;
-				if (wwn_to_u64(vha->port_name) >
-				    wwn_to_u64(rptid_entry->u.f1.port_name)) {
-					vha->d_id.b24 = 0;
-					vha->d_id.b.al_pa = 1;
-					ha->flags.n2n_bigger = 1;
-					ha->flags.n2n_ae = 0;
-
-					id.b.al_pa = 2;
-					ql_dbg(ql_dbg_async, vha, 0x5075,
-					    "Format 1: assign local id %x remote id %x\n",
-					    vha->d_id.b24, id.b24);
-				} else {
-					ql_dbg(ql_dbg_async, vha, 0x5075,
-					    "Format 1: Remote login - Waiting for WWPN %8phC.\n",
-					    rptid_entry->u.f1.port_name);
-					ha->flags.n2n_bigger = 0;
-					ha->flags.n2n_ae = 1;
-				}
-=======
->>>>>>> d1988041
 				qla24xx_post_newsess_work(vha, &id,
 				    rptid_entry->u.f1.port_name,
 				    rptid_entry->u.f1.node_name,
