--- conflicted
+++ resolved
@@ -3389,11 +3389,7 @@
 
 	ql_dbg(ql_dbg_disc, vha, 0x2067,
 	    "Async-%s hdl=%x ID %3phC.\n", sp->name,
-<<<<<<< HEAD
-	    sp->handle, ct_req->req.port_id.port_id);
-=======
 	    sp->handle, &ct_req->req.port_id.port_id);
->>>>>>> f7688b48
 
 	rval = qla2x00_start_sp(sp);
 	if (rval != QLA_SUCCESS)
@@ -3744,11 +3740,7 @@
 	return qla2x00_post_work(vha, e);
 }
 
-<<<<<<< HEAD
-static int qla2x00_post_nvme_gpnft_done_work(struct scsi_qla_host *vha,
-=======
 static int qla2x00_post_nvme_gpnft_work(struct scsi_qla_host *vha,
->>>>>>> f7688b48
     srb_t *sp, int cmd)
 {
 	struct qla_work_evt *e;
@@ -3877,15 +3869,11 @@
 	    "Async done-%s res %x FC4Type %x\n",
 	    sp->name, res, sp->gen2);
 
-<<<<<<< HEAD
-=======
 	del_timer(&sp->u.iocb_cmd.timer);
->>>>>>> f7688b48
 	sp->rc = res;
 	if (res) {
 		unsigned long flags;
 		const char *name = sp->name;
-<<<<<<< HEAD
 
 		/*
 		 * We are in an Interrupt context, queue up this
@@ -3897,34 +3885,6 @@
 		if (rc) {
 			/* Cleanup here to prevent memory leak */
 			qla24xx_sp_unmap(vha, sp);
-			sp->free(sp);
-		}
-
-		spin_lock_irqsave(&vha->work_lock, flags);
-		vha->scan.scan_flags &= ~SF_SCANNING;
-		vha->scan.scan_retry++;
-		spin_unlock_irqrestore(&vha->work_lock, flags);
-
-		if (vha->scan.scan_retry < MAX_SCAN_RETRIES) {
-			set_bit(LOCAL_LOOP_UPDATE, &vha->dpc_flags);
-			set_bit(LOOP_RESYNC_NEEDED, &vha->dpc_flags);
-			qla2xxx_wake_dpc(vha);
-		} else {
-			ql_dbg(ql_dbg_disc, vha, 0xffff,
-			    "Async done-%s rescan failed on all retries.\n",
-			    name);
-=======
-
-		/*
-		 * We are in an Interrupt context, queue up this
-		 * sp for GNNFT_DONE work. This will allow all
-		 * the resource to get freed up.
-		 */
-		rc = qla2x00_post_gnnft_gpnft_done_work(vha, sp,
-		    QLA_EVT_GNNFT_DONE);
-		if (rc) {
-			/* Cleanup here to prevent memory leak */
-			qla24xx_sp_unmap(vha, sp);
 
 			spin_lock_irqsave(&vha->work_lock, flags);
 			vha->scan.scan_flags &= ~SF_SCANNING;
@@ -3940,7 +3900,6 @@
 				    "Async done-%s rescan failed on all retries.\n",
 				    name);
 			}
->>>>>>> f7688b48
 		}
 		return;
 	}
@@ -3954,28 +3913,16 @@
 		spin_unlock_irqrestore(&vha->work_lock, flags);
 
 		sp->rc = res;
-<<<<<<< HEAD
-		rc = qla2x00_post_nvme_gpnft_done_work(vha, sp, QLA_EVT_GPNFT);
-		if (!rc) {
-=======
 		rc = qla2x00_post_nvme_gpnft_work(vha, sp, QLA_EVT_GPNFT);
 		if (rc) {
->>>>>>> f7688b48
 			qla24xx_sp_unmap(vha, sp);
 			set_bit(LOCAL_LOOP_UPDATE, &vha->dpc_flags);
 			set_bit(LOOP_RESYNC_NEEDED, &vha->dpc_flags);
 		}
-<<<<<<< HEAD
+		return;
 	}
 
 	if (cmd == GPN_FT_CMD) {
-		del_timer(&sp->u.iocb_cmd.timer);
-=======
-		return;
-	}
-
-	if (cmd == GPN_FT_CMD) {
->>>>>>> f7688b48
 		rc = qla2x00_post_gnnft_gpnft_done_work(vha, sp,
 		    QLA_EVT_GPNFT_DONE);
 	} else {
