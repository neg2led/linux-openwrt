// SPDX-License-Identifier: GPL-2.0-only
/*
 *      sd.c Copyright (C) 1992 Drew Eckhardt
 *           Copyright (C) 1993, 1994, 1995, 1999 Eric Youngdale
 *
 *      Linux scsi disk driver
 *              Initial versions: Drew Eckhardt
 *              Subsequent revisions: Eric Youngdale
 *	Modification history:
 *       - Drew Eckhardt <drew@colorado.edu> original
 *       - Eric Youngdale <eric@andante.org> add scatter-gather, multiple 
 *         outstanding request, and other enhancements.
 *         Support loadable low-level scsi drivers.
 *       - Jirka Hanika <geo@ff.cuni.cz> support more scsi disks using 
 *         eight major numbers.
 *       - Richard Gooch <rgooch@atnf.csiro.au> support devfs.
 *	 - Torben Mathiasen <tmm@image.dk> Resource allocation fixes in 
 *	   sd_init and cleanups.
 *	 - Alex Davis <letmein@erols.com> Fix problem where partition info
 *	   not being read in sd_open. Fix problem where removable media 
 *	   could be ejected after sd_open.
 *	 - Douglas Gilbert <dgilbert@interlog.com> cleanup for lk 2.5.x
 *	 - Badari Pulavarty <pbadari@us.ibm.com>, Matthew Wilcox 
 *	   <willy@debian.org>, Kurt Garloff <garloff@suse.de>: 
 *	   Support 32k/1M disks.
 *
 *	Logging policy (needs CONFIG_SCSI_LOGGING defined):
 *	 - setting up transfer: SCSI_LOG_HLQUEUE levels 1 and 2
 *	 - end of transfer (bh + scsi_lib): SCSI_LOG_HLCOMPLETE level 1
 *	 - entering sd_ioctl: SCSI_LOG_IOCTL level 1
 *	 - entering other commands: SCSI_LOG_HLQUEUE level 3
 *	Note: when the logging level is set by the user, it must be greater
 *	than the level indicated above to trigger output.	
 */

#include <linux/module.h>
#include <linux/fs.h>
#include <linux/kernel.h>
#include <linux/mm.h>
#include <linux/bio.h>
#include <linux/genhd.h>
#include <linux/hdreg.h>
#include <linux/errno.h>
#include <linux/idr.h>
#include <linux/interrupt.h>
#include <linux/init.h>
#include <linux/blkdev.h>
#include <linux/blkpg.h>
#include <linux/blk-pm.h>
#include <linux/delay.h>
#include <linux/mutex.h>
#include <linux/string_helpers.h>
#include <linux/async.h>
#include <linux/slab.h>
#include <linux/sed-opal.h>
#include <linux/pm_runtime.h>
#include <linux/pr.h>
#include <linux/t10-pi.h>
#include <linux/uaccess.h>
#include <asm/unaligned.h>

#include <scsi/scsi.h>
#include <scsi/scsi_cmnd.h>
#include <scsi/scsi_dbg.h>
#include <scsi/scsi_device.h>
#include <scsi/scsi_driver.h>
#include <scsi/scsi_eh.h>
#include <scsi/scsi_host.h>
#include <scsi/scsi_ioctl.h>
#include <scsi/scsicam.h>

#include "sd.h"
#include "scsi_priv.h"
#include "scsi_logging.h"

MODULE_AUTHOR("Eric Youngdale");
MODULE_DESCRIPTION("SCSI disk (sd) driver");
MODULE_LICENSE("GPL");

MODULE_ALIAS_BLOCKDEV_MAJOR(SCSI_DISK0_MAJOR);
MODULE_ALIAS_BLOCKDEV_MAJOR(SCSI_DISK1_MAJOR);
MODULE_ALIAS_BLOCKDEV_MAJOR(SCSI_DISK2_MAJOR);
MODULE_ALIAS_BLOCKDEV_MAJOR(SCSI_DISK3_MAJOR);
MODULE_ALIAS_BLOCKDEV_MAJOR(SCSI_DISK4_MAJOR);
MODULE_ALIAS_BLOCKDEV_MAJOR(SCSI_DISK5_MAJOR);
MODULE_ALIAS_BLOCKDEV_MAJOR(SCSI_DISK6_MAJOR);
MODULE_ALIAS_BLOCKDEV_MAJOR(SCSI_DISK7_MAJOR);
MODULE_ALIAS_BLOCKDEV_MAJOR(SCSI_DISK8_MAJOR);
MODULE_ALIAS_BLOCKDEV_MAJOR(SCSI_DISK9_MAJOR);
MODULE_ALIAS_BLOCKDEV_MAJOR(SCSI_DISK10_MAJOR);
MODULE_ALIAS_BLOCKDEV_MAJOR(SCSI_DISK11_MAJOR);
MODULE_ALIAS_BLOCKDEV_MAJOR(SCSI_DISK12_MAJOR);
MODULE_ALIAS_BLOCKDEV_MAJOR(SCSI_DISK13_MAJOR);
MODULE_ALIAS_BLOCKDEV_MAJOR(SCSI_DISK14_MAJOR);
MODULE_ALIAS_BLOCKDEV_MAJOR(SCSI_DISK15_MAJOR);
MODULE_ALIAS_SCSI_DEVICE(TYPE_DISK);
MODULE_ALIAS_SCSI_DEVICE(TYPE_MOD);
MODULE_ALIAS_SCSI_DEVICE(TYPE_RBC);
MODULE_ALIAS_SCSI_DEVICE(TYPE_ZBC);

#if !defined(CONFIG_DEBUG_BLOCK_EXT_DEVT)
#define SD_MINORS	16
#else
#define SD_MINORS	0
#endif

static void sd_config_discard(struct scsi_disk *, unsigned int);
static void sd_config_write_same(struct scsi_disk *);
static int  sd_revalidate_disk(struct gendisk *);
static void sd_unlock_native_capacity(struct gendisk *disk);
static int  sd_probe(struct device *);
static int  sd_remove(struct device *);
static void sd_shutdown(struct device *);
static int sd_suspend_system(struct device *);
static int sd_suspend_runtime(struct device *);
static int sd_resume(struct device *);
static void sd_rescan(struct device *);
static blk_status_t sd_init_command(struct scsi_cmnd *SCpnt);
static void sd_uninit_command(struct scsi_cmnd *SCpnt);
static int sd_done(struct scsi_cmnd *);
static void sd_eh_reset(struct scsi_cmnd *);
static int sd_eh_action(struct scsi_cmnd *, int);
static void sd_read_capacity(struct scsi_disk *sdkp, unsigned char *buffer);
static void scsi_disk_release(struct device *cdev);
static void sd_print_sense_hdr(struct scsi_disk *, struct scsi_sense_hdr *);
static void sd_print_result(const struct scsi_disk *, const char *, int);

static DEFINE_IDA(sd_index_ida);

/* This semaphore is used to mediate the 0->1 reference get in the
 * face of object destruction (i.e. we can't allow a get on an
 * object after last put) */
static DEFINE_MUTEX(sd_ref_mutex);

static struct kmem_cache *sd_cdb_cache;
static mempool_t *sd_cdb_pool;
static mempool_t *sd_page_pool;

static const char *sd_cache_types[] = {
	"write through", "none", "write back",
	"write back, no read (daft)"
};

static void sd_set_flush_flag(struct scsi_disk *sdkp)
{
	bool wc = false, fua = false;

	if (sdkp->WCE) {
		wc = true;
		if (sdkp->DPOFUA)
			fua = true;
	}

	blk_queue_write_cache(sdkp->disk->queue, wc, fua);
}

static ssize_t
cache_type_store(struct device *dev, struct device_attribute *attr,
		 const char *buf, size_t count)
{
	int ct, rcd, wce, sp;
	struct scsi_disk *sdkp = to_scsi_disk(dev);
	struct scsi_device *sdp = sdkp->device;
	char buffer[64];
	char *buffer_data;
	struct scsi_mode_data data;
	struct scsi_sense_hdr sshdr;
	static const char temp[] = "temporary ";
	int len;

	if (sdp->type != TYPE_DISK && sdp->type != TYPE_ZBC)
		/* no cache control on RBC devices; theoretically they
		 * can do it, but there's probably so many exceptions
		 * it's not worth the risk */
		return -EINVAL;

	if (strncmp(buf, temp, sizeof(temp) - 1) == 0) {
		buf += sizeof(temp) - 1;
		sdkp->cache_override = 1;
	} else {
		sdkp->cache_override = 0;
	}

	ct = sysfs_match_string(sd_cache_types, buf);
	if (ct < 0)
		return -EINVAL;

	rcd = ct & 0x01 ? 1 : 0;
	wce = (ct & 0x02) && !sdkp->write_prot ? 1 : 0;

	if (sdkp->cache_override) {
		sdkp->WCE = wce;
		sdkp->RCD = rcd;
		sd_set_flush_flag(sdkp);
		return count;
	}

	if (scsi_mode_sense(sdp, 0x08, 8, buffer, sizeof(buffer), SD_TIMEOUT,
			    SD_MAX_RETRIES, &data, NULL))
		return -EINVAL;
	len = min_t(size_t, sizeof(buffer), data.length - data.header_length -
		  data.block_descriptor_length);
	buffer_data = buffer + data.header_length +
		data.block_descriptor_length;
	buffer_data[2] &= ~0x05;
	buffer_data[2] |= wce << 2 | rcd;
	sp = buffer_data[0] & 0x80 ? 1 : 0;
	buffer_data[0] &= ~0x80;

	/*
	 * Ensure WP, DPOFUA, and RESERVED fields are cleared in
	 * received mode parameter buffer before doing MODE SELECT.
	 */
	data.device_specific = 0;

	if (scsi_mode_select(sdp, 1, sp, 8, buffer_data, len, SD_TIMEOUT,
			     SD_MAX_RETRIES, &data, &sshdr)) {
		if (scsi_sense_valid(&sshdr))
			sd_print_sense_hdr(sdkp, &sshdr);
		return -EINVAL;
	}
	revalidate_disk(sdkp->disk);
	return count;
}

static ssize_t
manage_start_stop_show(struct device *dev, struct device_attribute *attr,
		       char *buf)
{
	struct scsi_disk *sdkp = to_scsi_disk(dev);
	struct scsi_device *sdp = sdkp->device;

	return sprintf(buf, "%u\n", sdp->manage_start_stop);
}

static ssize_t
manage_start_stop_store(struct device *dev, struct device_attribute *attr,
			const char *buf, size_t count)
{
	struct scsi_disk *sdkp = to_scsi_disk(dev);
	struct scsi_device *sdp = sdkp->device;
	bool v;

	if (!capable(CAP_SYS_ADMIN))
		return -EACCES;

	if (kstrtobool(buf, &v))
		return -EINVAL;

	sdp->manage_start_stop = v;

	return count;
}
static DEVICE_ATTR_RW(manage_start_stop);

static ssize_t
allow_restart_show(struct device *dev, struct device_attribute *attr, char *buf)
{
	struct scsi_disk *sdkp = to_scsi_disk(dev);

	return sprintf(buf, "%u\n", sdkp->device->allow_restart);
}

static ssize_t
allow_restart_store(struct device *dev, struct device_attribute *attr,
		    const char *buf, size_t count)
{
	bool v;
	struct scsi_disk *sdkp = to_scsi_disk(dev);
	struct scsi_device *sdp = sdkp->device;

	if (!capable(CAP_SYS_ADMIN))
		return -EACCES;

	if (sdp->type != TYPE_DISK && sdp->type != TYPE_ZBC)
		return -EINVAL;

	if (kstrtobool(buf, &v))
		return -EINVAL;

	sdp->allow_restart = v;

	return count;
}
static DEVICE_ATTR_RW(allow_restart);

static ssize_t
cache_type_show(struct device *dev, struct device_attribute *attr, char *buf)
{
	struct scsi_disk *sdkp = to_scsi_disk(dev);
	int ct = sdkp->RCD + 2*sdkp->WCE;

	return sprintf(buf, "%s\n", sd_cache_types[ct]);
}
static DEVICE_ATTR_RW(cache_type);

static ssize_t
FUA_show(struct device *dev, struct device_attribute *attr, char *buf)
{
	struct scsi_disk *sdkp = to_scsi_disk(dev);

	return sprintf(buf, "%u\n", sdkp->DPOFUA);
}
static DEVICE_ATTR_RO(FUA);

static ssize_t
protection_type_show(struct device *dev, struct device_attribute *attr,
		     char *buf)
{
	struct scsi_disk *sdkp = to_scsi_disk(dev);

	return sprintf(buf, "%u\n", sdkp->protection_type);
}

static ssize_t
protection_type_store(struct device *dev, struct device_attribute *attr,
		      const char *buf, size_t count)
{
	struct scsi_disk *sdkp = to_scsi_disk(dev);
	unsigned int val;
	int err;

	if (!capable(CAP_SYS_ADMIN))
		return -EACCES;

	err = kstrtouint(buf, 10, &val);

	if (err)
		return err;

	if (val <= T10_PI_TYPE3_PROTECTION)
		sdkp->protection_type = val;

	return count;
}
static DEVICE_ATTR_RW(protection_type);

static ssize_t
protection_mode_show(struct device *dev, struct device_attribute *attr,
		     char *buf)
{
	struct scsi_disk *sdkp = to_scsi_disk(dev);
	struct scsi_device *sdp = sdkp->device;
	unsigned int dif, dix;

	dif = scsi_host_dif_capable(sdp->host, sdkp->protection_type);
	dix = scsi_host_dix_capable(sdp->host, sdkp->protection_type);

	if (!dix && scsi_host_dix_capable(sdp->host, T10_PI_TYPE0_PROTECTION)) {
		dif = 0;
		dix = 1;
	}

	if (!dif && !dix)
		return sprintf(buf, "none\n");

	return sprintf(buf, "%s%u\n", dix ? "dix" : "dif", dif);
}
static DEVICE_ATTR_RO(protection_mode);

static ssize_t
app_tag_own_show(struct device *dev, struct device_attribute *attr, char *buf)
{
	struct scsi_disk *sdkp = to_scsi_disk(dev);

	return sprintf(buf, "%u\n", sdkp->ATO);
}
static DEVICE_ATTR_RO(app_tag_own);

static ssize_t
thin_provisioning_show(struct device *dev, struct device_attribute *attr,
		       char *buf)
{
	struct scsi_disk *sdkp = to_scsi_disk(dev);

	return sprintf(buf, "%u\n", sdkp->lbpme);
}
static DEVICE_ATTR_RO(thin_provisioning);

/* sysfs_match_string() requires dense arrays */
static const char *lbp_mode[] = {
	[SD_LBP_FULL]		= "full",
	[SD_LBP_UNMAP]		= "unmap",
	[SD_LBP_WS16]		= "writesame_16",
	[SD_LBP_WS10]		= "writesame_10",
	[SD_LBP_ZERO]		= "writesame_zero",
	[SD_LBP_DISABLE]	= "disabled",
};

static ssize_t
provisioning_mode_show(struct device *dev, struct device_attribute *attr,
		       char *buf)
{
	struct scsi_disk *sdkp = to_scsi_disk(dev);

	return sprintf(buf, "%s\n", lbp_mode[sdkp->provisioning_mode]);
}

static ssize_t
provisioning_mode_store(struct device *dev, struct device_attribute *attr,
			const char *buf, size_t count)
{
	struct scsi_disk *sdkp = to_scsi_disk(dev);
	struct scsi_device *sdp = sdkp->device;
	int mode;

	if (!capable(CAP_SYS_ADMIN))
		return -EACCES;

	if (sd_is_zoned(sdkp)) {
		sd_config_discard(sdkp, SD_LBP_DISABLE);
		return count;
	}

	if (sdp->type != TYPE_DISK)
		return -EINVAL;

	mode = sysfs_match_string(lbp_mode, buf);
	if (mode < 0)
		return -EINVAL;

	sd_config_discard(sdkp, mode);

	return count;
}
static DEVICE_ATTR_RW(provisioning_mode);

/* sysfs_match_string() requires dense arrays */
static const char *zeroing_mode[] = {
	[SD_ZERO_WRITE]		= "write",
	[SD_ZERO_WS]		= "writesame",
	[SD_ZERO_WS16_UNMAP]	= "writesame_16_unmap",
	[SD_ZERO_WS10_UNMAP]	= "writesame_10_unmap",
};

static ssize_t
zeroing_mode_show(struct device *dev, struct device_attribute *attr,
		  char *buf)
{
	struct scsi_disk *sdkp = to_scsi_disk(dev);

	return sprintf(buf, "%s\n", zeroing_mode[sdkp->zeroing_mode]);
}

static ssize_t
zeroing_mode_store(struct device *dev, struct device_attribute *attr,
		   const char *buf, size_t count)
{
	struct scsi_disk *sdkp = to_scsi_disk(dev);
	int mode;

	if (!capable(CAP_SYS_ADMIN))
		return -EACCES;

	mode = sysfs_match_string(zeroing_mode, buf);
	if (mode < 0)
		return -EINVAL;

	sdkp->zeroing_mode = mode;

	return count;
}
static DEVICE_ATTR_RW(zeroing_mode);

static ssize_t
max_medium_access_timeouts_show(struct device *dev,
				struct device_attribute *attr, char *buf)
{
	struct scsi_disk *sdkp = to_scsi_disk(dev);

	return sprintf(buf, "%u\n", sdkp->max_medium_access_timeouts);
}

static ssize_t
max_medium_access_timeouts_store(struct device *dev,
				 struct device_attribute *attr, const char *buf,
				 size_t count)
{
	struct scsi_disk *sdkp = to_scsi_disk(dev);
	int err;

	if (!capable(CAP_SYS_ADMIN))
		return -EACCES;

	err = kstrtouint(buf, 10, &sdkp->max_medium_access_timeouts);

	return err ? err : count;
}
static DEVICE_ATTR_RW(max_medium_access_timeouts);

static ssize_t
max_write_same_blocks_show(struct device *dev, struct device_attribute *attr,
			   char *buf)
{
	struct scsi_disk *sdkp = to_scsi_disk(dev);

	return sprintf(buf, "%u\n", sdkp->max_ws_blocks);
}

static ssize_t
max_write_same_blocks_store(struct device *dev, struct device_attribute *attr,
			    const char *buf, size_t count)
{
	struct scsi_disk *sdkp = to_scsi_disk(dev);
	struct scsi_device *sdp = sdkp->device;
	unsigned long max;
	int err;

	if (!capable(CAP_SYS_ADMIN))
		return -EACCES;

	if (sdp->type != TYPE_DISK && sdp->type != TYPE_ZBC)
		return -EINVAL;

	err = kstrtoul(buf, 10, &max);

	if (err)
		return err;

	if (max == 0)
		sdp->no_write_same = 1;
	else if (max <= SD_MAX_WS16_BLOCKS) {
		sdp->no_write_same = 0;
		sdkp->max_ws_blocks = max;
	}

	sd_config_write_same(sdkp);

	return count;
}
static DEVICE_ATTR_RW(max_write_same_blocks);

static struct attribute *sd_disk_attrs[] = {
	&dev_attr_cache_type.attr,
	&dev_attr_FUA.attr,
	&dev_attr_allow_restart.attr,
	&dev_attr_manage_start_stop.attr,
	&dev_attr_protection_type.attr,
	&dev_attr_protection_mode.attr,
	&dev_attr_app_tag_own.attr,
	&dev_attr_thin_provisioning.attr,
	&dev_attr_provisioning_mode.attr,
	&dev_attr_zeroing_mode.attr,
	&dev_attr_max_write_same_blocks.attr,
	&dev_attr_max_medium_access_timeouts.attr,
	NULL,
};
ATTRIBUTE_GROUPS(sd_disk);

static struct class sd_disk_class = {
	.name		= "scsi_disk",
	.owner		= THIS_MODULE,
	.dev_release	= scsi_disk_release,
	.dev_groups	= sd_disk_groups,
};

static const struct dev_pm_ops sd_pm_ops = {
	.suspend		= sd_suspend_system,
	.resume			= sd_resume,
	.poweroff		= sd_suspend_system,
	.restore		= sd_resume,
	.runtime_suspend	= sd_suspend_runtime,
	.runtime_resume		= sd_resume,
};

static struct scsi_driver sd_template = {
	.gendrv = {
		.name		= "sd",
		.owner		= THIS_MODULE,
		.probe		= sd_probe,
		.probe_type	= PROBE_PREFER_ASYNCHRONOUS,
		.remove		= sd_remove,
		.shutdown	= sd_shutdown,
		.pm		= &sd_pm_ops,
	},
	.rescan			= sd_rescan,
	.init_command		= sd_init_command,
	.uninit_command		= sd_uninit_command,
	.done			= sd_done,
	.eh_action		= sd_eh_action,
	.eh_reset		= sd_eh_reset,
};

/*
 * Dummy kobj_map->probe function.
 * The default ->probe function will call modprobe, which is
 * pointless as this module is already loaded.
 */
static struct kobject *sd_default_probe(dev_t devt, int *partno, void *data)
{
	return NULL;
}

/*
 * Device no to disk mapping:
 * 
 *       major         disc2     disc  p1
 *   |............|.............|....|....| <- dev_t
 *    31        20 19          8 7  4 3  0
 * 
 * Inside a major, we have 16k disks, however mapped non-
 * contiguously. The first 16 disks are for major0, the next
 * ones with major1, ... Disk 256 is for major0 again, disk 272 
 * for major1, ... 
 * As we stay compatible with our numbering scheme, we can reuse 
 * the well-know SCSI majors 8, 65--71, 136--143.
 */
static int sd_major(int major_idx)
{
	switch (major_idx) {
	case 0:
		return SCSI_DISK0_MAJOR;
	case 1 ... 7:
		return SCSI_DISK1_MAJOR + major_idx - 1;
	case 8 ... 15:
		return SCSI_DISK8_MAJOR + major_idx - 8;
	default:
		BUG();
		return 0;	/* shut up gcc */
	}
}

static struct scsi_disk *scsi_disk_get(struct gendisk *disk)
{
	struct scsi_disk *sdkp = NULL;

	mutex_lock(&sd_ref_mutex);

	if (disk->private_data) {
		sdkp = scsi_disk(disk);
		if (scsi_device_get(sdkp->device) == 0)
			get_device(&sdkp->dev);
		else
			sdkp = NULL;
	}
	mutex_unlock(&sd_ref_mutex);
	return sdkp;
}

static void scsi_disk_put(struct scsi_disk *sdkp)
{
	struct scsi_device *sdev = sdkp->device;

	mutex_lock(&sd_ref_mutex);
	put_device(&sdkp->dev);
	scsi_device_put(sdev);
	mutex_unlock(&sd_ref_mutex);
}

#ifdef CONFIG_BLK_SED_OPAL
static int sd_sec_submit(void *data, u16 spsp, u8 secp, void *buffer,
		size_t len, bool send)
{
	struct scsi_device *sdev = data;
	u8 cdb[12] = { 0, };
	int ret;

	cdb[0] = send ? SECURITY_PROTOCOL_OUT : SECURITY_PROTOCOL_IN;
	cdb[1] = secp;
	put_unaligned_be16(spsp, &cdb[2]);
	put_unaligned_be32(len, &cdb[6]);

	ret = scsi_execute_req(sdev, cdb,
			send ? DMA_TO_DEVICE : DMA_FROM_DEVICE,
			buffer, len, NULL, SD_TIMEOUT, SD_MAX_RETRIES, NULL);
	return ret <= 0 ? ret : -EIO;
}
#endif /* CONFIG_BLK_SED_OPAL */

/*
 * Look up the DIX operation based on whether the command is read or
 * write and whether dix and dif are enabled.
 */
static unsigned int sd_prot_op(bool write, bool dix, bool dif)
{
	/* Lookup table: bit 2 (write), bit 1 (dix), bit 0 (dif) */
	static const unsigned int ops[] = {	/* wrt dix dif */
		SCSI_PROT_NORMAL,		/*  0	0   0  */
		SCSI_PROT_READ_STRIP,		/*  0	0   1  */
		SCSI_PROT_READ_INSERT,		/*  0	1   0  */
		SCSI_PROT_READ_PASS,		/*  0	1   1  */
		SCSI_PROT_NORMAL,		/*  1	0   0  */
		SCSI_PROT_WRITE_INSERT,		/*  1	0   1  */
		SCSI_PROT_WRITE_STRIP,		/*  1	1   0  */
		SCSI_PROT_WRITE_PASS,		/*  1	1   1  */
	};

	return ops[write << 2 | dix << 1 | dif];
}

/*
 * Returns a mask of the protection flags that are valid for a given DIX
 * operation.
 */
static unsigned int sd_prot_flag_mask(unsigned int prot_op)
{
	static const unsigned int flag_mask[] = {
		[SCSI_PROT_NORMAL]		= 0,

		[SCSI_PROT_READ_STRIP]		= SCSI_PROT_TRANSFER_PI |
						  SCSI_PROT_GUARD_CHECK |
						  SCSI_PROT_REF_CHECK |
						  SCSI_PROT_REF_INCREMENT,

		[SCSI_PROT_READ_INSERT]		= SCSI_PROT_REF_INCREMENT |
						  SCSI_PROT_IP_CHECKSUM,

		[SCSI_PROT_READ_PASS]		= SCSI_PROT_TRANSFER_PI |
						  SCSI_PROT_GUARD_CHECK |
						  SCSI_PROT_REF_CHECK |
						  SCSI_PROT_REF_INCREMENT |
						  SCSI_PROT_IP_CHECKSUM,

		[SCSI_PROT_WRITE_INSERT]	= SCSI_PROT_TRANSFER_PI |
						  SCSI_PROT_REF_INCREMENT,

		[SCSI_PROT_WRITE_STRIP]		= SCSI_PROT_GUARD_CHECK |
						  SCSI_PROT_REF_CHECK |
						  SCSI_PROT_REF_INCREMENT |
						  SCSI_PROT_IP_CHECKSUM,

		[SCSI_PROT_WRITE_PASS]		= SCSI_PROT_TRANSFER_PI |
						  SCSI_PROT_GUARD_CHECK |
						  SCSI_PROT_REF_CHECK |
						  SCSI_PROT_REF_INCREMENT |
						  SCSI_PROT_IP_CHECKSUM,
	};

	return flag_mask[prot_op];
}

static unsigned char sd_setup_protect_cmnd(struct scsi_cmnd *scmd,
					   unsigned int dix, unsigned int dif)
{
	struct bio *bio = scmd->request->bio;
	unsigned int prot_op = sd_prot_op(rq_data_dir(scmd->request), dix, dif);
	unsigned int protect = 0;

	if (dix) {				/* DIX Type 0, 1, 2, 3 */
		if (bio_integrity_flagged(bio, BIP_IP_CHECKSUM))
			scmd->prot_flags |= SCSI_PROT_IP_CHECKSUM;

		if (bio_integrity_flagged(bio, BIP_CTRL_NOCHECK) == false)
			scmd->prot_flags |= SCSI_PROT_GUARD_CHECK;
	}

	if (dif != T10_PI_TYPE3_PROTECTION) {	/* DIX/DIF Type 0, 1, 2 */
		scmd->prot_flags |= SCSI_PROT_REF_INCREMENT;

		if (bio_integrity_flagged(bio, BIP_CTRL_NOCHECK) == false)
			scmd->prot_flags |= SCSI_PROT_REF_CHECK;
	}

	if (dif) {				/* DIX/DIF Type 1, 2, 3 */
		scmd->prot_flags |= SCSI_PROT_TRANSFER_PI;

		if (bio_integrity_flagged(bio, BIP_DISK_NOCHECK))
			protect = 3 << 5;	/* Disable target PI checking */
		else
			protect = 1 << 5;	/* Enable target PI checking */
	}

	scsi_set_prot_op(scmd, prot_op);
	scsi_set_prot_type(scmd, dif);
	scmd->prot_flags &= sd_prot_flag_mask(prot_op);

	return protect;
}

static void sd_config_discard(struct scsi_disk *sdkp, unsigned int mode)
{
	struct request_queue *q = sdkp->disk->queue;
	unsigned int logical_block_size = sdkp->device->sector_size;
	unsigned int max_blocks = 0;

	q->limits.discard_alignment =
		sdkp->unmap_alignment * logical_block_size;
	q->limits.discard_granularity =
		max(sdkp->physical_block_size,
		    sdkp->unmap_granularity * logical_block_size);
	sdkp->provisioning_mode = mode;

	switch (mode) {

	case SD_LBP_FULL:
	case SD_LBP_DISABLE:
		blk_queue_max_discard_sectors(q, 0);
		blk_queue_flag_clear(QUEUE_FLAG_DISCARD, q);
		return;

	case SD_LBP_UNMAP:
		max_blocks = min_not_zero(sdkp->max_unmap_blocks,
					  (u32)SD_MAX_WS16_BLOCKS);
		break;

	case SD_LBP_WS16:
		if (sdkp->device->unmap_limit_for_ws)
			max_blocks = sdkp->max_unmap_blocks;
		else
			max_blocks = sdkp->max_ws_blocks;

		max_blocks = min_not_zero(max_blocks, (u32)SD_MAX_WS16_BLOCKS);
		break;

	case SD_LBP_WS10:
		if (sdkp->device->unmap_limit_for_ws)
			max_blocks = sdkp->max_unmap_blocks;
		else
			max_blocks = sdkp->max_ws_blocks;

		max_blocks = min_not_zero(max_blocks, (u32)SD_MAX_WS10_BLOCKS);
		break;

	case SD_LBP_ZERO:
		max_blocks = min_not_zero(sdkp->max_ws_blocks,
					  (u32)SD_MAX_WS10_BLOCKS);
		break;
	}

	blk_queue_max_discard_sectors(q, max_blocks * (logical_block_size >> 9));
	blk_queue_flag_set(QUEUE_FLAG_DISCARD, q);
}

static blk_status_t sd_setup_unmap_cmnd(struct scsi_cmnd *cmd)
{
	struct scsi_device *sdp = cmd->device;
	struct request *rq = cmd->request;
	u64 lba = sectors_to_logical(sdp, blk_rq_pos(rq));
	u32 nr_blocks = sectors_to_logical(sdp, blk_rq_sectors(rq));
	unsigned int data_len = 24;
	char *buf;

	rq->special_vec.bv_page = mempool_alloc(sd_page_pool, GFP_ATOMIC);
	if (!rq->special_vec.bv_page)
<<<<<<< HEAD
		return BLKPREP_DEFER;
=======
		return BLK_STS_RESOURCE;
>>>>>>> f7688b48
	clear_highpage(rq->special_vec.bv_page);
	rq->special_vec.bv_offset = 0;
	rq->special_vec.bv_len = data_len;
	rq->rq_flags |= RQF_SPECIAL_PAYLOAD;

	cmd->cmd_len = 10;
	cmd->cmnd[0] = UNMAP;
	cmd->cmnd[8] = 24;

	buf = page_address(rq->special_vec.bv_page);
	put_unaligned_be16(6 + 16, &buf[0]);
	put_unaligned_be16(16, &buf[2]);
	put_unaligned_be64(lba, &buf[8]);
	put_unaligned_be32(nr_blocks, &buf[16]);

	cmd->allowed = SD_MAX_RETRIES;
	cmd->transfersize = data_len;
	rq->timeout = SD_TIMEOUT;

	return scsi_init_io(cmd);
}

static blk_status_t sd_setup_write_same16_cmnd(struct scsi_cmnd *cmd,
		bool unmap)
{
	struct scsi_device *sdp = cmd->device;
	struct request *rq = cmd->request;
	u64 lba = sectors_to_logical(sdp, blk_rq_pos(rq));
	u32 nr_blocks = sectors_to_logical(sdp, blk_rq_sectors(rq));
	u32 data_len = sdp->sector_size;

	rq->special_vec.bv_page = mempool_alloc(sd_page_pool, GFP_ATOMIC);
	if (!rq->special_vec.bv_page)
<<<<<<< HEAD
		return BLKPREP_DEFER;
=======
		return BLK_STS_RESOURCE;
>>>>>>> f7688b48
	clear_highpage(rq->special_vec.bv_page);
	rq->special_vec.bv_offset = 0;
	rq->special_vec.bv_len = data_len;
	rq->rq_flags |= RQF_SPECIAL_PAYLOAD;

	cmd->cmd_len = 16;
	cmd->cmnd[0] = WRITE_SAME_16;
	if (unmap)
		cmd->cmnd[1] = 0x8; /* UNMAP */
	put_unaligned_be64(lba, &cmd->cmnd[2]);
	put_unaligned_be32(nr_blocks, &cmd->cmnd[10]);

	cmd->allowed = SD_MAX_RETRIES;
	cmd->transfersize = data_len;
	rq->timeout = unmap ? SD_TIMEOUT : SD_WRITE_SAME_TIMEOUT;

	return scsi_init_io(cmd);
}

static blk_status_t sd_setup_write_same10_cmnd(struct scsi_cmnd *cmd,
		bool unmap)
{
	struct scsi_device *sdp = cmd->device;
	struct request *rq = cmd->request;
	u64 lba = sectors_to_logical(sdp, blk_rq_pos(rq));
	u32 nr_blocks = sectors_to_logical(sdp, blk_rq_sectors(rq));
	u32 data_len = sdp->sector_size;

	rq->special_vec.bv_page = mempool_alloc(sd_page_pool, GFP_ATOMIC);
	if (!rq->special_vec.bv_page)
<<<<<<< HEAD
		return BLKPREP_DEFER;
=======
		return BLK_STS_RESOURCE;
>>>>>>> f7688b48
	clear_highpage(rq->special_vec.bv_page);
	rq->special_vec.bv_offset = 0;
	rq->special_vec.bv_len = data_len;
	rq->rq_flags |= RQF_SPECIAL_PAYLOAD;

	cmd->cmd_len = 10;
	cmd->cmnd[0] = WRITE_SAME;
	if (unmap)
		cmd->cmnd[1] = 0x8; /* UNMAP */
	put_unaligned_be32(lba, &cmd->cmnd[2]);
	put_unaligned_be16(nr_blocks, &cmd->cmnd[7]);

	cmd->allowed = SD_MAX_RETRIES;
	cmd->transfersize = data_len;
	rq->timeout = unmap ? SD_TIMEOUT : SD_WRITE_SAME_TIMEOUT;

	return scsi_init_io(cmd);
}

static blk_status_t sd_setup_write_zeroes_cmnd(struct scsi_cmnd *cmd)
{
	struct request *rq = cmd->request;
	struct scsi_device *sdp = cmd->device;
	struct scsi_disk *sdkp = scsi_disk(rq->rq_disk);
	u64 lba = sectors_to_logical(sdp, blk_rq_pos(rq));
	u32 nr_blocks = sectors_to_logical(sdp, blk_rq_sectors(rq));

	if (!(rq->cmd_flags & REQ_NOUNMAP)) {
		switch (sdkp->zeroing_mode) {
		case SD_ZERO_WS16_UNMAP:
			return sd_setup_write_same16_cmnd(cmd, true);
		case SD_ZERO_WS10_UNMAP:
			return sd_setup_write_same10_cmnd(cmd, true);
		}
	}

	if (sdp->no_write_same)
		return BLK_STS_TARGET;

	if (sdkp->ws16 || lba > 0xffffffff || nr_blocks > 0xffff)
		return sd_setup_write_same16_cmnd(cmd, false);

	return sd_setup_write_same10_cmnd(cmd, false);
}

static void sd_config_write_same(struct scsi_disk *sdkp)
{
	struct request_queue *q = sdkp->disk->queue;
	unsigned int logical_block_size = sdkp->device->sector_size;

	if (sdkp->device->no_write_same) {
		sdkp->max_ws_blocks = 0;
		goto out;
	}

	/* Some devices can not handle block counts above 0xffff despite
	 * supporting WRITE SAME(16). Consequently we default to 64k
	 * blocks per I/O unless the device explicitly advertises a
	 * bigger limit.
	 */
	if (sdkp->max_ws_blocks > SD_MAX_WS10_BLOCKS)
		sdkp->max_ws_blocks = min_not_zero(sdkp->max_ws_blocks,
						   (u32)SD_MAX_WS16_BLOCKS);
	else if (sdkp->ws16 || sdkp->ws10 || sdkp->device->no_report_opcodes)
		sdkp->max_ws_blocks = min_not_zero(sdkp->max_ws_blocks,
						   (u32)SD_MAX_WS10_BLOCKS);
	else {
		sdkp->device->no_write_same = 1;
		sdkp->max_ws_blocks = 0;
	}

	if (sdkp->lbprz && sdkp->lbpws)
		sdkp->zeroing_mode = SD_ZERO_WS16_UNMAP;
	else if (sdkp->lbprz && sdkp->lbpws10)
		sdkp->zeroing_mode = SD_ZERO_WS10_UNMAP;
	else if (sdkp->max_ws_blocks)
		sdkp->zeroing_mode = SD_ZERO_WS;
	else
		sdkp->zeroing_mode = SD_ZERO_WRITE;

	if (sdkp->max_ws_blocks &&
	    sdkp->physical_block_size > logical_block_size) {
		/*
		 * Reporting a maximum number of blocks that is not aligned
		 * on the device physical size would cause a large write same
		 * request to be split into physically unaligned chunks by
		 * __blkdev_issue_write_zeroes() and __blkdev_issue_write_same()
		 * even if the caller of these functions took care to align the
		 * large request. So make sure the maximum reported is aligned
		 * to the device physical block size. This is only an optional
		 * optimization for regular disks, but this is mandatory to
		 * avoid failure of large write same requests directed at
		 * sequential write required zones of host-managed ZBC disks.
		 */
		sdkp->max_ws_blocks =
			round_down(sdkp->max_ws_blocks,
				   bytes_to_logical(sdkp->device,
						    sdkp->physical_block_size));
	}

out:
	blk_queue_max_write_same_sectors(q, sdkp->max_ws_blocks *
					 (logical_block_size >> 9));
	blk_queue_max_write_zeroes_sectors(q, sdkp->max_ws_blocks *
					 (logical_block_size >> 9));
}

/**
 * sd_setup_write_same_cmnd - write the same data to multiple blocks
 * @cmd: command to prepare
 *
 * Will set up either WRITE SAME(10) or WRITE SAME(16) depending on
 * the preference indicated by the target device.
 **/
static blk_status_t sd_setup_write_same_cmnd(struct scsi_cmnd *cmd)
{
	struct request *rq = cmd->request;
	struct scsi_device *sdp = cmd->device;
	struct scsi_disk *sdkp = scsi_disk(rq->rq_disk);
	struct bio *bio = rq->bio;
	u64 lba = sectors_to_logical(sdp, blk_rq_pos(rq));
	u32 nr_blocks = sectors_to_logical(sdp, blk_rq_sectors(rq));
	blk_status_t ret;

	if (sdkp->device->no_write_same)
		return BLK_STS_TARGET;

	BUG_ON(bio_offset(bio) || bio_iovec(bio).bv_len != sdp->sector_size);

	rq->timeout = SD_WRITE_SAME_TIMEOUT;

	if (sdkp->ws16 || lba > 0xffffffff || nr_blocks > 0xffff) {
		cmd->cmd_len = 16;
		cmd->cmnd[0] = WRITE_SAME_16;
		put_unaligned_be64(lba, &cmd->cmnd[2]);
		put_unaligned_be32(nr_blocks, &cmd->cmnd[10]);
	} else {
		cmd->cmd_len = 10;
		cmd->cmnd[0] = WRITE_SAME;
		put_unaligned_be32(lba, &cmd->cmnd[2]);
		put_unaligned_be16(nr_blocks, &cmd->cmnd[7]);
	}

	cmd->transfersize = sdp->sector_size;
	cmd->allowed = SD_MAX_RETRIES;

	/*
	 * For WRITE SAME the data transferred via the DATA OUT buffer is
	 * different from the amount of data actually written to the target.
	 *
	 * We set up __data_len to the amount of data transferred via the
	 * DATA OUT buffer so that blk_rq_map_sg sets up the proper S/G list
	 * to transfer a single sector of data first, but then reset it to
	 * the amount of data to be written right after so that the I/O path
	 * knows how much to actually write.
	 */
	rq->__data_len = sdp->sector_size;
	ret = scsi_init_io(cmd);
	rq->__data_len = blk_rq_bytes(rq);

	return ret;
}

static blk_status_t sd_setup_flush_cmnd(struct scsi_cmnd *cmd)
{
	struct request *rq = cmd->request;

	/* flush requests don't perform I/O, zero the S/G table */
	memset(&cmd->sdb, 0, sizeof(cmd->sdb));

	cmd->cmnd[0] = SYNCHRONIZE_CACHE;
	cmd->cmd_len = 10;
	cmd->transfersize = 0;
	cmd->allowed = SD_MAX_RETRIES;

	rq->timeout = rq->q->rq_timeout * SD_FLUSH_TIMEOUT_MULTIPLIER;
	return BLK_STS_OK;
}

static blk_status_t sd_setup_rw32_cmnd(struct scsi_cmnd *cmd, bool write,
				       sector_t lba, unsigned int nr_blocks,
				       unsigned char flags)
{
	cmd->cmnd = mempool_alloc(sd_cdb_pool, GFP_ATOMIC);
	if (unlikely(cmd->cmnd == NULL))
		return BLK_STS_RESOURCE;

	cmd->cmd_len = SD_EXT_CDB_SIZE;
	memset(cmd->cmnd, 0, cmd->cmd_len);

	cmd->cmnd[0]  = VARIABLE_LENGTH_CMD;
	cmd->cmnd[7]  = 0x18; /* Additional CDB len */
	cmd->cmnd[9]  = write ? WRITE_32 : READ_32;
	cmd->cmnd[10] = flags;
	put_unaligned_be64(lba, &cmd->cmnd[12]);
	put_unaligned_be32(lba, &cmd->cmnd[20]); /* Expected Indirect LBA */
	put_unaligned_be32(nr_blocks, &cmd->cmnd[28]);

	return BLK_STS_OK;
}

static blk_status_t sd_setup_rw16_cmnd(struct scsi_cmnd *cmd, bool write,
				       sector_t lba, unsigned int nr_blocks,
				       unsigned char flags)
{
	cmd->cmd_len  = 16;
	cmd->cmnd[0]  = write ? WRITE_16 : READ_16;
	cmd->cmnd[1]  = flags;
	cmd->cmnd[14] = 0;
	cmd->cmnd[15] = 0;
	put_unaligned_be64(lba, &cmd->cmnd[2]);
	put_unaligned_be32(nr_blocks, &cmd->cmnd[10]);

	return BLK_STS_OK;
}

static blk_status_t sd_setup_rw10_cmnd(struct scsi_cmnd *cmd, bool write,
				       sector_t lba, unsigned int nr_blocks,
				       unsigned char flags)
{
	cmd->cmd_len = 10;
	cmd->cmnd[0] = write ? WRITE_10 : READ_10;
	cmd->cmnd[1] = flags;
	cmd->cmnd[6] = 0;
	cmd->cmnd[9] = 0;
	put_unaligned_be32(lba, &cmd->cmnd[2]);
	put_unaligned_be16(nr_blocks, &cmd->cmnd[7]);

	return BLK_STS_OK;
}

static blk_status_t sd_setup_rw6_cmnd(struct scsi_cmnd *cmd, bool write,
				      sector_t lba, unsigned int nr_blocks,
				      unsigned char flags)
{
	/* Avoid that 0 blocks gets translated into 256 blocks. */
	if (WARN_ON_ONCE(nr_blocks == 0))
		return BLK_STS_IOERR;

	if (unlikely(flags & 0x8)) {
		/*
		 * This happens only if this drive failed 10byte rw
		 * command with ILLEGAL_REQUEST during operation and
		 * thus turned off use_10_for_rw.
		 */
		scmd_printk(KERN_ERR, cmd, "FUA write on READ/WRITE(6) drive\n");
		return BLK_STS_IOERR;
	}

	cmd->cmd_len = 6;
	cmd->cmnd[0] = write ? WRITE_6 : READ_6;
	cmd->cmnd[1] = (lba >> 16) & 0x1f;
	cmd->cmnd[2] = (lba >> 8) & 0xff;
	cmd->cmnd[3] = lba & 0xff;
	cmd->cmnd[4] = nr_blocks;
	cmd->cmnd[5] = 0;

	return BLK_STS_OK;
}

static blk_status_t sd_setup_read_write_cmnd(struct scsi_cmnd *cmd)
{
	struct request *rq = cmd->request;
	struct scsi_device *sdp = cmd->device;
	struct scsi_disk *sdkp = scsi_disk(rq->rq_disk);
	sector_t lba = sectors_to_logical(sdp, blk_rq_pos(rq));
	sector_t threshold;
	unsigned int nr_blocks = sectors_to_logical(sdp, blk_rq_sectors(rq));
	unsigned int mask = logical_to_sectors(sdp, 1) - 1;
	bool write = rq_data_dir(rq) == WRITE;
	unsigned char protect, fua;
	blk_status_t ret;
	unsigned int dif;
	bool dix;

	ret = scsi_init_io(cmd);
	if (ret != BLK_STS_OK)
		return ret;

	if (!scsi_device_online(sdp) || sdp->changed) {
		scmd_printk(KERN_ERR, cmd, "device offline or changed\n");
		return BLK_STS_IOERR;
	}

	if (blk_rq_pos(rq) + blk_rq_sectors(rq) > get_capacity(rq->rq_disk)) {
		scmd_printk(KERN_ERR, cmd, "access beyond end of device\n");
		return BLK_STS_IOERR;
	}

	if ((blk_rq_pos(rq) & mask) || (blk_rq_sectors(rq) & mask)) {
		scmd_printk(KERN_ERR, cmd, "request not aligned to the logical block size\n");
		return BLK_STS_IOERR;
	}

	/*
	 * Some SD card readers can't handle accesses which touch the
	 * last one or two logical blocks. Split accesses as needed.
	 */
	threshold = sdkp->capacity - SD_LAST_BUGGY_SECTORS;

	if (unlikely(sdp->last_sector_bug && lba + nr_blocks > threshold)) {
		if (lba < threshold) {
			/* Access up to the threshold but not beyond */
			nr_blocks = threshold - lba;
		} else {
			/* Access only a single logical block */
			nr_blocks = 1;
		}
	}

	fua = rq->cmd_flags & REQ_FUA ? 0x8 : 0;
	dix = scsi_prot_sg_count(cmd);
	dif = scsi_host_dif_capable(cmd->device->host, sdkp->protection_type);

	if (dif || dix)
		protect = sd_setup_protect_cmnd(cmd, dix, dif);
	else
		protect = 0;

	if (protect && sdkp->protection_type == T10_PI_TYPE2_PROTECTION) {
		ret = sd_setup_rw32_cmnd(cmd, write, lba, nr_blocks,
					 protect | fua);
	} else if (sdp->use_16_for_rw || (nr_blocks > 0xffff)) {
		ret = sd_setup_rw16_cmnd(cmd, write, lba, nr_blocks,
					 protect | fua);
	} else if ((nr_blocks > 0xff) || (lba > 0x1fffff) ||
		   sdp->use_10_for_rw || protect) {
		ret = sd_setup_rw10_cmnd(cmd, write, lba, nr_blocks,
					 protect | fua);
	} else {
		ret = sd_setup_rw6_cmnd(cmd, write, lba, nr_blocks,
					protect | fua);
	}

	if (unlikely(ret != BLK_STS_OK))
		return ret;

	/*
	 * We shouldn't disconnect in the middle of a sector, so with a dumb
	 * host adapter, it's safe to assume that we can at least transfer
	 * this many bytes between each connect / disconnect.
	 */
	cmd->transfersize = sdp->sector_size;
	cmd->underflow = nr_blocks << 9;
	cmd->allowed = SD_MAX_RETRIES;
	cmd->sdb.length = nr_blocks * sdp->sector_size;

	SCSI_LOG_HLQUEUE(1,
			 scmd_printk(KERN_INFO, cmd,
				     "%s: block=%llu, count=%d\n", __func__,
				     (unsigned long long)blk_rq_pos(rq),
				     blk_rq_sectors(rq)));
	SCSI_LOG_HLQUEUE(2,
			 scmd_printk(KERN_INFO, cmd,
				     "%s %d/%u 512 byte blocks.\n",
				     write ? "writing" : "reading", nr_blocks,
				     blk_rq_sectors(rq)));

	/*
	 * This indicates that the command is ready from our end to be
	 * queued.
	 */
	return BLK_STS_OK;
}

static blk_status_t sd_init_command(struct scsi_cmnd *cmd)
{
	struct request *rq = cmd->request;

	switch (req_op(rq)) {
	case REQ_OP_DISCARD:
		switch (scsi_disk(rq->rq_disk)->provisioning_mode) {
		case SD_LBP_UNMAP:
			return sd_setup_unmap_cmnd(cmd);
		case SD_LBP_WS16:
			return sd_setup_write_same16_cmnd(cmd, true);
		case SD_LBP_WS10:
			return sd_setup_write_same10_cmnd(cmd, true);
		case SD_LBP_ZERO:
			return sd_setup_write_same10_cmnd(cmd, false);
		default:
			return BLK_STS_TARGET;
		}
	case REQ_OP_WRITE_ZEROES:
		return sd_setup_write_zeroes_cmnd(cmd);
	case REQ_OP_WRITE_SAME:
		return sd_setup_write_same_cmnd(cmd);
	case REQ_OP_FLUSH:
		return sd_setup_flush_cmnd(cmd);
	case REQ_OP_READ:
	case REQ_OP_WRITE:
		return sd_setup_read_write_cmnd(cmd);
	case REQ_OP_ZONE_RESET:
		return sd_zbc_setup_reset_cmnd(cmd, false);
	case REQ_OP_ZONE_RESET_ALL:
		return sd_zbc_setup_reset_cmnd(cmd, true);
	default:
		WARN_ON_ONCE(1);
		return BLK_STS_NOTSUPP;
	}
}

static void sd_uninit_command(struct scsi_cmnd *SCpnt)
{
	struct request *rq = SCpnt->request;
	u8 *cmnd;

	if (rq->rq_flags & RQF_SPECIAL_PAYLOAD)
		mempool_free(rq->special_vec.bv_page, sd_page_pool);

	if (SCpnt->cmnd != scsi_req(rq)->cmd) {
		cmnd = SCpnt->cmnd;
		SCpnt->cmnd = NULL;
		SCpnt->cmd_len = 0;
		mempool_free(cmnd, sd_cdb_pool);
	}
}

/**
 *	sd_open - open a scsi disk device
 *	@bdev: Block device of the scsi disk to open
 *	@mode: FMODE_* mask
 *
 *	Returns 0 if successful. Returns a negated errno value in case 
 *	of error.
 *
 *	Note: This can be called from a user context (e.g. fsck(1) )
 *	or from within the kernel (e.g. as a result of a mount(1) ).
 *	In the latter case @inode and @filp carry an abridged amount
 *	of information as noted above.
 *
 *	Locking: called with bdev->bd_mutex held.
 **/
static int sd_open(struct block_device *bdev, fmode_t mode)
{
	struct scsi_disk *sdkp = scsi_disk_get(bdev->bd_disk);
	struct scsi_device *sdev;
	int retval;

	if (!sdkp)
		return -ENXIO;

	SCSI_LOG_HLQUEUE(3, sd_printk(KERN_INFO, sdkp, "sd_open\n"));

	sdev = sdkp->device;

	/*
	 * If the device is in error recovery, wait until it is done.
	 * If the device is offline, then disallow any access to it.
	 */
	retval = -ENXIO;
	if (!scsi_block_when_processing_errors(sdev))
		goto error_out;

	if (sdev->removable || sdkp->write_prot)
		check_disk_change(bdev);

	/*
	 * If the drive is empty, just let the open fail.
	 */
	retval = -ENOMEDIUM;
	if (sdev->removable && !sdkp->media_present && !(mode & FMODE_NDELAY))
		goto error_out;

	/*
	 * If the device has the write protect tab set, have the open fail
	 * if the user expects to be able to write to the thing.
	 */
	retval = -EROFS;
	if (sdkp->write_prot && (mode & FMODE_WRITE))
		goto error_out;

	/*
	 * It is possible that the disk changing stuff resulted in
	 * the device being taken offline.  If this is the case,
	 * report this to the user, and don't pretend that the
	 * open actually succeeded.
	 */
	retval = -ENXIO;
	if (!scsi_device_online(sdev))
		goto error_out;

	if ((atomic_inc_return(&sdkp->openers) == 1) && sdev->removable) {
		if (scsi_block_when_processing_errors(sdev))
			scsi_set_medium_removal(sdev, SCSI_REMOVAL_PREVENT);
	}

	return 0;

error_out:
	scsi_disk_put(sdkp);
	return retval;	
}

/**
 *	sd_release - invoked when the (last) close(2) is called on this
 *	scsi disk.
 *	@disk: disk to release
 *	@mode: FMODE_* mask
 *
 *	Returns 0. 
 *
 *	Note: may block (uninterruptible) if error recovery is underway
 *	on this disk.
 *
 *	Locking: called with bdev->bd_mutex held.
 **/
static void sd_release(struct gendisk *disk, fmode_t mode)
{
	struct scsi_disk *sdkp = scsi_disk(disk);
	struct scsi_device *sdev = sdkp->device;

	SCSI_LOG_HLQUEUE(3, sd_printk(KERN_INFO, sdkp, "sd_release\n"));

	if (atomic_dec_return(&sdkp->openers) == 0 && sdev->removable) {
		if (scsi_block_when_processing_errors(sdev))
			scsi_set_medium_removal(sdev, SCSI_REMOVAL_ALLOW);
	}

	scsi_disk_put(sdkp);
}

static int sd_getgeo(struct block_device *bdev, struct hd_geometry *geo)
{
	struct scsi_disk *sdkp = scsi_disk(bdev->bd_disk);
	struct scsi_device *sdp = sdkp->device;
	struct Scsi_Host *host = sdp->host;
	sector_t capacity = logical_to_sectors(sdp, sdkp->capacity);
	int diskinfo[4];

	/* default to most commonly used values */
	diskinfo[0] = 0x40;	/* 1 << 6 */
	diskinfo[1] = 0x20;	/* 1 << 5 */
	diskinfo[2] = capacity >> 11;

	/* override with calculated, extended default, or driver values */
	if (host->hostt->bios_param)
		host->hostt->bios_param(sdp, bdev, capacity, diskinfo);
	else
		scsicam_bios_param(bdev, capacity, diskinfo);

	geo->heads = diskinfo[0];
	geo->sectors = diskinfo[1];
	geo->cylinders = diskinfo[2];
	return 0;
}

/**
 *	sd_ioctl - process an ioctl
 *	@bdev: target block device
 *	@mode: FMODE_* mask
 *	@cmd: ioctl command number
 *	@arg: this is third argument given to ioctl(2) system call.
 *	Often contains a pointer.
 *
 *	Returns 0 if successful (some ioctls return positive numbers on
 *	success as well). Returns a negated errno value in case of error.
 *
 *	Note: most ioctls are forward onto the block subsystem or further
 *	down in the scsi subsystem.
 **/
static int sd_ioctl(struct block_device *bdev, fmode_t mode,
		    unsigned int cmd, unsigned long arg)
{
	struct gendisk *disk = bdev->bd_disk;
	struct scsi_disk *sdkp = scsi_disk(disk);
	struct scsi_device *sdp = sdkp->device;
	void __user *p = (void __user *)arg;
	int error;
    
	SCSI_LOG_IOCTL(1, sd_printk(KERN_INFO, sdkp, "sd_ioctl: disk=%s, "
				    "cmd=0x%x\n", disk->disk_name, cmd));

	error = scsi_verify_blk_ioctl(bdev, cmd);
	if (error < 0)
		return error;

	/*
	 * If we are in the middle of error recovery, don't let anyone
	 * else try and use this device.  Also, if error recovery fails, it
	 * may try and take the device offline, in which case all further
	 * access to the device is prohibited.
	 */
	error = scsi_ioctl_block_when_processing_errors(sdp, cmd,
			(mode & FMODE_NDELAY) != 0);
	if (error)
		goto out;

	if (is_sed_ioctl(cmd))
		return sed_ioctl(sdkp->opal_dev, cmd, p);

	/*
	 * Send SCSI addressing ioctls directly to mid level, send other
	 * ioctls to block level and then onto mid level if they can't be
	 * resolved.
	 */
	switch (cmd) {
		case SCSI_IOCTL_GET_IDLUN:
		case SCSI_IOCTL_GET_BUS_NUMBER:
			error = scsi_ioctl(sdp, cmd, p);
			break;
		default:
			error = scsi_cmd_blk_ioctl(bdev, mode, cmd, p);
			if (error != -ENOTTY)
				break;
			error = scsi_ioctl(sdp, cmd, p);
			break;
	}
out:
	return error;
}

static void set_media_not_present(struct scsi_disk *sdkp)
{
	if (sdkp->media_present)
		sdkp->device->changed = 1;

	if (sdkp->device->removable) {
		sdkp->media_present = 0;
		sdkp->capacity = 0;
	}
}

static int media_not_present(struct scsi_disk *sdkp,
			     struct scsi_sense_hdr *sshdr)
{
	if (!scsi_sense_valid(sshdr))
		return 0;

	/* not invoked for commands that could return deferred errors */
	switch (sshdr->sense_key) {
	case UNIT_ATTENTION:
	case NOT_READY:
		/* medium not present */
		if (sshdr->asc == 0x3A) {
			set_media_not_present(sdkp);
			return 1;
		}
	}
	return 0;
}

/**
 *	sd_check_events - check media events
 *	@disk: kernel device descriptor
 *	@clearing: disk events currently being cleared
 *
 *	Returns mask of DISK_EVENT_*.
 *
 *	Note: this function is invoked from the block subsystem.
 **/
static unsigned int sd_check_events(struct gendisk *disk, unsigned int clearing)
{
	struct scsi_disk *sdkp = scsi_disk_get(disk);
	struct scsi_device *sdp;
	int retval;

	if (!sdkp)
		return 0;

	sdp = sdkp->device;
	SCSI_LOG_HLQUEUE(3, sd_printk(KERN_INFO, sdkp, "sd_check_events\n"));

	/*
	 * If the device is offline, don't send any commands - just pretend as
	 * if the command failed.  If the device ever comes back online, we
	 * can deal with it then.  It is only because of unrecoverable errors
	 * that we would ever take a device offline in the first place.
	 */
	if (!scsi_device_online(sdp)) {
		set_media_not_present(sdkp);
		goto out;
	}

	/*
	 * Using TEST_UNIT_READY enables differentiation between drive with
	 * no cartridge loaded - NOT READY, drive with changed cartridge -
	 * UNIT ATTENTION, or with same cartridge - GOOD STATUS.
	 *
	 * Drives that auto spin down. eg iomega jaz 1G, will be started
	 * by sd_spinup_disk() from sd_revalidate_disk(), which happens whenever
	 * sd_revalidate() is called.
	 */
	if (scsi_block_when_processing_errors(sdp)) {
		struct scsi_sense_hdr sshdr = { 0, };

		retval = scsi_test_unit_ready(sdp, SD_TIMEOUT, SD_MAX_RETRIES,
					      &sshdr);

		/* failed to execute TUR, assume media not present */
		if (host_byte(retval)) {
			set_media_not_present(sdkp);
			goto out;
		}

		if (media_not_present(sdkp, &sshdr))
			goto out;
	}

	/*
	 * For removable scsi disk we have to recognise the presence
	 * of a disk in the drive.
	 */
	if (!sdkp->media_present)
		sdp->changed = 1;
	sdkp->media_present = 1;
out:
	/*
	 * sdp->changed is set under the following conditions:
	 *
	 *	Medium present state has changed in either direction.
	 *	Device has indicated UNIT_ATTENTION.
	 */
	retval = sdp->changed ? DISK_EVENT_MEDIA_CHANGE : 0;
	sdp->changed = 0;
	scsi_disk_put(sdkp);
	return retval;
}

static int sd_sync_cache(struct scsi_disk *sdkp, struct scsi_sense_hdr *sshdr)
{
	int retries, res;
	struct scsi_device *sdp = sdkp->device;
	const int timeout = sdp->request_queue->rq_timeout
		* SD_FLUSH_TIMEOUT_MULTIPLIER;
	struct scsi_sense_hdr my_sshdr;

	if (!scsi_device_online(sdp))
		return -ENODEV;

	/* caller might not be interested in sense, but we need it */
	if (!sshdr)
		sshdr = &my_sshdr;

	for (retries = 3; retries > 0; --retries) {
		unsigned char cmd[10] = { 0 };

		cmd[0] = SYNCHRONIZE_CACHE;
		/*
		 * Leave the rest of the command zero to indicate
		 * flush everything.
		 */
		res = scsi_execute(sdp, cmd, DMA_NONE, NULL, 0, NULL, sshdr,
				timeout, SD_MAX_RETRIES, 0, RQF_PM, NULL);
		if (res == 0)
			break;
	}

	if (res) {
		sd_print_result(sdkp, "Synchronize Cache(10) failed", res);

		if (driver_byte(res) == DRIVER_SENSE)
			sd_print_sense_hdr(sdkp, sshdr);

		/* we need to evaluate the error return  */
		if (scsi_sense_valid(sshdr) &&
			(sshdr->asc == 0x3a ||	/* medium not present */
			 sshdr->asc == 0x20 ||	/* invalid command */
			 (sshdr->asc == 0x74 && sshdr->ascq == 0x71)))	/* drive is password locked */
				/* this is no error here */
				return 0;

		switch (host_byte(res)) {
		/* ignore errors due to racing a disconnection */
		case DID_BAD_TARGET:
		case DID_NO_CONNECT:
			return 0;
		/* signal the upper layer it might try again */
		case DID_BUS_BUSY:
		case DID_IMM_RETRY:
		case DID_REQUEUE:
		case DID_SOFT_ERROR:
			return -EBUSY;
		default:
			return -EIO;
		}
	}
	return 0;
}

static void sd_rescan(struct device *dev)
{
	struct scsi_disk *sdkp = dev_get_drvdata(dev);

	revalidate_disk(sdkp->disk);
}


#ifdef CONFIG_COMPAT
/* 
 * This gets directly called from VFS. When the ioctl 
 * is not recognized we go back to the other translation paths. 
 */
static int sd_compat_ioctl(struct block_device *bdev, fmode_t mode,
			   unsigned int cmd, unsigned long arg)
{
	struct scsi_device *sdev = scsi_disk(bdev->bd_disk)->device;
	int error;

	error = scsi_ioctl_block_when_processing_errors(sdev, cmd,
			(mode & FMODE_NDELAY) != 0);
	if (error)
		return error;
	       
	/* 
	 * Let the static ioctl translation table take care of it.
	 */
	if (!sdev->host->hostt->compat_ioctl)
		return -ENOIOCTLCMD; 
	return sdev->host->hostt->compat_ioctl(sdev, cmd, (void __user *)arg);
}
#endif

static char sd_pr_type(enum pr_type type)
{
	switch (type) {
	case PR_WRITE_EXCLUSIVE:
		return 0x01;
	case PR_EXCLUSIVE_ACCESS:
		return 0x03;
	case PR_WRITE_EXCLUSIVE_REG_ONLY:
		return 0x05;
	case PR_EXCLUSIVE_ACCESS_REG_ONLY:
		return 0x06;
	case PR_WRITE_EXCLUSIVE_ALL_REGS:
		return 0x07;
	case PR_EXCLUSIVE_ACCESS_ALL_REGS:
		return 0x08;
	default:
		return 0;
	}
};

static int sd_pr_command(struct block_device *bdev, u8 sa,
		u64 key, u64 sa_key, u8 type, u8 flags)
{
	struct scsi_device *sdev = scsi_disk(bdev->bd_disk)->device;
	struct scsi_sense_hdr sshdr;
	int result;
	u8 cmd[16] = { 0, };
	u8 data[24] = { 0, };

	cmd[0] = PERSISTENT_RESERVE_OUT;
	cmd[1] = sa;
	cmd[2] = type;
	put_unaligned_be32(sizeof(data), &cmd[5]);

	put_unaligned_be64(key, &data[0]);
	put_unaligned_be64(sa_key, &data[8]);
	data[20] = flags;

	result = scsi_execute_req(sdev, cmd, DMA_TO_DEVICE, &data, sizeof(data),
			&sshdr, SD_TIMEOUT, SD_MAX_RETRIES, NULL);

	if (driver_byte(result) == DRIVER_SENSE &&
	    scsi_sense_valid(&sshdr)) {
		sdev_printk(KERN_INFO, sdev, "PR command failed: %d\n", result);
		scsi_print_sense_hdr(sdev, NULL, &sshdr);
	}

	return result;
}

static int sd_pr_register(struct block_device *bdev, u64 old_key, u64 new_key,
		u32 flags)
{
	if (flags & ~PR_FL_IGNORE_KEY)
		return -EOPNOTSUPP;
	return sd_pr_command(bdev, (flags & PR_FL_IGNORE_KEY) ? 0x06 : 0x00,
			old_key, new_key, 0,
			(1 << 0) /* APTPL */);
}

static int sd_pr_reserve(struct block_device *bdev, u64 key, enum pr_type type,
		u32 flags)
{
	if (flags)
		return -EOPNOTSUPP;
	return sd_pr_command(bdev, 0x01, key, 0, sd_pr_type(type), 0);
}

static int sd_pr_release(struct block_device *bdev, u64 key, enum pr_type type)
{
	return sd_pr_command(bdev, 0x02, key, 0, sd_pr_type(type), 0);
}

static int sd_pr_preempt(struct block_device *bdev, u64 old_key, u64 new_key,
		enum pr_type type, bool abort)
{
	return sd_pr_command(bdev, abort ? 0x05 : 0x04, old_key, new_key,
			     sd_pr_type(type), 0);
}

static int sd_pr_clear(struct block_device *bdev, u64 key)
{
	return sd_pr_command(bdev, 0x03, key, 0, 0, 0);
}

static const struct pr_ops sd_pr_ops = {
	.pr_register	= sd_pr_register,
	.pr_reserve	= sd_pr_reserve,
	.pr_release	= sd_pr_release,
	.pr_preempt	= sd_pr_preempt,
	.pr_clear	= sd_pr_clear,
};

static const struct block_device_operations sd_fops = {
	.owner			= THIS_MODULE,
	.open			= sd_open,
	.release		= sd_release,
	.ioctl			= sd_ioctl,
	.getgeo			= sd_getgeo,
#ifdef CONFIG_COMPAT
	.compat_ioctl		= sd_compat_ioctl,
#endif
	.check_events		= sd_check_events,
	.revalidate_disk	= sd_revalidate_disk,
	.unlock_native_capacity	= sd_unlock_native_capacity,
	.report_zones		= sd_zbc_report_zones,
	.pr_ops			= &sd_pr_ops,
};

/**
 *	sd_eh_reset - reset error handling callback
 *	@scmd:		sd-issued command that has failed
 *
 *	This function is called by the SCSI midlayer before starting
 *	SCSI EH. When counting medium access failures we have to be
 *	careful to register it only only once per device and SCSI EH run;
 *	there might be several timed out commands which will cause the
 *	'max_medium_access_timeouts' counter to trigger after the first
 *	SCSI EH run already and set the device to offline.
 *	So this function resets the internal counter before starting SCSI EH.
 **/
static void sd_eh_reset(struct scsi_cmnd *scmd)
{
	struct scsi_disk *sdkp = scsi_disk(scmd->request->rq_disk);

	/* New SCSI EH run, reset gate variable */
	sdkp->ignore_medium_access_errors = false;
}

/**
 *	sd_eh_action - error handling callback
 *	@scmd:		sd-issued command that has failed
 *	@eh_disp:	The recovery disposition suggested by the midlayer
 *
 *	This function is called by the SCSI midlayer upon completion of an
 *	error test command (currently TEST UNIT READY). The result of sending
 *	the eh command is passed in eh_disp.  We're looking for devices that
 *	fail medium access commands but are OK with non access commands like
 *	test unit ready (so wrongly see the device as having a successful
 *	recovery)
 **/
static int sd_eh_action(struct scsi_cmnd *scmd, int eh_disp)
{
	struct scsi_disk *sdkp = scsi_disk(scmd->request->rq_disk);
	struct scsi_device *sdev = scmd->device;

	if (!scsi_device_online(sdev) ||
	    !scsi_medium_access_command(scmd) ||
	    host_byte(scmd->result) != DID_TIME_OUT ||
	    eh_disp != SUCCESS)
		return eh_disp;

	/*
	 * The device has timed out executing a medium access command.
	 * However, the TEST UNIT READY command sent during error
	 * handling completed successfully. Either the device is in the
	 * process of recovering or has it suffered an internal failure
	 * that prevents access to the storage medium.
	 */
	if (!sdkp->ignore_medium_access_errors) {
		sdkp->medium_access_timed_out++;
		sdkp->ignore_medium_access_errors = true;
	}

	/*
	 * If the device keeps failing read/write commands but TEST UNIT
	 * READY always completes successfully we assume that medium
	 * access is no longer possible and take the device offline.
	 */
	if (sdkp->medium_access_timed_out >= sdkp->max_medium_access_timeouts) {
		scmd_printk(KERN_ERR, scmd,
			    "Medium access timeout failure. Offlining disk!\n");
		mutex_lock(&sdev->state_mutex);
		scsi_device_set_state(sdev, SDEV_OFFLINE);
		mutex_unlock(&sdev->state_mutex);

		return SUCCESS;
	}

	return eh_disp;
}

static unsigned int sd_completed_bytes(struct scsi_cmnd *scmd)
{
	struct request *req = scmd->request;
	struct scsi_device *sdev = scmd->device;
	unsigned int transferred, good_bytes;
	u64 start_lba, end_lba, bad_lba;

	/*
	 * Some commands have a payload smaller than the device logical
	 * block size (e.g. INQUIRY on a 4K disk).
	 */
	if (scsi_bufflen(scmd) <= sdev->sector_size)
		return 0;

	/* Check if we have a 'bad_lba' information */
	if (!scsi_get_sense_info_fld(scmd->sense_buffer,
				     SCSI_SENSE_BUFFERSIZE,
				     &bad_lba))
		return 0;

	/*
	 * If the bad lba was reported incorrectly, we have no idea where
	 * the error is.
	 */
	start_lba = sectors_to_logical(sdev, blk_rq_pos(req));
	end_lba = start_lba + bytes_to_logical(sdev, scsi_bufflen(scmd));
	if (bad_lba < start_lba || bad_lba >= end_lba)
		return 0;

	/*
	 * resid is optional but mostly filled in.  When it's unused,
	 * its value is zero, so we assume the whole buffer transferred
	 */
	transferred = scsi_bufflen(scmd) - scsi_get_resid(scmd);

	/* This computation should always be done in terms of the
	 * resolution of the device's medium.
	 */
	good_bytes = logical_to_bytes(sdev, bad_lba - start_lba);

	return min(good_bytes, transferred);
}

/**
 *	sd_done - bottom half handler: called when the lower level
 *	driver has completed (successfully or otherwise) a scsi command.
 *	@SCpnt: mid-level's per command structure.
 *
 *	Note: potentially run from within an ISR. Must not block.
 **/
static int sd_done(struct scsi_cmnd *SCpnt)
{
	int result = SCpnt->result;
	unsigned int good_bytes = result ? 0 : scsi_bufflen(SCpnt);
	unsigned int sector_size = SCpnt->device->sector_size;
	unsigned int resid;
	struct scsi_sense_hdr sshdr;
	struct scsi_disk *sdkp = scsi_disk(SCpnt->request->rq_disk);
	struct request *req = SCpnt->request;
	int sense_valid = 0;
	int sense_deferred = 0;

	switch (req_op(req)) {
	case REQ_OP_DISCARD:
	case REQ_OP_WRITE_ZEROES:
	case REQ_OP_WRITE_SAME:
	case REQ_OP_ZONE_RESET:
	case REQ_OP_ZONE_RESET_ALL:
		if (!result) {
			good_bytes = blk_rq_bytes(req);
			scsi_set_resid(SCpnt, 0);
		} else {
			good_bytes = 0;
			scsi_set_resid(SCpnt, blk_rq_bytes(req));
		}
		break;
	default:
		/*
		 * In case of bogus fw or device, we could end up having
		 * an unaligned partial completion. Check this here and force
		 * alignment.
		 */
		resid = scsi_get_resid(SCpnt);
		if (resid & (sector_size - 1)) {
			sd_printk(KERN_INFO, sdkp,
				"Unaligned partial completion (resid=%u, sector_sz=%u)\n",
				resid, sector_size);
			scsi_print_command(SCpnt);
			resid = min(scsi_bufflen(SCpnt),
				    round_up(resid, sector_size));
			scsi_set_resid(SCpnt, resid);
		}
	}

	if (result) {
		sense_valid = scsi_command_normalize_sense(SCpnt, &sshdr);
		if (sense_valid)
			sense_deferred = scsi_sense_is_deferred(&sshdr);
	}
	sdkp->medium_access_timed_out = 0;

	if (driver_byte(result) != DRIVER_SENSE &&
	    (!sense_valid || sense_deferred))
		goto out;

	switch (sshdr.sense_key) {
	case HARDWARE_ERROR:
	case MEDIUM_ERROR:
		good_bytes = sd_completed_bytes(SCpnt);
		break;
	case RECOVERED_ERROR:
		good_bytes = scsi_bufflen(SCpnt);
		break;
	case NO_SENSE:
		/* This indicates a false check condition, so ignore it.  An
		 * unknown amount of data was transferred so treat it as an
		 * error.
		 */
		SCpnt->result = 0;
		memset(SCpnt->sense_buffer, 0, SCSI_SENSE_BUFFERSIZE);
		break;
	case ABORTED_COMMAND:
		if (sshdr.asc == 0x10)  /* DIF: Target detected corruption */
			good_bytes = sd_completed_bytes(SCpnt);
		break;
	case ILLEGAL_REQUEST:
		switch (sshdr.asc) {
		case 0x10:	/* DIX: Host detected corruption */
			good_bytes = sd_completed_bytes(SCpnt);
			break;
		case 0x20:	/* INVALID COMMAND OPCODE */
		case 0x24:	/* INVALID FIELD IN CDB */
			switch (SCpnt->cmnd[0]) {
			case UNMAP:
				sd_config_discard(sdkp, SD_LBP_DISABLE);
				break;
			case WRITE_SAME_16:
			case WRITE_SAME:
				if (SCpnt->cmnd[1] & 8) { /* UNMAP */
					sd_config_discard(sdkp, SD_LBP_DISABLE);
				} else {
					sdkp->device->no_write_same = 1;
					sd_config_write_same(sdkp);
					req->rq_flags |= RQF_QUIET;
				}
				break;
			}
		}
		break;
	default:
		break;
	}

 out:
	if (sd_is_zoned(sdkp))
		sd_zbc_complete(SCpnt, good_bytes, &sshdr);

	SCSI_LOG_HLCOMPLETE(1, scmd_printk(KERN_INFO, SCpnt,
					   "sd_done: completed %d of %d bytes\n",
					   good_bytes, scsi_bufflen(SCpnt)));

	return good_bytes;
}

/*
 * spinup disk - called only in sd_revalidate_disk()
 */
static void
sd_spinup_disk(struct scsi_disk *sdkp)
{
	unsigned char cmd[10];
	unsigned long spintime_expire = 0;
	int retries, spintime;
	unsigned int the_result;
	struct scsi_sense_hdr sshdr;
	int sense_valid = 0;

	spintime = 0;

	/* Spin up drives, as required.  Only do this at boot time */
	/* Spinup needs to be done for module loads too. */
	do {
		retries = 0;

		do {
			cmd[0] = TEST_UNIT_READY;
			memset((void *) &cmd[1], 0, 9);

			the_result = scsi_execute_req(sdkp->device, cmd,
						      DMA_NONE, NULL, 0,
						      &sshdr, SD_TIMEOUT,
						      SD_MAX_RETRIES, NULL);

			/*
			 * If the drive has indicated to us that it
			 * doesn't have any media in it, don't bother
			 * with any more polling.
			 */
			if (media_not_present(sdkp, &sshdr))
				return;

			if (the_result)
				sense_valid = scsi_sense_valid(&sshdr);
			retries++;
		} while (retries < 3 && 
			 (!scsi_status_is_good(the_result) ||
			  ((driver_byte(the_result) == DRIVER_SENSE) &&
			  sense_valid && sshdr.sense_key == UNIT_ATTENTION)));

		if (driver_byte(the_result) != DRIVER_SENSE) {
			/* no sense, TUR either succeeded or failed
			 * with a status error */
			if(!spintime && !scsi_status_is_good(the_result)) {
				sd_print_result(sdkp, "Test Unit Ready failed",
						the_result);
			}
			break;
		}

		/*
		 * The device does not want the automatic start to be issued.
		 */
		if (sdkp->device->no_start_on_add)
			break;

		if (sense_valid && sshdr.sense_key == NOT_READY) {
			if (sshdr.asc == 4 && sshdr.ascq == 3)
				break;	/* manual intervention required */
			if (sshdr.asc == 4 && sshdr.ascq == 0xb)
				break;	/* standby */
			if (sshdr.asc == 4 && sshdr.ascq == 0xc)
				break;	/* unavailable */
			if (sshdr.asc == 4 && sshdr.ascq == 0x1b)
				break;	/* sanitize in progress */
			/*
			 * Issue command to spin up drive when not ready
			 */
			if (!spintime) {
				sd_printk(KERN_NOTICE, sdkp, "Spinning up disk...");
				cmd[0] = START_STOP;
				cmd[1] = 1;	/* Return immediately */
				memset((void *) &cmd[2], 0, 8);
				cmd[4] = 1;	/* Start spin cycle */
				if (sdkp->device->start_stop_pwr_cond)
					cmd[4] |= 1 << 4;
				scsi_execute_req(sdkp->device, cmd, DMA_NONE,
						 NULL, 0, &sshdr,
						 SD_TIMEOUT, SD_MAX_RETRIES,
						 NULL);
				spintime_expire = jiffies + 100 * HZ;
				spintime = 1;
			}
			/* Wait 1 second for next try */
			msleep(1000);
			printk(KERN_CONT ".");

		/*
		 * Wait for USB flash devices with slow firmware.
		 * Yes, this sense key/ASC combination shouldn't
		 * occur here.  It's characteristic of these devices.
		 */
		} else if (sense_valid &&
				sshdr.sense_key == UNIT_ATTENTION &&
				sshdr.asc == 0x28) {
			if (!spintime) {
				spintime_expire = jiffies + 5 * HZ;
				spintime = 1;
			}
			/* Wait 1 second for next try */
			msleep(1000);
		} else {
			/* we don't understand the sense code, so it's
			 * probably pointless to loop */
			if(!spintime) {
				sd_printk(KERN_NOTICE, sdkp, "Unit Not Ready\n");
				sd_print_sense_hdr(sdkp, &sshdr);
			}
			break;
		}
				
	} while (spintime && time_before_eq(jiffies, spintime_expire));

	if (spintime) {
		if (scsi_status_is_good(the_result))
			printk(KERN_CONT "ready\n");
		else
			printk(KERN_CONT "not responding...\n");
	}
}

/*
 * Determine whether disk supports Data Integrity Field.
 */
static int sd_read_protection_type(struct scsi_disk *sdkp, unsigned char *buffer)
{
	struct scsi_device *sdp = sdkp->device;
	u8 type;
	int ret = 0;

	if (scsi_device_protection(sdp) == 0 || (buffer[12] & 1) == 0)
		return ret;

	type = ((buffer[12] >> 1) & 7) + 1; /* P_TYPE 0 = Type 1 */

	if (type > T10_PI_TYPE3_PROTECTION)
		ret = -ENODEV;
	else if (scsi_host_dif_capable(sdp->host, type))
		ret = 1;

	if (sdkp->first_scan || type != sdkp->protection_type)
		switch (ret) {
		case -ENODEV:
			sd_printk(KERN_ERR, sdkp, "formatted with unsupported" \
				  " protection type %u. Disabling disk!\n",
				  type);
			break;
		case 1:
			sd_printk(KERN_NOTICE, sdkp,
				  "Enabling DIF Type %u protection\n", type);
			break;
		case 0:
			sd_printk(KERN_NOTICE, sdkp,
				  "Disabling DIF Type %u protection\n", type);
			break;
		}

	sdkp->protection_type = type;

	return ret;
}

static void read_capacity_error(struct scsi_disk *sdkp, struct scsi_device *sdp,
			struct scsi_sense_hdr *sshdr, int sense_valid,
			int the_result)
{
	if (driver_byte(the_result) == DRIVER_SENSE)
		sd_print_sense_hdr(sdkp, sshdr);
	else
		sd_printk(KERN_NOTICE, sdkp, "Sense not available.\n");

	/*
	 * Set dirty bit for removable devices if not ready -
	 * sometimes drives will not report this properly.
	 */
	if (sdp->removable &&
	    sense_valid && sshdr->sense_key == NOT_READY)
		set_media_not_present(sdkp);

	/*
	 * We used to set media_present to 0 here to indicate no media
	 * in the drive, but some drives fail read capacity even with
	 * media present, so we can't do that.
	 */
	sdkp->capacity = 0; /* unknown mapped to zero - as usual */
}

#define RC16_LEN 32
#if RC16_LEN > SD_BUF_SIZE
#error RC16_LEN must not be more than SD_BUF_SIZE
#endif

#define READ_CAPACITY_RETRIES_ON_RESET	10

static int read_capacity_16(struct scsi_disk *sdkp, struct scsi_device *sdp,
						unsigned char *buffer)
{
	unsigned char cmd[16];
	struct scsi_sense_hdr sshdr;
	int sense_valid = 0;
	int the_result;
	int retries = 3, reset_retries = READ_CAPACITY_RETRIES_ON_RESET;
	unsigned int alignment;
	unsigned long long lba;
	unsigned sector_size;

	if (sdp->no_read_capacity_16)
		return -EINVAL;

	do {
		memset(cmd, 0, 16);
		cmd[0] = SERVICE_ACTION_IN_16;
		cmd[1] = SAI_READ_CAPACITY_16;
		cmd[13] = RC16_LEN;
		memset(buffer, 0, RC16_LEN);

		the_result = scsi_execute_req(sdp, cmd, DMA_FROM_DEVICE,
					buffer, RC16_LEN, &sshdr,
					SD_TIMEOUT, SD_MAX_RETRIES, NULL);

		if (media_not_present(sdkp, &sshdr))
			return -ENODEV;

		if (the_result) {
			sense_valid = scsi_sense_valid(&sshdr);
			if (sense_valid &&
			    sshdr.sense_key == ILLEGAL_REQUEST &&
			    (sshdr.asc == 0x20 || sshdr.asc == 0x24) &&
			    sshdr.ascq == 0x00)
				/* Invalid Command Operation Code or
				 * Invalid Field in CDB, just retry
				 * silently with RC10 */
				return -EINVAL;
			if (sense_valid &&
			    sshdr.sense_key == UNIT_ATTENTION &&
			    sshdr.asc == 0x29 && sshdr.ascq == 0x00)
				/* Device reset might occur several times,
				 * give it one more chance */
				if (--reset_retries > 0)
					continue;
		}
		retries--;

	} while (the_result && retries);

	if (the_result) {
		sd_print_result(sdkp, "Read Capacity(16) failed", the_result);
		read_capacity_error(sdkp, sdp, &sshdr, sense_valid, the_result);
		return -EINVAL;
	}

	sector_size = get_unaligned_be32(&buffer[8]);
	lba = get_unaligned_be64(&buffer[0]);

	if (sd_read_protection_type(sdkp, buffer) < 0) {
		sdkp->capacity = 0;
		return -ENODEV;
	}

	/* Logical blocks per physical block exponent */
	sdkp->physical_block_size = (1 << (buffer[13] & 0xf)) * sector_size;

	/* RC basis */
	sdkp->rc_basis = (buffer[12] >> 4) & 0x3;

	/* Lowest aligned logical block */
	alignment = ((buffer[14] & 0x3f) << 8 | buffer[15]) * sector_size;
	blk_queue_alignment_offset(sdp->request_queue, alignment);
	if (alignment && sdkp->first_scan)
		sd_printk(KERN_NOTICE, sdkp,
			  "physical block alignment offset: %u\n", alignment);

	if (buffer[14] & 0x80) { /* LBPME */
		sdkp->lbpme = 1;

		if (buffer[14] & 0x40) /* LBPRZ */
			sdkp->lbprz = 1;

		sd_config_discard(sdkp, SD_LBP_WS16);
	}

	sdkp->capacity = lba + 1;
	return sector_size;
}

static int read_capacity_10(struct scsi_disk *sdkp, struct scsi_device *sdp,
						unsigned char *buffer)
{
	unsigned char cmd[16];
	struct scsi_sense_hdr sshdr;
	int sense_valid = 0;
	int the_result;
	int retries = 3, reset_retries = READ_CAPACITY_RETRIES_ON_RESET;
	sector_t lba;
	unsigned sector_size;

	do {
		cmd[0] = READ_CAPACITY;
		memset(&cmd[1], 0, 9);
		memset(buffer, 0, 8);

		the_result = scsi_execute_req(sdp, cmd, DMA_FROM_DEVICE,
					buffer, 8, &sshdr,
					SD_TIMEOUT, SD_MAX_RETRIES, NULL);

		if (media_not_present(sdkp, &sshdr))
			return -ENODEV;

		if (the_result) {
			sense_valid = scsi_sense_valid(&sshdr);
			if (sense_valid &&
			    sshdr.sense_key == UNIT_ATTENTION &&
			    sshdr.asc == 0x29 && sshdr.ascq == 0x00)
				/* Device reset might occur several times,
				 * give it one more chance */
				if (--reset_retries > 0)
					continue;
		}
		retries--;

	} while (the_result && retries);

	if (the_result) {
		sd_print_result(sdkp, "Read Capacity(10) failed", the_result);
		read_capacity_error(sdkp, sdp, &sshdr, sense_valid, the_result);
		return -EINVAL;
	}

	sector_size = get_unaligned_be32(&buffer[4]);
	lba = get_unaligned_be32(&buffer[0]);

	if (sdp->no_read_capacity_16 && (lba == 0xffffffff)) {
		/* Some buggy (usb cardreader) devices return an lba of
		   0xffffffff when the want to report a size of 0 (with
		   which they really mean no media is present) */
		sdkp->capacity = 0;
		sdkp->physical_block_size = sector_size;
		return sector_size;
	}

	sdkp->capacity = lba + 1;
	sdkp->physical_block_size = sector_size;
	return sector_size;
}

static int sd_try_rc16_first(struct scsi_device *sdp)
{
	if (sdp->host->max_cmd_len < 16)
		return 0;
	if (sdp->try_rc_10_first)
		return 0;
	if (sdp->scsi_level > SCSI_SPC_2)
		return 1;
	if (scsi_device_protection(sdp))
		return 1;
	return 0;
}

/*
 * read disk capacity
 */
static void
sd_read_capacity(struct scsi_disk *sdkp, unsigned char *buffer)
{
	int sector_size;
	struct scsi_device *sdp = sdkp->device;

	if (sd_try_rc16_first(sdp)) {
		sector_size = read_capacity_16(sdkp, sdp, buffer);
		if (sector_size == -EOVERFLOW)
			goto got_data;
		if (sector_size == -ENODEV)
			return;
		if (sector_size < 0)
			sector_size = read_capacity_10(sdkp, sdp, buffer);
		if (sector_size < 0)
			return;
	} else {
		sector_size = read_capacity_10(sdkp, sdp, buffer);
		if (sector_size == -EOVERFLOW)
			goto got_data;
		if (sector_size < 0)
			return;
		if ((sizeof(sdkp->capacity) > 4) &&
		    (sdkp->capacity > 0xffffffffULL)) {
			int old_sector_size = sector_size;
			sd_printk(KERN_NOTICE, sdkp, "Very big device. "
					"Trying to use READ CAPACITY(16).\n");
			sector_size = read_capacity_16(sdkp, sdp, buffer);
			if (sector_size < 0) {
				sd_printk(KERN_NOTICE, sdkp,
					"Using 0xffffffff as device size\n");
				sdkp->capacity = 1 + (sector_t) 0xffffffff;
				sector_size = old_sector_size;
				goto got_data;
			}
			/* Remember that READ CAPACITY(16) succeeded */
			sdp->try_rc_10_first = 0;
		}
	}

	/* Some devices are known to return the total number of blocks,
	 * not the highest block number.  Some devices have versions
	 * which do this and others which do not.  Some devices we might
	 * suspect of doing this but we don't know for certain.
	 *
	 * If we know the reported capacity is wrong, decrement it.  If
	 * we can only guess, then assume the number of blocks is even
	 * (usually true but not always) and err on the side of lowering
	 * the capacity.
	 */
	if (sdp->fix_capacity ||
	    (sdp->guess_capacity && (sdkp->capacity & 0x01))) {
		sd_printk(KERN_INFO, sdkp, "Adjusting the sector count "
				"from its reported value: %llu\n",
				(unsigned long long) sdkp->capacity);
		--sdkp->capacity;
	}

got_data:
	if (sector_size == 0) {
		sector_size = 512;
		sd_printk(KERN_NOTICE, sdkp, "Sector size 0 reported, "
			  "assuming 512.\n");
	}

	if (sector_size != 512 &&
	    sector_size != 1024 &&
	    sector_size != 2048 &&
	    sector_size != 4096) {
		sd_printk(KERN_NOTICE, sdkp, "Unsupported sector size %d.\n",
			  sector_size);
		/*
		 * The user might want to re-format the drive with
		 * a supported sectorsize.  Once this happens, it
		 * would be relatively trivial to set the thing up.
		 * For this reason, we leave the thing in the table.
		 */
		sdkp->capacity = 0;
		/*
		 * set a bogus sector size so the normal read/write
		 * logic in the block layer will eventually refuse any
		 * request on this device without tripping over power
		 * of two sector size assumptions
		 */
		sector_size = 512;
	}
	blk_queue_logical_block_size(sdp->request_queue, sector_size);
	blk_queue_physical_block_size(sdp->request_queue,
				      sdkp->physical_block_size);
	sdkp->device->sector_size = sector_size;

	if (sdkp->capacity > 0xffffffff)
		sdp->use_16_for_rw = 1;

}

/*
 * Print disk capacity
 */
static void
sd_print_capacity(struct scsi_disk *sdkp,
		  sector_t old_capacity)
{
	int sector_size = sdkp->device->sector_size;
	char cap_str_2[10], cap_str_10[10];

	if (!sdkp->first_scan && old_capacity == sdkp->capacity)
		return;

	string_get_size(sdkp->capacity, sector_size,
			STRING_UNITS_2, cap_str_2, sizeof(cap_str_2));
	string_get_size(sdkp->capacity, sector_size,
			STRING_UNITS_10, cap_str_10, sizeof(cap_str_10));

	sd_printk(KERN_NOTICE, sdkp,
		  "%llu %d-byte logical blocks: (%s/%s)\n",
		  (unsigned long long)sdkp->capacity,
		  sector_size, cap_str_10, cap_str_2);

	if (sdkp->physical_block_size != sector_size)
		sd_printk(KERN_NOTICE, sdkp,
			  "%u-byte physical blocks\n",
			  sdkp->physical_block_size);

	sd_zbc_print_zones(sdkp);
}

/* called with buffer of length 512 */
static inline int
sd_do_mode_sense(struct scsi_device *sdp, int dbd, int modepage,
		 unsigned char *buffer, int len, struct scsi_mode_data *data,
		 struct scsi_sense_hdr *sshdr)
{
	return scsi_mode_sense(sdp, dbd, modepage, buffer, len,
			       SD_TIMEOUT, SD_MAX_RETRIES, data,
			       sshdr);
}

/*
 * read write protect setting, if possible - called only in sd_revalidate_disk()
 * called with buffer of length SD_BUF_SIZE
 */
static void
sd_read_write_protect_flag(struct scsi_disk *sdkp, unsigned char *buffer)
{
	int res;
	struct scsi_device *sdp = sdkp->device;
	struct scsi_mode_data data;
	int old_wp = sdkp->write_prot;

	set_disk_ro(sdkp->disk, 0);
	if (sdp->skip_ms_page_3f) {
		sd_first_printk(KERN_NOTICE, sdkp, "Assuming Write Enabled\n");
		return;
	}

	if (sdp->use_192_bytes_for_3f) {
		res = sd_do_mode_sense(sdp, 0, 0x3F, buffer, 192, &data, NULL);
	} else {
		/*
		 * First attempt: ask for all pages (0x3F), but only 4 bytes.
		 * We have to start carefully: some devices hang if we ask
		 * for more than is available.
		 */
		res = sd_do_mode_sense(sdp, 0, 0x3F, buffer, 4, &data, NULL);

		/*
		 * Second attempt: ask for page 0 When only page 0 is
		 * implemented, a request for page 3F may return Sense Key
		 * 5: Illegal Request, Sense Code 24: Invalid field in
		 * CDB.
		 */
		if (!scsi_status_is_good(res))
			res = sd_do_mode_sense(sdp, 0, 0, buffer, 4, &data, NULL);

		/*
		 * Third attempt: ask 255 bytes, as we did earlier.
		 */
		if (!scsi_status_is_good(res))
			res = sd_do_mode_sense(sdp, 0, 0x3F, buffer, 255,
					       &data, NULL);
	}

	if (!scsi_status_is_good(res)) {
		sd_first_printk(KERN_WARNING, sdkp,
			  "Test WP failed, assume Write Enabled\n");
	} else {
		sdkp->write_prot = ((data.device_specific & 0x80) != 0);
		set_disk_ro(sdkp->disk, sdkp->write_prot);
		if (sdkp->first_scan || old_wp != sdkp->write_prot) {
			sd_printk(KERN_NOTICE, sdkp, "Write Protect is %s\n",
				  sdkp->write_prot ? "on" : "off");
			sd_printk(KERN_DEBUG, sdkp, "Mode Sense: %4ph\n", buffer);
		}
	}
}

/*
 * sd_read_cache_type - called only from sd_revalidate_disk()
 * called with buffer of length SD_BUF_SIZE
 */
static void
sd_read_cache_type(struct scsi_disk *sdkp, unsigned char *buffer)
{
	int len = 0, res;
	struct scsi_device *sdp = sdkp->device;

	int dbd;
	int modepage;
	int first_len;
	struct scsi_mode_data data;
	struct scsi_sense_hdr sshdr;
	int old_wce = sdkp->WCE;
	int old_rcd = sdkp->RCD;
	int old_dpofua = sdkp->DPOFUA;


	if (sdkp->cache_override)
		return;

	first_len = 4;
	if (sdp->skip_ms_page_8) {
		if (sdp->type == TYPE_RBC)
			goto defaults;
		else {
			if (sdp->skip_ms_page_3f)
				goto defaults;
			modepage = 0x3F;
			if (sdp->use_192_bytes_for_3f)
				first_len = 192;
			dbd = 0;
		}
	} else if (sdp->type == TYPE_RBC) {
		modepage = 6;
		dbd = 8;
	} else {
		modepage = 8;
		dbd = 0;
	}

	/* cautiously ask */
	res = sd_do_mode_sense(sdp, dbd, modepage, buffer, first_len,
			&data, &sshdr);

	if (!scsi_status_is_good(res))
		goto bad_sense;

	if (!data.header_length) {
		modepage = 6;
		first_len = 0;
		sd_first_printk(KERN_ERR, sdkp,
				"Missing header in MODE_SENSE response\n");
	}

	/* that went OK, now ask for the proper length */
	len = data.length;

	/*
	 * We're only interested in the first three bytes, actually.
	 * But the data cache page is defined for the first 20.
	 */
	if (len < 3)
		goto bad_sense;
	else if (len > SD_BUF_SIZE) {
		sd_first_printk(KERN_NOTICE, sdkp, "Truncating mode parameter "
			  "data from %d to %d bytes\n", len, SD_BUF_SIZE);
		len = SD_BUF_SIZE;
	}
	if (modepage == 0x3F && sdp->use_192_bytes_for_3f)
		len = 192;

	/* Get the data */
	if (len > first_len)
		res = sd_do_mode_sense(sdp, dbd, modepage, buffer, len,
				&data, &sshdr);

	if (scsi_status_is_good(res)) {
		int offset = data.header_length + data.block_descriptor_length;

		while (offset < len) {
			u8 page_code = buffer[offset] & 0x3F;
			u8 spf       = buffer[offset] & 0x40;

			if (page_code == 8 || page_code == 6) {
				/* We're interested only in the first 3 bytes.
				 */
				if (len - offset <= 2) {
					sd_first_printk(KERN_ERR, sdkp,
						"Incomplete mode parameter "
							"data\n");
					goto defaults;
				} else {
					modepage = page_code;
					goto Page_found;
				}
			} else {
				/* Go to the next page */
				if (spf && len - offset > 3)
					offset += 4 + (buffer[offset+2] << 8) +
						buffer[offset+3];
				else if (!spf && len - offset > 1)
					offset += 2 + buffer[offset+1];
				else {
					sd_first_printk(KERN_ERR, sdkp,
							"Incomplete mode "
							"parameter data\n");
					goto defaults;
				}
			}
		}

		sd_first_printk(KERN_ERR, sdkp, "No Caching mode page found\n");
		goto defaults;

	Page_found:
		if (modepage == 8) {
			sdkp->WCE = ((buffer[offset + 2] & 0x04) != 0);
			sdkp->RCD = ((buffer[offset + 2] & 0x01) != 0);
		} else {
			sdkp->WCE = ((buffer[offset + 2] & 0x01) == 0);
			sdkp->RCD = 0;
		}

		sdkp->DPOFUA = (data.device_specific & 0x10) != 0;
		if (sdp->broken_fua) {
			sd_first_printk(KERN_NOTICE, sdkp, "Disabling FUA\n");
			sdkp->DPOFUA = 0;
		} else if (sdkp->DPOFUA && !sdkp->device->use_10_for_rw &&
			   !sdkp->device->use_16_for_rw) {
			sd_first_printk(KERN_NOTICE, sdkp,
				  "Uses READ/WRITE(6), disabling FUA\n");
			sdkp->DPOFUA = 0;
		}

		/* No cache flush allowed for write protected devices */
		if (sdkp->WCE && sdkp->write_prot)
			sdkp->WCE = 0;

		if (sdkp->first_scan || old_wce != sdkp->WCE ||
		    old_rcd != sdkp->RCD || old_dpofua != sdkp->DPOFUA)
			sd_printk(KERN_NOTICE, sdkp,
				  "Write cache: %s, read cache: %s, %s\n",
				  sdkp->WCE ? "enabled" : "disabled",
				  sdkp->RCD ? "disabled" : "enabled",
				  sdkp->DPOFUA ? "supports DPO and FUA"
				  : "doesn't support DPO or FUA");

		return;
	}

bad_sense:
	if (scsi_sense_valid(&sshdr) &&
	    sshdr.sense_key == ILLEGAL_REQUEST &&
	    sshdr.asc == 0x24 && sshdr.ascq == 0x0)
		/* Invalid field in CDB */
		sd_first_printk(KERN_NOTICE, sdkp, "Cache data unavailable\n");
	else
		sd_first_printk(KERN_ERR, sdkp,
				"Asking for cache data failed\n");

defaults:
	if (sdp->wce_default_on) {
		sd_first_printk(KERN_NOTICE, sdkp,
				"Assuming drive cache: write back\n");
		sdkp->WCE = 1;
	} else {
		sd_first_printk(KERN_ERR, sdkp,
				"Assuming drive cache: write through\n");
		sdkp->WCE = 0;
	}
	sdkp->RCD = 0;
	sdkp->DPOFUA = 0;
}

/*
 * The ATO bit indicates whether the DIF application tag is available
 * for use by the operating system.
 */
static void sd_read_app_tag_own(struct scsi_disk *sdkp, unsigned char *buffer)
{
	int res, offset;
	struct scsi_device *sdp = sdkp->device;
	struct scsi_mode_data data;
	struct scsi_sense_hdr sshdr;

	if (sdp->type != TYPE_DISK && sdp->type != TYPE_ZBC)
		return;

	if (sdkp->protection_type == 0)
		return;

	res = scsi_mode_sense(sdp, 1, 0x0a, buffer, 36, SD_TIMEOUT,
			      SD_MAX_RETRIES, &data, &sshdr);

	if (!scsi_status_is_good(res) || !data.header_length ||
	    data.length < 6) {
		sd_first_printk(KERN_WARNING, sdkp,
			  "getting Control mode page failed, assume no ATO\n");

		if (scsi_sense_valid(&sshdr))
			sd_print_sense_hdr(sdkp, &sshdr);

		return;
	}

	offset = data.header_length + data.block_descriptor_length;

	if ((buffer[offset] & 0x3f) != 0x0a) {
		sd_first_printk(KERN_ERR, sdkp, "ATO Got wrong page\n");
		return;
	}

	if ((buffer[offset + 5] & 0x80) == 0)
		return;

	sdkp->ATO = 1;

	return;
}

/**
 * sd_read_block_limits - Query disk device for preferred I/O sizes.
 * @sdkp: disk to query
 */
static void sd_read_block_limits(struct scsi_disk *sdkp)
{
	unsigned int sector_sz = sdkp->device->sector_size;
	const int vpd_len = 64;
	unsigned char *buffer = kmalloc(vpd_len, GFP_KERNEL);

	if (!buffer ||
	    /* Block Limits VPD */
	    scsi_get_vpd_page(sdkp->device, 0xb0, buffer, vpd_len))
		goto out;

	blk_queue_io_min(sdkp->disk->queue,
			 get_unaligned_be16(&buffer[6]) * sector_sz);

	sdkp->max_xfer_blocks = get_unaligned_be32(&buffer[8]);
	sdkp->opt_xfer_blocks = get_unaligned_be32(&buffer[12]);

	if (buffer[3] == 0x3c) {
		unsigned int lba_count, desc_count;

		sdkp->max_ws_blocks = (u32)get_unaligned_be64(&buffer[36]);

		if (!sdkp->lbpme)
			goto out;

		lba_count = get_unaligned_be32(&buffer[20]);
		desc_count = get_unaligned_be32(&buffer[24]);

		if (lba_count && desc_count)
			sdkp->max_unmap_blocks = lba_count;

		sdkp->unmap_granularity = get_unaligned_be32(&buffer[28]);

		if (buffer[32] & 0x80)
			sdkp->unmap_alignment =
				get_unaligned_be32(&buffer[32]) & ~(1 << 31);

		if (!sdkp->lbpvpd) { /* LBP VPD page not provided */

			if (sdkp->max_unmap_blocks)
				sd_config_discard(sdkp, SD_LBP_UNMAP);
			else
				sd_config_discard(sdkp, SD_LBP_WS16);

		} else {	/* LBP VPD page tells us what to use */
			if (sdkp->lbpu && sdkp->max_unmap_blocks)
				sd_config_discard(sdkp, SD_LBP_UNMAP);
			else if (sdkp->lbpws)
				sd_config_discard(sdkp, SD_LBP_WS16);
			else if (sdkp->lbpws10)
				sd_config_discard(sdkp, SD_LBP_WS10);
			else
				sd_config_discard(sdkp, SD_LBP_DISABLE);
		}
	}

 out:
	kfree(buffer);
}

/**
 * sd_read_block_characteristics - Query block dev. characteristics
 * @sdkp: disk to query
 */
static void sd_read_block_characteristics(struct scsi_disk *sdkp)
{
	struct request_queue *q = sdkp->disk->queue;
	unsigned char *buffer;
	u16 rot;
	const int vpd_len = 64;

	buffer = kmalloc(vpd_len, GFP_KERNEL);

	if (!buffer ||
	    /* Block Device Characteristics VPD */
	    scsi_get_vpd_page(sdkp->device, 0xb1, buffer, vpd_len))
		goto out;

	rot = get_unaligned_be16(&buffer[4]);

	if (rot == 1) {
		blk_queue_flag_set(QUEUE_FLAG_NONROT, q);
		blk_queue_flag_clear(QUEUE_FLAG_ADD_RANDOM, q);
	}

	if (sdkp->device->type == TYPE_ZBC) {
		/* Host-managed */
		q->limits.zoned = BLK_ZONED_HM;
	} else {
		sdkp->zoned = (buffer[8] >> 4) & 3;
		if (sdkp->zoned == 1)
			/* Host-aware */
			q->limits.zoned = BLK_ZONED_HA;
		else
			/*
			 * Treat drive-managed devices as
			 * regular block devices.
			 */
			q->limits.zoned = BLK_ZONED_NONE;
	}
	if (blk_queue_is_zoned(q) && sdkp->first_scan)
		sd_printk(KERN_NOTICE, sdkp, "Host-%s zoned block device\n",
		      q->limits.zoned == BLK_ZONED_HM ? "managed" : "aware");

 out:
	kfree(buffer);
}

/**
 * sd_read_block_provisioning - Query provisioning VPD page
 * @sdkp: disk to query
 */
static void sd_read_block_provisioning(struct scsi_disk *sdkp)
{
	unsigned char *buffer;
	const int vpd_len = 8;

	if (sdkp->lbpme == 0)
		return;

	buffer = kmalloc(vpd_len, GFP_KERNEL);

	if (!buffer || scsi_get_vpd_page(sdkp->device, 0xb2, buffer, vpd_len))
		goto out;

	sdkp->lbpvpd	= 1;
	sdkp->lbpu	= (buffer[5] >> 7) & 1;	/* UNMAP */
	sdkp->lbpws	= (buffer[5] >> 6) & 1;	/* WRITE SAME(16) with UNMAP */
	sdkp->lbpws10	= (buffer[5] >> 5) & 1;	/* WRITE SAME(10) with UNMAP */

 out:
	kfree(buffer);
}

static void sd_read_write_same(struct scsi_disk *sdkp, unsigned char *buffer)
{
	struct scsi_device *sdev = sdkp->device;

	if (sdev->host->no_write_same) {
		sdev->no_write_same = 1;

		return;
	}

	if (scsi_report_opcode(sdev, buffer, SD_BUF_SIZE, INQUIRY) < 0) {
		/* too large values might cause issues with arcmsr */
		int vpd_buf_len = 64;

		sdev->no_report_opcodes = 1;

		/* Disable WRITE SAME if REPORT SUPPORTED OPERATION
		 * CODES is unsupported and the device has an ATA
		 * Information VPD page (SAT).
		 */
		if (!scsi_get_vpd_page(sdev, 0x89, buffer, vpd_buf_len))
			sdev->no_write_same = 1;
	}

	if (scsi_report_opcode(sdev, buffer, SD_BUF_SIZE, WRITE_SAME_16) == 1)
		sdkp->ws16 = 1;

	if (scsi_report_opcode(sdev, buffer, SD_BUF_SIZE, WRITE_SAME) == 1)
		sdkp->ws10 = 1;
}

static void sd_read_security(struct scsi_disk *sdkp, unsigned char *buffer)
{
	struct scsi_device *sdev = sdkp->device;

	if (!sdev->security_supported)
		return;

	if (scsi_report_opcode(sdev, buffer, SD_BUF_SIZE,
			SECURITY_PROTOCOL_IN) == 1 &&
	    scsi_report_opcode(sdev, buffer, SD_BUF_SIZE,
			SECURITY_PROTOCOL_OUT) == 1)
		sdkp->security = 1;
}

/*
 * Determine the device's preferred I/O size for reads and writes
 * unless the reported value is unreasonably small, large, not a
 * multiple of the physical block size, or simply garbage.
 */
static bool sd_validate_opt_xfer_size(struct scsi_disk *sdkp,
				      unsigned int dev_max)
{
	struct scsi_device *sdp = sdkp->device;
	unsigned int opt_xfer_bytes =
		logical_to_bytes(sdp, sdkp->opt_xfer_blocks);

	if (sdkp->opt_xfer_blocks == 0)
		return false;

	if (sdkp->opt_xfer_blocks > dev_max) {
		sd_first_printk(KERN_WARNING, sdkp,
				"Optimal transfer size %u logical blocks " \
				"> dev_max (%u logical blocks)\n",
				sdkp->opt_xfer_blocks, dev_max);
		return false;
	}

	if (sdkp->opt_xfer_blocks > SD_DEF_XFER_BLOCKS) {
		sd_first_printk(KERN_WARNING, sdkp,
				"Optimal transfer size %u logical blocks " \
				"> sd driver limit (%u logical blocks)\n",
				sdkp->opt_xfer_blocks, SD_DEF_XFER_BLOCKS);
		return false;
	}

	if (opt_xfer_bytes < PAGE_SIZE) {
		sd_first_printk(KERN_WARNING, sdkp,
				"Optimal transfer size %u bytes < " \
				"PAGE_SIZE (%u bytes)\n",
				opt_xfer_bytes, (unsigned int)PAGE_SIZE);
		return false;
	}

	if (opt_xfer_bytes & (sdkp->physical_block_size - 1)) {
		sd_first_printk(KERN_WARNING, sdkp,
				"Optimal transfer size %u bytes not a " \
				"multiple of physical block size (%u bytes)\n",
				opt_xfer_bytes, sdkp->physical_block_size);
		return false;
	}

	sd_first_printk(KERN_INFO, sdkp, "Optimal transfer size %u bytes\n",
			opt_xfer_bytes);
	return true;
}

/**
 *	sd_revalidate_disk - called the first time a new disk is seen,
 *	performs disk spin up, read_capacity, etc.
 *	@disk: struct gendisk we care about
 **/
static int sd_revalidate_disk(struct gendisk *disk)
{
	struct scsi_disk *sdkp = scsi_disk(disk);
	struct scsi_device *sdp = sdkp->device;
	struct request_queue *q = sdkp->disk->queue;
	sector_t old_capacity = sdkp->capacity;
	unsigned char *buffer;
	unsigned int dev_max, rw_max;

	SCSI_LOG_HLQUEUE(3, sd_printk(KERN_INFO, sdkp,
				      "sd_revalidate_disk\n"));

	/*
	 * If the device is offline, don't try and read capacity or any
	 * of the other niceties.
	 */
	if (!scsi_device_online(sdp))
		goto out;

	buffer = kmalloc(SD_BUF_SIZE, GFP_KERNEL);
	if (!buffer) {
		sd_printk(KERN_WARNING, sdkp, "sd_revalidate_disk: Memory "
			  "allocation failure.\n");
		goto out;
	}

	sd_spinup_disk(sdkp);

	/*
	 * Without media there is no reason to ask; moreover, some devices
	 * react badly if we do.
	 */
	if (sdkp->media_present) {
		sd_read_capacity(sdkp, buffer);

		/*
		 * set the default to rotational.  All non-rotational devices
		 * support the block characteristics VPD page, which will
		 * cause this to be updated correctly and any device which
		 * doesn't support it should be treated as rotational.
		 */
		blk_queue_flag_clear(QUEUE_FLAG_NONROT, q);
		blk_queue_flag_set(QUEUE_FLAG_ADD_RANDOM, q);

		if (scsi_device_supports_vpd(sdp)) {
			sd_read_block_provisioning(sdkp);
			sd_read_block_limits(sdkp);
			sd_read_block_characteristics(sdkp);
			sd_zbc_read_zones(sdkp, buffer);
		}

		sd_print_capacity(sdkp, old_capacity);

		sd_read_write_protect_flag(sdkp, buffer);
		sd_read_cache_type(sdkp, buffer);
		sd_read_app_tag_own(sdkp, buffer);
		sd_read_write_same(sdkp, buffer);
		sd_read_security(sdkp, buffer);
	}

	/*
	 * We now have all cache related info, determine how we deal
	 * with flush requests.
	 */
	sd_set_flush_flag(sdkp);

	/* Initial block count limit based on CDB TRANSFER LENGTH field size. */
	dev_max = sdp->use_16_for_rw ? SD_MAX_XFER_BLOCKS : SD_DEF_XFER_BLOCKS;

	/* Some devices report a maximum block count for READ/WRITE requests. */
	dev_max = min_not_zero(dev_max, sdkp->max_xfer_blocks);
	q->limits.max_dev_sectors = logical_to_sectors(sdp, dev_max);

	if (sd_validate_opt_xfer_size(sdkp, dev_max)) {
		q->limits.io_opt = logical_to_bytes(sdp, sdkp->opt_xfer_blocks);
		rw_max = logical_to_sectors(sdp, sdkp->opt_xfer_blocks);
	} else
		rw_max = min_not_zero(logical_to_sectors(sdp, dev_max),
				      (sector_t)BLK_DEF_MAX_SECTORS);

	/* Do not exceed controller limit */
	rw_max = min(rw_max, queue_max_hw_sectors(q));

	/*
	 * Only update max_sectors if previously unset or if the current value
	 * exceeds the capabilities of the hardware.
	 */
	if (sdkp->first_scan ||
	    q->limits.max_sectors > q->limits.max_dev_sectors ||
	    q->limits.max_sectors > q->limits.max_hw_sectors)
		q->limits.max_sectors = rw_max;

	sdkp->first_scan = 0;

	set_capacity(disk, logical_to_sectors(sdp, sdkp->capacity));
	sd_config_write_same(sdkp);
	kfree(buffer);

 out:
	return 0;
}

/**
 *	sd_unlock_native_capacity - unlock native capacity
 *	@disk: struct gendisk to set capacity for
 *
 *	Block layer calls this function if it detects that partitions
 *	on @disk reach beyond the end of the device.  If the SCSI host
 *	implements ->unlock_native_capacity() method, it's invoked to
 *	give it a chance to adjust the device capacity.
 *
 *	CONTEXT:
 *	Defined by block layer.  Might sleep.
 */
static void sd_unlock_native_capacity(struct gendisk *disk)
{
	struct scsi_device *sdev = scsi_disk(disk)->device;

	if (sdev->host->hostt->unlock_native_capacity)
		sdev->host->hostt->unlock_native_capacity(sdev);
}

/**
 *	sd_format_disk_name - format disk name
 *	@prefix: name prefix - ie. "sd" for SCSI disks
 *	@index: index of the disk to format name for
 *	@buf: output buffer
 *	@buflen: length of the output buffer
 *
 *	SCSI disk names starts at sda.  The 26th device is sdz and the
 *	27th is sdaa.  The last one for two lettered suffix is sdzz
 *	which is followed by sdaaa.
 *
 *	This is basically 26 base counting with one extra 'nil' entry
 *	at the beginning from the second digit on and can be
 *	determined using similar method as 26 base conversion with the
 *	index shifted -1 after each digit is computed.
 *
 *	CONTEXT:
 *	Don't care.
 *
 *	RETURNS:
 *	0 on success, -errno on failure.
 */
static int sd_format_disk_name(char *prefix, int index, char *buf, int buflen)
{
	const int base = 'z' - 'a' + 1;
	char *begin = buf + strlen(prefix);
	char *end = buf + buflen;
	char *p;
	int unit;

	p = end - 1;
	*p = '\0';
	unit = base;
	do {
		if (p == begin)
			return -EINVAL;
		*--p = 'a' + (index % unit);
		index = (index / unit) - 1;
	} while (index >= 0);

	memmove(begin, p, end - p);
	memcpy(buf, prefix, strlen(prefix));

	return 0;
}

/**
 *	sd_probe - called during driver initialization and whenever a
 *	new scsi device is attached to the system. It is called once
 *	for each scsi device (not just disks) present.
 *	@dev: pointer to device object
 *
 *	Returns 0 if successful (or not interested in this scsi device 
 *	(e.g. scanner)); 1 when there is an error.
 *
 *	Note: this function is invoked from the scsi mid-level.
 *	This function sets up the mapping between a given 
 *	<host,channel,id,lun> (found in sdp) and new device name 
 *	(e.g. /dev/sda). More precisely it is the block device major 
 *	and minor number that is chosen here.
 *
 *	Assume sd_probe is not re-entrant (for time being)
 *	Also think about sd_probe() and sd_remove() running coincidentally.
 **/
static int sd_probe(struct device *dev)
{
	struct scsi_device *sdp = to_scsi_device(dev);
	struct scsi_disk *sdkp;
	struct gendisk *gd;
	int index;
	int error;

	scsi_autopm_get_device(sdp);
	error = -ENODEV;
	if (sdp->type != TYPE_DISK &&
	    sdp->type != TYPE_ZBC &&
	    sdp->type != TYPE_MOD &&
	    sdp->type != TYPE_RBC)
		goto out;

#ifndef CONFIG_BLK_DEV_ZONED
	if (sdp->type == TYPE_ZBC)
		goto out;
#endif
	SCSI_LOG_HLQUEUE(3, sdev_printk(KERN_INFO, sdp,
					"sd_probe\n"));

	error = -ENOMEM;
	sdkp = kzalloc(sizeof(*sdkp), GFP_KERNEL);
	if (!sdkp)
		goto out;

	gd = alloc_disk(SD_MINORS);
	if (!gd)
		goto out_free;

	index = ida_alloc(&sd_index_ida, GFP_KERNEL);
	if (index < 0) {
		sdev_printk(KERN_WARNING, sdp, "sd_probe: memory exhausted.\n");
		goto out_put;
	}

	error = sd_format_disk_name("sd", index, gd->disk_name, DISK_NAME_LEN);
	if (error) {
		sdev_printk(KERN_WARNING, sdp, "SCSI disk (sd) name length exceeded.\n");
		goto out_free_index;
	}

	sdkp->device = sdp;
	sdkp->driver = &sd_template;
	sdkp->disk = gd;
	sdkp->index = index;
	atomic_set(&sdkp->openers, 0);
	atomic_set(&sdkp->device->ioerr_cnt, 0);

	if (!sdp->request_queue->rq_timeout) {
		if (sdp->type != TYPE_MOD)
			blk_queue_rq_timeout(sdp->request_queue, SD_TIMEOUT);
		else
			blk_queue_rq_timeout(sdp->request_queue,
					     SD_MOD_TIMEOUT);
	}

	device_initialize(&sdkp->dev);
	sdkp->dev.parent = dev;
	sdkp->dev.class = &sd_disk_class;
	dev_set_name(&sdkp->dev, "%s", dev_name(dev));

	error = device_add(&sdkp->dev);
	if (error)
		goto out_free_index;

	get_device(dev);
	dev_set_drvdata(dev, sdkp);

	gd->major = sd_major((index & 0xf0) >> 4);
	gd->first_minor = ((index & 0xf) << 4) | (index & 0xfff00);

	gd->fops = &sd_fops;
	gd->private_data = &sdkp->driver;
	gd->queue = sdkp->device->request_queue;

	/* defaults, until the device tells us otherwise */
	sdp->sector_size = 512;
	sdkp->capacity = 0;
	sdkp->media_present = 1;
	sdkp->write_prot = 0;
	sdkp->cache_override = 0;
	sdkp->WCE = 0;
	sdkp->RCD = 0;
	sdkp->ATO = 0;
	sdkp->first_scan = 1;
	sdkp->max_medium_access_timeouts = SD_MAX_MEDIUM_TIMEOUTS;

	sd_revalidate_disk(gd);

	gd->flags = GENHD_FL_EXT_DEVT;
	if (sdp->removable) {
		gd->flags |= GENHD_FL_REMOVABLE;
		gd->events |= DISK_EVENT_MEDIA_CHANGE;
		gd->event_flags = DISK_EVENT_FLAG_POLL | DISK_EVENT_FLAG_UEVENT;
	}

	blk_pm_runtime_init(sdp->request_queue, dev);
	device_add_disk(dev, gd, NULL);
	if (sdkp->capacity)
		sd_dif_config_host(sdkp);

	sd_revalidate_disk(gd);

	if (sdkp->security) {
		sdkp->opal_dev = init_opal_dev(sdp, &sd_sec_submit);
		if (sdkp->opal_dev)
			sd_printk(KERN_NOTICE, sdkp, "supports TCG Opal\n");
	}

	sd_printk(KERN_NOTICE, sdkp, "Attached SCSI %sdisk\n",
		  sdp->removable ? "removable " : "");
	scsi_autopm_put_device(sdp);

	return 0;

 out_free_index:
	ida_free(&sd_index_ida, index);
 out_put:
	put_disk(gd);
 out_free:
	kfree(sdkp);
 out:
	scsi_autopm_put_device(sdp);
	return error;
}

/**
 *	sd_remove - called whenever a scsi disk (previously recognized by
 *	sd_probe) is detached from the system. It is called (potentially
 *	multiple times) during sd module unload.
 *	@dev: pointer to device object
 *
 *	Note: this function is invoked from the scsi mid-level.
 *	This function potentially frees up a device name (e.g. /dev/sdc)
 *	that could be re-used by a subsequent sd_probe().
 *	This function is not called when the built-in sd driver is "exit-ed".
 **/
static int sd_remove(struct device *dev)
{
	struct scsi_disk *sdkp;
	dev_t devt;

	sdkp = dev_get_drvdata(dev);
	devt = disk_devt(sdkp->disk);
	scsi_autopm_get_device(sdkp->device);

	async_synchronize_full_domain(&scsi_sd_pm_domain);
	device_del(&sdkp->dev);
	del_gendisk(sdkp->disk);
	sd_shutdown(dev);

	free_opal_dev(sdkp->opal_dev);

	blk_register_region(devt, SD_MINORS, NULL,
			    sd_default_probe, NULL, NULL);

	mutex_lock(&sd_ref_mutex);
	dev_set_drvdata(dev, NULL);
	put_device(&sdkp->dev);
	mutex_unlock(&sd_ref_mutex);

	return 0;
}

/**
 *	scsi_disk_release - Called to free the scsi_disk structure
 *	@dev: pointer to embedded class device
 *
 *	sd_ref_mutex must be held entering this routine.  Because it is
 *	called on last put, you should always use the scsi_disk_get()
 *	scsi_disk_put() helpers which manipulate the semaphore directly
 *	and never do a direct put_device.
 **/
static void scsi_disk_release(struct device *dev)
{
	struct scsi_disk *sdkp = to_scsi_disk(dev);
	struct gendisk *disk = sdkp->disk;
	struct request_queue *q = disk->queue;

	ida_free(&sd_index_ida, sdkp->index);

	/*
	 * Wait until all requests that are in progress have completed.
	 * This is necessary to avoid that e.g. scsi_end_request() crashes
	 * due to clearing the disk->private_data pointer. Wait from inside
	 * scsi_disk_release() instead of from sd_release() to avoid that
	 * freezing and unfreezing the request queue affects user space I/O
	 * in case multiple processes open a /dev/sd... node concurrently.
	 */
	blk_mq_freeze_queue(q);
	blk_mq_unfreeze_queue(q);

	disk->private_data = NULL;
	put_disk(disk);
	put_device(&sdkp->device->sdev_gendev);

	kfree(sdkp);
}

static int sd_start_stop_device(struct scsi_disk *sdkp, int start)
{
	unsigned char cmd[6] = { START_STOP };	/* START_VALID */
	struct scsi_sense_hdr sshdr;
	struct scsi_device *sdp = sdkp->device;
	int res;

	if (start)
		cmd[4] |= 1;	/* START */

	if (sdp->start_stop_pwr_cond)
		cmd[4] |= start ? 1 << 4 : 3 << 4;	/* Active or Standby */

	if (!scsi_device_online(sdp))
		return -ENODEV;

	res = scsi_execute(sdp, cmd, DMA_NONE, NULL, 0, NULL, &sshdr,
			SD_TIMEOUT, SD_MAX_RETRIES, 0, RQF_PM, NULL);
	if (res) {
		sd_print_result(sdkp, "Start/Stop Unit failed", res);
		if (driver_byte(res) == DRIVER_SENSE)
			sd_print_sense_hdr(sdkp, &sshdr);
		if (scsi_sense_valid(&sshdr) &&
			/* 0x3a is medium not present */
			sshdr.asc == 0x3a)
			res = 0;
	}

	/* SCSI error codes must not go to the generic layer */
	if (res)
		return -EIO;

	return 0;
}

/*
 * Send a SYNCHRONIZE CACHE instruction down to the device through
 * the normal SCSI command structure.  Wait for the command to
 * complete.
 */
static void sd_shutdown(struct device *dev)
{
	struct scsi_disk *sdkp = dev_get_drvdata(dev);

	if (!sdkp)
		return;         /* this can happen */

	if (pm_runtime_suspended(dev))
		return;

	if (sdkp->WCE && sdkp->media_present) {
		sd_printk(KERN_NOTICE, sdkp, "Synchronizing SCSI cache\n");
		sd_sync_cache(sdkp, NULL);
	}

	if (system_state != SYSTEM_RESTART && sdkp->device->manage_start_stop) {
		sd_printk(KERN_NOTICE, sdkp, "Stopping disk\n");
		sd_start_stop_device(sdkp, 0);
	}
}

static int sd_suspend_common(struct device *dev, bool ignore_stop_errors)
{
	struct scsi_disk *sdkp = dev_get_drvdata(dev);
	struct scsi_sense_hdr sshdr;
	int ret = 0;

	if (!sdkp)	/* E.g.: runtime suspend following sd_remove() */
		return 0;

	if (sdkp->WCE && sdkp->media_present) {
		sd_printk(KERN_NOTICE, sdkp, "Synchronizing SCSI cache\n");
		ret = sd_sync_cache(sdkp, &sshdr);

		if (ret) {
			/* ignore OFFLINE device */
			if (ret == -ENODEV)
				return 0;

			if (!scsi_sense_valid(&sshdr) ||
			    sshdr.sense_key != ILLEGAL_REQUEST)
				return ret;

			/*
			 * sshdr.sense_key == ILLEGAL_REQUEST means this drive
			 * doesn't support sync. There's not much to do and
			 * suspend shouldn't fail.
			 */
			ret = 0;
		}
	}

	if (sdkp->device->manage_start_stop) {
		sd_printk(KERN_NOTICE, sdkp, "Stopping disk\n");
		/* an error is not worth aborting a system sleep */
		ret = sd_start_stop_device(sdkp, 0);
		if (ignore_stop_errors)
			ret = 0;
	}

	return ret;
}

static int sd_suspend_system(struct device *dev)
{
	return sd_suspend_common(dev, true);
}

static int sd_suspend_runtime(struct device *dev)
{
	return sd_suspend_common(dev, false);
}

static int sd_resume(struct device *dev)
{
	struct scsi_disk *sdkp = dev_get_drvdata(dev);
	int ret;

	if (!sdkp)	/* E.g.: runtime resume at the start of sd_probe() */
		return 0;

	if (!sdkp->device->manage_start_stop)
		return 0;

	sd_printk(KERN_NOTICE, sdkp, "Starting disk\n");
	ret = sd_start_stop_device(sdkp, 1);
	if (!ret)
		opal_unlock_from_suspend(sdkp->opal_dev);
	return ret;
}

/**
 *	init_sd - entry point for this driver (both when built in or when
 *	a module).
 *
 *	Note: this function registers this driver with the scsi mid-level.
 **/
static int __init init_sd(void)
{
	int majors = 0, i, err;

	SCSI_LOG_HLQUEUE(3, printk("init_sd: sd driver entry point\n"));

	for (i = 0; i < SD_MAJORS; i++) {
		if (register_blkdev(sd_major(i), "sd") != 0)
			continue;
		majors++;
		blk_register_region(sd_major(i), SD_MINORS, NULL,
				    sd_default_probe, NULL, NULL);
	}

	if (!majors)
		return -ENODEV;

	err = class_register(&sd_disk_class);
	if (err)
		goto err_out;

	sd_cdb_cache = kmem_cache_create("sd_ext_cdb", SD_EXT_CDB_SIZE,
					 0, 0, NULL);
	if (!sd_cdb_cache) {
		printk(KERN_ERR "sd: can't init extended cdb cache\n");
		err = -ENOMEM;
		goto err_out_class;
	}

	sd_cdb_pool = mempool_create_slab_pool(SD_MEMPOOL_SIZE, sd_cdb_cache);
	if (!sd_cdb_pool) {
		printk(KERN_ERR "sd: can't init extended cdb pool\n");
		err = -ENOMEM;
		goto err_out_cache;
	}

	sd_page_pool = mempool_create_page_pool(SD_MEMPOOL_SIZE, 0);
	if (!sd_page_pool) {
		printk(KERN_ERR "sd: can't init discard page pool\n");
		err = -ENOMEM;
		goto err_out_ppool;
	}

	err = scsi_register_driver(&sd_template.gendrv);
	if (err)
		goto err_out_driver;

	return 0;

err_out_driver:
	mempool_destroy(sd_page_pool);

err_out_ppool:
	mempool_destroy(sd_cdb_pool);

err_out_cache:
	kmem_cache_destroy(sd_cdb_cache);

err_out_class:
	class_unregister(&sd_disk_class);
err_out:
	for (i = 0; i < SD_MAJORS; i++)
		unregister_blkdev(sd_major(i), "sd");
	return err;
}

/**
 *	exit_sd - exit point for this driver (when it is a module).
 *
 *	Note: this function unregisters this driver from the scsi mid-level.
 **/
static void __exit exit_sd(void)
{
	int i;

	SCSI_LOG_HLQUEUE(3, printk("exit_sd: exiting sd driver\n"));

	scsi_unregister_driver(&sd_template.gendrv);
	mempool_destroy(sd_cdb_pool);
	mempool_destroy(sd_page_pool);
	kmem_cache_destroy(sd_cdb_cache);

	class_unregister(&sd_disk_class);

	for (i = 0; i < SD_MAJORS; i++) {
		blk_unregister_region(sd_major(i), SD_MINORS);
		unregister_blkdev(sd_major(i), "sd");
	}
}

module_init(init_sd);
module_exit(exit_sd);

static void sd_print_sense_hdr(struct scsi_disk *sdkp,
			       struct scsi_sense_hdr *sshdr)
{
	scsi_print_sense_hdr(sdkp->device,
			     sdkp->disk ? sdkp->disk->disk_name : NULL, sshdr);
}

static void sd_print_result(const struct scsi_disk *sdkp, const char *msg,
			    int result)
{
	const char *hb_string = scsi_hostbyte_string(result);
	const char *db_string = scsi_driverbyte_string(result);

	if (hb_string || db_string)
		sd_printk(KERN_INFO, sdkp,
			  "%s: Result: hostbyte=%s driverbyte=%s\n", msg,
			  hb_string ? hb_string : "invalid",
			  db_string ? db_string : "invalid");
	else
		sd_printk(KERN_INFO, sdkp,
			  "%s: Result: hostbyte=0x%02x driverbyte=0x%02x\n",
			  msg, host_byte(result), driver_byte(result));
}
<|MERGE_RESOLUTION|>--- conflicted
+++ resolved
@@ -832,11 +832,7 @@
 
 	rq->special_vec.bv_page = mempool_alloc(sd_page_pool, GFP_ATOMIC);
 	if (!rq->special_vec.bv_page)
-<<<<<<< HEAD
-		return BLKPREP_DEFER;
-=======
 		return BLK_STS_RESOURCE;
->>>>>>> f7688b48
 	clear_highpage(rq->special_vec.bv_page);
 	rq->special_vec.bv_offset = 0;
 	rq->special_vec.bv_len = data_len;
@@ -870,11 +866,7 @@
 
 	rq->special_vec.bv_page = mempool_alloc(sd_page_pool, GFP_ATOMIC);
 	if (!rq->special_vec.bv_page)
-<<<<<<< HEAD
-		return BLKPREP_DEFER;
-=======
 		return BLK_STS_RESOURCE;
->>>>>>> f7688b48
 	clear_highpage(rq->special_vec.bv_page);
 	rq->special_vec.bv_offset = 0;
 	rq->special_vec.bv_len = data_len;
@@ -905,11 +897,7 @@
 
 	rq->special_vec.bv_page = mempool_alloc(sd_page_pool, GFP_ATOMIC);
 	if (!rq->special_vec.bv_page)
-<<<<<<< HEAD
-		return BLKPREP_DEFER;
-=======
 		return BLK_STS_RESOURCE;
->>>>>>> f7688b48
 	clear_highpage(rq->special_vec.bv_page);
 	rq->special_vec.bv_offset = 0;
 	rq->special_vec.bv_len = data_len;
