--- conflicted
+++ resolved
@@ -2524,10 +2524,7 @@
 	int datasegcnt, protsegcnt, datadir = scsi_cmnd->sc_data_direction;
 	int prot_group_type = 0;
 	int fcpdl;
-<<<<<<< HEAD
-=======
 	int ret = 1;
->>>>>>> f7688b48
 	struct lpfc_vport *vport = phba->pport;
 
 	/*
@@ -3265,10 +3262,7 @@
 	int datasegcnt, protsegcnt, datadir = scsi_cmnd->sc_data_direction;
 	int prot_group_type = 0;
 	int fcpdl;
-<<<<<<< HEAD
-=======
 	int ret = 1;
->>>>>>> f7688b48
 	struct lpfc_vport *vport = phba->pport;
 
 	/*
@@ -4029,22 +4023,8 @@
 	}
 	lpfc_scsi_unprep_dma_buf(phba, lpfc_cmd);
 
-<<<<<<< HEAD
-	/* If pCmd was set to NULL from abort path, do not call scsi_done */
-	if (xchg(&lpfc_cmd->pCmd, NULL) == NULL) {
-		lpfc_printf_vlog(vport, KERN_INFO, LOG_FCP,
-				 "5688 FCP cmd already NULL, sid: 0x%06x, "
-				 "did: 0x%06x, oxid: 0x%04x\n",
-				 vport->fc_myDID,
-				 (pnode) ? pnode->nlp_DID : 0,
-				 phba->sli_rev == LPFC_SLI_REV4 ?
-				 lpfc_cmd->cur_iocbq.sli4_xritag : 0xffff);
-		return;
-	}
-=======
 	lpfc_cmd->pCmd = NULL;
 	spin_unlock(&lpfc_cmd->buf_lock);
->>>>>>> f7688b48
 
 	/* The sdev is not guaranteed to be valid post scsi_done upcall. */
 	cmd->scsi_done(cmd);
