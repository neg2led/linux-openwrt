--- conflicted
+++ resolved
@@ -35,32 +35,6 @@
 # by the device.
 
 menu "USB Gadget precomposed configurations"
-
-choice
-	tristate "USB Gadget precomposed configurations"
-	default USB_ETH
-	optional
-	help
-	  A Linux "Gadget Driver" talks to the USB Peripheral Controller
-	  driver through the abstract "gadget" API.  Some other operating
-	  systems call these "client" drivers, of which "class drivers"
-	  are a subset (implementing a USB device class specification).
-	  A gadget driver implements one or more USB functions using
-	  the peripheral hardware.
-
-	  Gadget drivers are hardware-neutral, or "platform independent",
-	  except that they sometimes must understand quirks or limitations
-	  of the particular controllers they work with.  For example, when
-	  a controller doesn't support alternate configurations or provide
-	  enough of the right types of endpoints, the gadget driver might
-	  not be able work with that controller, or might need to implement
-	  a less common variant of a device class protocol.
-
-	  The available choices each represent a single precomposed USB
-	  gadget configuration. In the device model, each option contains
-	  both the device instantiation as a child for a USB gadget
-	  controller, and the relevant drivers for each function declared
-	  by the device.
 
 config USB_ZERO
 	tristate "Gadget Zero (DEVELOPMENT)"
@@ -538,9 +512,6 @@
 	  Say "y" to link the driver statically, or "m" to build a
 	  dynamically linked module called "g_webcam".
 
-<<<<<<< HEAD
-endchoice
-=======
 config USB_RAW_GADGET
 	tristate "USB Raw Gadget"
 	help
@@ -552,5 +523,4 @@
 	  Say "y" to link the driver statically, or "m" to build a
 	  dynamically linked module called "raw_gadget".
 
-endmenu
->>>>>>> 04d5ce62
+endmenu