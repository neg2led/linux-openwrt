// SPDX-License-Identifier: (GPL-2.0+ OR BSD-3-Clause)
/*
 * core_intr.c - DesignWare HS OTG Controller common interrupt handling
 *
 * Copyright (C) 2004-2013 Synopsys, Inc.
 *
 * Redistribution and use in source and binary forms, with or without
 * modification, are permitted provided that the following conditions
 * are met:
 * 1. Redistributions of source code must retain the above copyright
 *    notice, this list of conditions, and the following disclaimer,
 *    without modification.
 * 2. Redistributions in binary form must reproduce the above copyright
 *    notice, this list of conditions and the following disclaimer in the
 *    documentation and/or other materials provided with the distribution.
 * 3. The names of the above-listed copyright holders may not be used
 *    to endorse or promote products derived from this software without
 *    specific prior written permission.
 *
 * ALTERNATIVELY, this software may be distributed under the terms of the
 * GNU General Public License ("GPL") as published by the Free Software
 * Foundation; either version 2 of the License, or (at your option) any
 * later version.
 *
 * THIS SOFTWARE IS PROVIDED BY THE COPYRIGHT HOLDERS AND CONTRIBUTORS "AS
 * IS" AND ANY EXPRESS OR IMPLIED WARRANTIES, INCLUDING, BUT NOT LIMITED TO,
 * THE IMPLIED WARRANTIES OF MERCHANTABILITY AND FITNESS FOR A PARTICULAR
 * PURPOSE ARE DISCLAIMED. IN NO EVENT SHALL THE COPYRIGHT OWNER OR
 * CONTRIBUTORS BE LIABLE FOR ANY DIRECT, INDIRECT, INCIDENTAL, SPECIAL,
 * EXEMPLARY, OR CONSEQUENTIAL DAMAGES (INCLUDING, BUT NOT LIMITED TO,
 * PROCUREMENT OF SUBSTITUTE GOODS OR SERVICES; LOSS OF USE, DATA, OR
 * PROFITS; OR BUSINESS INTERRUPTION) HOWEVER CAUSED AND ON ANY THEORY OF
 * LIABILITY, WHETHER IN CONTRACT, STRICT LIABILITY, OR TORT (INCLUDING
 * NEGLIGENCE OR OTHERWISE) ARISING IN ANY WAY OUT OF THE USE OF THIS
 * SOFTWARE, EVEN IF ADVISED OF THE POSSIBILITY OF SUCH DAMAGE.
 */

/*
 * This file contains the common interrupt handlers
 */
#include <linux/kernel.h>
#include <linux/module.h>
#include <linux/moduleparam.h>
#include <linux/spinlock.h>
#include <linux/interrupt.h>
#include <linux/dma-mapping.h>
#include <linux/io.h>
#include <linux/slab.h>
#include <linux/usb.h>

#include <linux/usb/hcd.h>
#include <linux/usb/ch11.h>

#include "core.h"
#include "hcd.h"

static const char *dwc2_op_state_str(struct dwc2_hsotg *hsotg)
{
	switch (hsotg->op_state) {
	case OTG_STATE_A_HOST:
		return "a_host";
	case OTG_STATE_A_SUSPEND:
		return "a_suspend";
	case OTG_STATE_A_PERIPHERAL:
		return "a_peripheral";
	case OTG_STATE_B_PERIPHERAL:
		return "b_peripheral";
	case OTG_STATE_B_HOST:
		return "b_host";
	default:
		return "unknown";
	}
}

/**
 * dwc2_handle_usb_port_intr - handles OTG PRTINT interrupts.
 * When the PRTINT interrupt fires, there are certain status bits in the Host
 * Port that needs to get cleared.
 *
 * @hsotg: Programming view of DWC_otg controller
 */
static void dwc2_handle_usb_port_intr(struct dwc2_hsotg *hsotg)
{
	u32 hprt0 = dwc2_readl(hsotg, HPRT0);

	if (hprt0 & HPRT0_ENACHG) {
		hprt0 &= ~HPRT0_ENA;
		dwc2_writel(hsotg, hprt0, HPRT0);
	}
}

/**
 * dwc2_handle_mode_mismatch_intr() - Logs a mode mismatch warning message
 *
 * @hsotg: Programming view of DWC_otg controller
 */
static void dwc2_handle_mode_mismatch_intr(struct dwc2_hsotg *hsotg)
{
	/* Clear interrupt */
	dwc2_writel(hsotg, GINTSTS_MODEMIS, GINTSTS);

	dev_warn(hsotg->dev, "Mode Mismatch Interrupt: currently in %s mode\n",
		 dwc2_is_host_mode(hsotg) ? "Host" : "Device");
}

/**
 * dwc2_handle_otg_intr() - Handles the OTG Interrupts. It reads the OTG
 * Interrupt Register (GOTGINT) to determine what interrupt has occurred.
 *
 * @hsotg: Programming view of DWC_otg controller
 */
static void dwc2_handle_otg_intr(struct dwc2_hsotg *hsotg)
{
	u32 gotgint;
	u32 gotgctl;
	u32 gintmsk;

	gotgint = dwc2_readl(hsotg, GOTGINT);
	gotgctl = dwc2_readl(hsotg, GOTGCTL);
	dev_dbg(hsotg->dev, "++OTG Interrupt gotgint=%0x [%s]\n", gotgint,
		dwc2_op_state_str(hsotg));

	if (gotgint & GOTGINT_SES_END_DET) {
		dev_dbg(hsotg->dev,
			" ++OTG Interrupt: Session End Detected++ (%s)\n",
			dwc2_op_state_str(hsotg));
		gotgctl = dwc2_readl(hsotg, GOTGCTL);

		if (dwc2_is_device_mode(hsotg))
			dwc2_hsotg_disconnect(hsotg);

		if (hsotg->op_state == OTG_STATE_B_HOST) {
			hsotg->op_state = OTG_STATE_B_PERIPHERAL;
		} else {
			/*
			 * If not B_HOST and Device HNP still set, HNP did
			 * not succeed!
			 */
			if (gotgctl & GOTGCTL_DEVHNPEN) {
				dev_dbg(hsotg->dev, "Session End Detected\n");
				dev_err(hsotg->dev,
					"Device Not Connected/Responding!\n");
			}

			/*
			 * If Session End Detected the B-Cable has been
			 * disconnected
			 */
			/* Reset to a clean state */
			hsotg->lx_state = DWC2_L0;
		}

		gotgctl = dwc2_readl(hsotg, GOTGCTL);
		gotgctl &= ~GOTGCTL_DEVHNPEN;
		dwc2_writel(hsotg, gotgctl, GOTGCTL);
	}

	if (gotgint & GOTGINT_SES_REQ_SUC_STS_CHNG) {
		dev_dbg(hsotg->dev,
			" ++OTG Interrupt: Session Request Success Status Change++\n");
		gotgctl = dwc2_readl(hsotg, GOTGCTL);
		if (gotgctl & GOTGCTL_SESREQSCS) {
			if (hsotg->params.phy_type == DWC2_PHY_TYPE_PARAM_FS &&
			    hsotg->params.i2c_enable) {
				hsotg->srp_success = 1;
			} else {
				/* Clear Session Request */
				gotgctl = dwc2_readl(hsotg, GOTGCTL);
				gotgctl &= ~GOTGCTL_SESREQ;
				dwc2_writel(hsotg, gotgctl, GOTGCTL);
			}
		}
	}

	if (gotgint & GOTGINT_HST_NEG_SUC_STS_CHNG) {
		/*
		 * Print statements during the HNP interrupt handling
		 * can cause it to fail
		 */
		gotgctl = dwc2_readl(hsotg, GOTGCTL);
		/*
		 * WA for 3.00a- HW is not setting cur_mode, even sometimes
		 * this does not help
		 */
		if (hsotg->hw_params.snpsid >= DWC2_CORE_REV_3_00a)
			udelay(100);
		if (gotgctl & GOTGCTL_HSTNEGSCS) {
			if (dwc2_is_host_mode(hsotg)) {
				hsotg->op_state = OTG_STATE_B_HOST;
				/*
				 * Need to disable SOF interrupt immediately.
				 * When switching from device to host, the PCD
				 * interrupt handler won't handle the interrupt
				 * if host mode is already set. The HCD
				 * interrupt handler won't get called if the
				 * HCD state is HALT. This means that the
				 * interrupt does not get handled and Linux
				 * complains loudly.
				 */
				gintmsk = dwc2_readl(hsotg, GINTMSK);
				gintmsk &= ~GINTSTS_SOF;
				dwc2_writel(hsotg, gintmsk, GINTMSK);

				/*
				 * Call callback function with spin lock
				 * released
				 */
				spin_unlock(&hsotg->lock);

				/* Initialize the Core for Host mode */
				dwc2_hcd_start(hsotg);
				spin_lock(&hsotg->lock);
				hsotg->op_state = OTG_STATE_B_HOST;
			}
		} else {
			gotgctl = dwc2_readl(hsotg, GOTGCTL);
			gotgctl &= ~(GOTGCTL_HNPREQ | GOTGCTL_DEVHNPEN);
			dwc2_writel(hsotg, gotgctl, GOTGCTL);
			dev_dbg(hsotg->dev, "HNP Failed\n");
			dev_err(hsotg->dev,
				"Device Not Connected/Responding\n");
		}
	}

	if (gotgint & GOTGINT_HST_NEG_DET) {
		/*
		 * The disconnect interrupt is set at the same time as
		 * Host Negotiation Detected. During the mode switch all
		 * interrupts are cleared so the disconnect interrupt
		 * handler will not get executed.
		 */
		dev_dbg(hsotg->dev,
			" ++OTG Interrupt: Host Negotiation Detected++ (%s)\n",
			(dwc2_is_host_mode(hsotg) ? "Host" : "Device"));
		if (dwc2_is_device_mode(hsotg)) {
			dev_dbg(hsotg->dev, "a_suspend->a_peripheral (%d)\n",
				hsotg->op_state);
			spin_unlock(&hsotg->lock);
			dwc2_hcd_disconnect(hsotg, false);
			spin_lock(&hsotg->lock);
			hsotg->op_state = OTG_STATE_A_PERIPHERAL;
		} else {
			/* Need to disable SOF interrupt immediately */
			gintmsk = dwc2_readl(hsotg, GINTMSK);
			gintmsk &= ~GINTSTS_SOF;
			dwc2_writel(hsotg, gintmsk, GINTMSK);
			spin_unlock(&hsotg->lock);
			dwc2_hcd_start(hsotg);
			spin_lock(&hsotg->lock);
			hsotg->op_state = OTG_STATE_A_HOST;
		}
	}

	if (gotgint & GOTGINT_A_DEV_TOUT_CHG)
		dev_dbg(hsotg->dev,
			" ++OTG Interrupt: A-Device Timeout Change++\n");
	if (gotgint & GOTGINT_DBNCE_DONE)
		dev_dbg(hsotg->dev, " ++OTG Interrupt: Debounce Done++\n");

	/* Clear GOTGINT */
	dwc2_writel(hsotg, gotgint, GOTGINT);
}

/**
 * dwc2_handle_conn_id_status_change_intr() - Handles the Connector ID Status
 * Change Interrupt
 *
 * @hsotg: Programming view of DWC_otg controller
 *
 * Reads the OTG Interrupt Register (GOTCTL) to determine whether this is a
 * Device to Host Mode transition or a Host to Device Mode transition. This only
 * occurs when the cable is connected/removed from the PHY connector.
 */
static void dwc2_handle_conn_id_status_change_intr(struct dwc2_hsotg *hsotg)
{
	u32 gintmsk;

	/* Clear interrupt */
	dwc2_writel(hsotg, GINTSTS_CONIDSTSCHNG, GINTSTS);

	/* Need to disable SOF interrupt immediately */
	gintmsk = dwc2_readl(hsotg, GINTMSK);
	gintmsk &= ~GINTSTS_SOF;
	dwc2_writel(hsotg, gintmsk, GINTMSK);

	dev_dbg(hsotg->dev, " ++Connector ID Status Change Interrupt++  (%s)\n",
		dwc2_is_host_mode(hsotg) ? "Host" : "Device");

	/*
	 * Need to schedule a work, as there are possible DELAY function calls.
	 */
	if (hsotg->wq_otg)
		queue_work(hsotg->wq_otg, &hsotg->wf_otg);
}

/**
 * dwc2_handle_session_req_intr() - This interrupt indicates that a device is
 * initiating the Session Request Protocol to request the host to turn on bus
 * power so a new session can begin
 *
 * @hsotg: Programming view of DWC_otg controller
 *
 * This handler responds by turning on bus power. If the DWC_otg controller is
 * in low power mode, this handler brings the controller out of low power mode
 * before turning on bus power.
 */
static void dwc2_handle_session_req_intr(struct dwc2_hsotg *hsotg)
{
	int ret;
	u32 hprt0;

	/* Clear interrupt */
	dwc2_writel(hsotg, GINTSTS_SESSREQINT, GINTSTS);

	dev_dbg(hsotg->dev, "Session request interrupt - lx_state=%d\n",
		hsotg->lx_state);

	if (dwc2_is_device_mode(hsotg)) {
		if (hsotg->lx_state == DWC2_L2) {
			if (hsotg->in_ppd) {
				ret = dwc2_exit_partial_power_down(hsotg, 0,
								   true);
				if (ret)
					dev_err(hsotg->dev,
						"exit power_down failed\n");
			}

			/* Exit gadget mode clock gating. */
			if (hsotg->params.power_down ==
			    DWC2_POWER_DOWN_PARAM_NONE && hsotg->bus_suspended)
				dwc2_gadget_exit_clock_gating(hsotg, 0);
		}

		/*
		 * Report disconnect if there is any previous session
		 * established
		 */
		dwc2_hsotg_disconnect(hsotg);
	} else {
		/* Turn on the port power bit. */
		hprt0 = dwc2_read_hprt0(hsotg);
		hprt0 |= HPRT0_PWR;
		dwc2_writel(hsotg, hprt0, HPRT0);
		/* Connect hcd after port power is set. */
		dwc2_hcd_connect(hsotg);
	}
}

/**
 * dwc2_wakeup_from_lpm_l1 - Exit the device from LPM L1 state
 *
 * @hsotg: Programming view of DWC_otg controller
 *
 */
static void dwc2_wakeup_from_lpm_l1(struct dwc2_hsotg *hsotg)
{
	u32 glpmcfg;
	u32 i = 0;

	if (hsotg->lx_state != DWC2_L1) {
		dev_err(hsotg->dev, "Core isn't in DWC2_L1 state\n");
		return;
	}

	glpmcfg = dwc2_readl(hsotg, GLPMCFG);
	if (dwc2_is_device_mode(hsotg)) {
		dev_dbg(hsotg->dev, "Exit from L1 state\n");
		glpmcfg &= ~GLPMCFG_ENBLSLPM;
		glpmcfg &= ~GLPMCFG_HIRD_THRES_EN;
		dwc2_writel(hsotg, glpmcfg, GLPMCFG);

		do {
			glpmcfg = dwc2_readl(hsotg, GLPMCFG);

			if (!(glpmcfg & (GLPMCFG_COREL1RES_MASK |
					 GLPMCFG_L1RESUMEOK | GLPMCFG_SLPSTS)))
				break;

			udelay(1);
		} while (++i < 200);

		if (i == 200) {
			dev_err(hsotg->dev, "Failed to exit L1 sleep state in 200us.\n");
			return;
		}
		dwc2_gadget_init_lpm(hsotg);
	} else {
		/* TODO */
		dev_err(hsotg->dev, "Host side LPM is not supported.\n");
		return;
	}

	/* Change to L0 state */
	hsotg->lx_state = DWC2_L0;

	/* Inform gadget to exit from L1 */
	call_gadget(hsotg, resume);
}

/*
 * This interrupt indicates that the DWC_otg controller has detected a
 * resume or remote wakeup sequence. If the DWC_otg controller is in
 * low power mode, the handler must brings the controller out of low
 * power mode. The controller automatically begins resume signaling.
 * The handler schedules a time to stop resume signaling.
 */
static void dwc2_handle_wakeup_detected_intr(struct dwc2_hsotg *hsotg)
{
	int ret;

	/* Clear interrupt */
	dwc2_writel(hsotg, GINTSTS_WKUPINT, GINTSTS);

	dev_dbg(hsotg->dev, "++Resume or Remote Wakeup Detected Interrupt++\n");
	dev_dbg(hsotg->dev, "%s lxstate = %d\n", __func__, hsotg->lx_state);

	if (hsotg->lx_state == DWC2_L1) {
		dwc2_wakeup_from_lpm_l1(hsotg);
		return;
	}

	if (dwc2_is_device_mode(hsotg)) {
		dev_dbg(hsotg->dev, "DSTS=0x%0x\n",
			dwc2_readl(hsotg, DSTS));
		if (hsotg->lx_state == DWC2_L2) {
			if (hsotg->in_ppd) {
				u32 dctl = dwc2_readl(hsotg, DCTL);
				/* Clear Remote Wakeup Signaling */
				dctl &= ~DCTL_RMTWKUPSIG;
				dwc2_writel(hsotg, dctl, DCTL);
				ret = dwc2_exit_partial_power_down(hsotg, 1,
								   true);
				if (ret)
					dev_err(hsotg->dev,
						"exit partial_power_down failed\n");
				call_gadget(hsotg, resume);
			}

			/* Exit gadget mode clock gating. */
			if (hsotg->params.power_down ==
			    DWC2_POWER_DOWN_PARAM_NONE && hsotg->bus_suspended)
				dwc2_gadget_exit_clock_gating(hsotg, 0);
		} else {
			/* Change to L0 state */
			hsotg->lx_state = DWC2_L0;
		}
	} else {
		if (hsotg->lx_state == DWC2_L2) {
			if (hsotg->in_ppd) {
				ret = dwc2_exit_partial_power_down(hsotg, 1,
								   true);
				if (ret)
					dev_err(hsotg->dev,
						"exit partial_power_down failed\n");
			}

			if (hsotg->params.power_down ==
			    DWC2_POWER_DOWN_PARAM_NONE && hsotg->bus_suspended)
				dwc2_host_exit_clock_gating(hsotg, 1);

			/*
			 * If we've got this quirk then the PHY is stuck upon
			 * wakeup.  Assert reset.  This will propagate out and
			 * eventually we'll re-enumerate the device.  Not great
			 * but the best we can do.  We can't call phy_reset()
			 * at interrupt time but there's no hurry, so we'll
			 * schedule it for later.
			 */
			if (hsotg->reset_phy_on_wake)
				dwc2_host_schedule_phy_reset(hsotg);

			mod_timer(&hsotg->wkp_timer,
				  jiffies + msecs_to_jiffies(71));
		} else {
			/* Change to L0 state */
			hsotg->lx_state = DWC2_L0;
		}
	}
}

/*
 * This interrupt indicates that a device has been disconnected from the
 * root port
 */
static void dwc2_handle_disconnect_intr(struct dwc2_hsotg *hsotg)
{
	dwc2_writel(hsotg, GINTSTS_DISCONNINT, GINTSTS);

	dev_dbg(hsotg->dev, "++Disconnect Detected Interrupt++ (%s) %s\n",
		dwc2_is_host_mode(hsotg) ? "Host" : "Device",
		dwc2_op_state_str(hsotg));

	if (hsotg->op_state == OTG_STATE_A_HOST)
		dwc2_hcd_disconnect(hsotg, false);
}

/*
 * This interrupt indicates that SUSPEND state has been detected on the USB.
 *
 * For HNP the USB Suspend interrupt signals the change from "a_peripheral"
 * to "a_host".
 *
 * When power management is enabled the core will be put in low power mode.
 */
static void dwc2_handle_usb_suspend_intr(struct dwc2_hsotg *hsotg)
{
	u32 dsts;
	int ret;

	/* Clear interrupt */
	dwc2_writel(hsotg, GINTSTS_USBSUSP, GINTSTS);

	dev_dbg(hsotg->dev, "USB SUSPEND\n");

	if (dwc2_is_device_mode(hsotg)) {
		/*
		 * Check the Device status register to determine if the Suspend
		 * state is active
		 */
		dsts = dwc2_readl(hsotg, DSTS);
		dev_dbg(hsotg->dev, "%s: DSTS=0x%0x\n", __func__, dsts);
		dev_dbg(hsotg->dev,
			"DSTS.Suspend Status=%d HWCFG4.Power Optimize=%d HWCFG4.Hibernation=%d\n",
			!!(dsts & DSTS_SUSPSTS),
			hsotg->hw_params.power_optimized,
			hsotg->hw_params.hibernation);

		/* Ignore suspend request before enumeration */
		if (!dwc2_is_device_connected(hsotg)) {
			dev_dbg(hsotg->dev,
				"ignore suspend request before enumeration\n");
			return;
		}
		if (dsts & DSTS_SUSPSTS) {
			switch (hsotg->params.power_down) {
			case DWC2_POWER_DOWN_PARAM_PARTIAL:
				ret = dwc2_enter_partial_power_down(hsotg);
				if (ret)
					dev_err(hsotg->dev,
						"enter partial_power_down failed\n");

				udelay(100);

				/* Ask phy to be suspended */
				if (!IS_ERR_OR_NULL(hsotg->uphy))
					usb_phy_set_suspend(hsotg->uphy, true);
				break;
			case DWC2_POWER_DOWN_PARAM_HIBERNATION:
				ret = dwc2_enter_hibernation(hsotg, 0);
				if (ret)
					dev_err(hsotg->dev,
						"enter hibernation failed\n");
				break;
			case DWC2_POWER_DOWN_PARAM_NONE:
				/*
				 * If neither hibernation nor partial power down are supported,
				 * clock gating is used to save power.
				 */
				dwc2_gadget_enter_clock_gating(hsotg);
			}

			/*
			 * Change to L2 (suspend) state before releasing
			 * spinlock
			 */
			hsotg->lx_state = DWC2_L2;

			/* Call gadget suspend callback */
			call_gadget(hsotg, suspend);
		}
	} else {
		if (hsotg->op_state == OTG_STATE_A_PERIPHERAL) {
			dev_dbg(hsotg->dev, "a_peripheral->a_host\n");

			/* Change to L2 (suspend) state */
			hsotg->lx_state = DWC2_L2;
			/* Clear the a_peripheral flag, back to a_host */
			spin_unlock(&hsotg->lock);
			dwc2_hcd_start(hsotg);
			spin_lock(&hsotg->lock);
			hsotg->op_state = OTG_STATE_A_HOST;
		}
	}
}

/**
 * dwc2_handle_lpm_intr - GINTSTS_LPMTRANRCVD Interrupt handler
 *
 * @hsotg: Programming view of DWC_otg controller
 *
 */
static void dwc2_handle_lpm_intr(struct dwc2_hsotg *hsotg)
{
	u32 glpmcfg;
	u32 pcgcctl;
	u32 hird;
	u32 hird_thres;
	u32 hird_thres_en;
	u32 enslpm;

	/* Clear interrupt */
	dwc2_writel(hsotg, GINTSTS_LPMTRANRCVD, GINTSTS);

	glpmcfg = dwc2_readl(hsotg, GLPMCFG);

	if (!(glpmcfg & GLPMCFG_LPMCAP)) {
		dev_err(hsotg->dev, "Unexpected LPM interrupt\n");
		return;
	}

	hird = (glpmcfg & GLPMCFG_HIRD_MASK) >> GLPMCFG_HIRD_SHIFT;
	hird_thres = (glpmcfg & GLPMCFG_HIRD_THRES_MASK &
			~GLPMCFG_HIRD_THRES_EN) >> GLPMCFG_HIRD_THRES_SHIFT;
	hird_thres_en = glpmcfg & GLPMCFG_HIRD_THRES_EN;
	enslpm = glpmcfg & GLPMCFG_ENBLSLPM;

	if (dwc2_is_device_mode(hsotg)) {
		dev_dbg(hsotg->dev, "HIRD_THRES_EN = %d\n", hird_thres_en);

		if (hird_thres_en && hird >= hird_thres) {
			dev_dbg(hsotg->dev, "L1 with utmi_l1_suspend_n\n");
		} else if (enslpm) {
			dev_dbg(hsotg->dev, "L1 with utmi_sleep_n\n");
		} else {
			dev_dbg(hsotg->dev, "Entering Sleep with L1 Gating\n");

			pcgcctl = dwc2_readl(hsotg, PCGCTL);
			pcgcctl |= PCGCTL_ENBL_SLEEP_GATING;
			dwc2_writel(hsotg, pcgcctl, PCGCTL);
		}
		/**
		 * Examine prt_sleep_sts after TL1TokenTetry period max (10 us)
		 */
		udelay(10);

		glpmcfg = dwc2_readl(hsotg, GLPMCFG);

		if (glpmcfg & GLPMCFG_SLPSTS) {
			/* Save the current state */
			hsotg->lx_state = DWC2_L1;
			dev_dbg(hsotg->dev,
				"Core is in L1 sleep glpmcfg=%08x\n", glpmcfg);

			/* Inform gadget that we are in L1 state */
			call_gadget(hsotg, suspend);
		}
	}
}

#define GINTMSK_COMMON	(GINTSTS_WKUPINT | GINTSTS_SESSREQINT |		\
			 GINTSTS_CONIDSTSCHNG | GINTSTS_OTGINT |	\
			 GINTSTS_MODEMIS | GINTSTS_DISCONNINT |		\
			 GINTSTS_USBSUSP | GINTSTS_PRTINT |		\
			 GINTSTS_LPMTRANRCVD)

/*
 * This function returns the Core Interrupt register
 */
static u32 dwc2_read_common_intr(struct dwc2_hsotg *hsotg)
{
	u32 gintsts;
	u32 gintmsk;
	u32 gahbcfg;
	u32 gintmsk_common = GINTMSK_COMMON;

	gintsts = dwc2_readl(hsotg, GINTSTS);
	gintmsk = dwc2_readl(hsotg, GINTMSK);
	gahbcfg = dwc2_readl(hsotg, GAHBCFG);

	/* If any common interrupts set */
	if (gintsts & gintmsk_common)
		dev_dbg(hsotg->dev, "gintsts=%08x  gintmsk=%08x\n",
			gintsts, gintmsk);

	if (gahbcfg & GAHBCFG_GLBL_INTR_EN)
		return gintsts & gintmsk & gintmsk_common;
	else
		return 0;
}

/**
 * dwc_handle_gpwrdn_disc_det() - Handles the gpwrdn disconnect detect.
 * Exits hibernation without restoring registers.
 *
 * @hsotg: Programming view of DWC_otg controller
 * @gpwrdn: GPWRDN register
 */
static inline void dwc_handle_gpwrdn_disc_det(struct dwc2_hsotg *hsotg,
					      u32 gpwrdn)
{
	u32 gpwrdn_tmp;

	/* Switch-on voltage to the core */
	gpwrdn_tmp = dwc2_readl(hsotg, GPWRDN);
	gpwrdn_tmp &= ~GPWRDN_PWRDNSWTCH;
	dwc2_writel(hsotg, gpwrdn_tmp, GPWRDN);
	udelay(5);

	/* Reset core */
	gpwrdn_tmp = dwc2_readl(hsotg, GPWRDN);
	gpwrdn_tmp &= ~GPWRDN_PWRDNRSTN;
	dwc2_writel(hsotg, gpwrdn_tmp, GPWRDN);
	udelay(5);

	/* Disable Power Down Clamp */
	gpwrdn_tmp = dwc2_readl(hsotg, GPWRDN);
	gpwrdn_tmp &= ~GPWRDN_PWRDNCLMP;
	dwc2_writel(hsotg, gpwrdn_tmp, GPWRDN);
	udelay(5);

	/* Deassert reset core */
	gpwrdn_tmp = dwc2_readl(hsotg, GPWRDN);
	gpwrdn_tmp |= GPWRDN_PWRDNRSTN;
	dwc2_writel(hsotg, gpwrdn_tmp, GPWRDN);
	udelay(5);

	/* Disable PMU interrupt */
	gpwrdn_tmp = dwc2_readl(hsotg, GPWRDN);
	gpwrdn_tmp &= ~GPWRDN_PMUINTSEL;
	dwc2_writel(hsotg, gpwrdn_tmp, GPWRDN);

	/* De-assert Wakeup Logic */
	gpwrdn_tmp = dwc2_readl(hsotg, GPWRDN);
	gpwrdn_tmp &= ~GPWRDN_PMUACTV;
	dwc2_writel(hsotg, gpwrdn_tmp, GPWRDN);

	hsotg->hibernated = 0;
<<<<<<< HEAD

#if IS_ENABLED(CONFIG_USB_DWC2_HOST) ||	\
	IS_ENABLED(CONFIG_USB_DWC2_DUAL_ROLE)
	hsotg->bus_suspended = 0;
#endif
=======
	hsotg->bus_suspended = 0;
>>>>>>> 25423f4b

	if (gpwrdn & GPWRDN_IDSTS) {
		hsotg->op_state = OTG_STATE_B_PERIPHERAL;
		dwc2_core_init(hsotg, false);
		dwc2_enable_global_interrupts(hsotg);
		dwc2_hsotg_core_init_disconnected(hsotg, false);
		dwc2_hsotg_core_connect(hsotg);
	} else {
		hsotg->op_state = OTG_STATE_A_HOST;

		/* Initialize the Core for Host mode */
		dwc2_core_init(hsotg, false);
		dwc2_enable_global_interrupts(hsotg);
		dwc2_hcd_start(hsotg);
	}
}

/*
 * GPWRDN interrupt handler.
 *
 * The GPWRDN interrupts are those that occur in both Host and
 * Device mode while core is in hibernated state.
 */
static int dwc2_handle_gpwrdn_intr(struct dwc2_hsotg *hsotg)
{
	u32 gpwrdn;
	int linestate;
	int ret = 0;

	gpwrdn = dwc2_readl(hsotg, GPWRDN);
	/* clear all interrupt */
	dwc2_writel(hsotg, gpwrdn, GPWRDN);
	linestate = (gpwrdn & GPWRDN_LINESTATE_MASK) >> GPWRDN_LINESTATE_SHIFT;
	dev_dbg(hsotg->dev,
		"%s: dwc2_handle_gpwrdwn_intr called gpwrdn= %08x\n", __func__,
		gpwrdn);

	if ((gpwrdn & GPWRDN_DISCONN_DET) &&
	    (gpwrdn & GPWRDN_DISCONN_DET_MSK) && !linestate) {
		dev_dbg(hsotg->dev, "%s: GPWRDN_DISCONN_DET\n", __func__);
		/*
		 * Call disconnect detect function to exit from
		 * hibernation
		 */
		dwc_handle_gpwrdn_disc_det(hsotg, gpwrdn);
	} else if ((gpwrdn & GPWRDN_LNSTSCHG) &&
		   (gpwrdn & GPWRDN_LNSTSCHG_MSK) && linestate) {
		dev_dbg(hsotg->dev, "%s: GPWRDN_LNSTSCHG\n", __func__);
		if (hsotg->hw_params.hibernation &&
		    hsotg->hibernated) {
			if (gpwrdn & GPWRDN_IDSTS) {
				ret = dwc2_exit_hibernation(hsotg, 0, 0, 0);
				if (ret)
					dev_err(hsotg->dev,
						"exit hibernation failed.\n");
				call_gadget(hsotg, resume);
			} else {
				ret = dwc2_exit_hibernation(hsotg, 1, 0, 1);
				if (ret)
					dev_err(hsotg->dev,
						"exit hibernation failed.\n");
			}
		}
	} else if ((gpwrdn & GPWRDN_RST_DET) &&
		   (gpwrdn & GPWRDN_RST_DET_MSK)) {
		dev_dbg(hsotg->dev, "%s: GPWRDN_RST_DET\n", __func__);
<<<<<<< HEAD
		if (!linestate && (gpwrdn & GPWRDN_BSESSVLD))
			dwc2_exit_hibernation(hsotg, 0, 1, 0);
=======
		if (!linestate) {
			ret = dwc2_exit_hibernation(hsotg, 0, 1, 0);
			if (ret)
				dev_err(hsotg->dev,
					"exit hibernation failed.\n");
		}
>>>>>>> 25423f4b
	} else if ((gpwrdn & GPWRDN_STS_CHGINT) &&
		   (gpwrdn & GPWRDN_STS_CHGINT_MSK)) {
		dev_dbg(hsotg->dev, "%s: GPWRDN_STS_CHGINT\n", __func__);
		/*
		 * As GPWRDN_STS_CHGINT exit from hibernation flow is
		 * the same as in GPWRDN_DISCONN_DET flow. Call
		 * disconnect detect helper function to exit from
		 * hibernation.
		 */
		dwc_handle_gpwrdn_disc_det(hsotg, gpwrdn);
	}

	return ret;
}

/*
 * Common interrupt handler
 *
 * The common interrupts are those that occur in both Host and Device mode.
 * This handler handles the following interrupts:
 * - Mode Mismatch Interrupt
 * - OTG Interrupt
 * - Connector ID Status Change Interrupt
 * - Disconnect Interrupt
 * - Session Request Interrupt
 * - Resume / Remote Wakeup Detected Interrupt
 * - Suspend Interrupt
 */
irqreturn_t dwc2_handle_common_intr(int irq, void *dev)
{
	struct dwc2_hsotg *hsotg = dev;
	u32 gintsts;
	irqreturn_t retval = IRQ_NONE;

	spin_lock(&hsotg->lock);

	if (!dwc2_is_controller_alive(hsotg)) {
		dev_warn(hsotg->dev, "Controller is dead\n");
		goto out;
	}

	/* Reading current frame number value in device or host modes. */
	if (dwc2_is_device_mode(hsotg))
		hsotg->frame_number = (dwc2_readl(hsotg, DSTS)
				       & DSTS_SOFFN_MASK) >> DSTS_SOFFN_SHIFT;
	else
		hsotg->frame_number = (dwc2_readl(hsotg, HFNUM)
				       & HFNUM_FRNUM_MASK) >> HFNUM_FRNUM_SHIFT;

	gintsts = dwc2_read_common_intr(hsotg);
	if (gintsts & ~GINTSTS_PRTINT)
		retval = IRQ_HANDLED;

	/* In case of hibernated state gintsts must not work */
	if (hsotg->hibernated) {
		dwc2_handle_gpwrdn_intr(hsotg);
		retval = IRQ_HANDLED;
		goto out;
	}

	if (gintsts & GINTSTS_MODEMIS)
		dwc2_handle_mode_mismatch_intr(hsotg);
	if (gintsts & GINTSTS_OTGINT)
		dwc2_handle_otg_intr(hsotg);
	if (gintsts & GINTSTS_CONIDSTSCHNG)
		dwc2_handle_conn_id_status_change_intr(hsotg);
	if (gintsts & GINTSTS_DISCONNINT)
		dwc2_handle_disconnect_intr(hsotg);
	if (gintsts & GINTSTS_SESSREQINT)
		dwc2_handle_session_req_intr(hsotg);
	if (gintsts & GINTSTS_WKUPINT)
		dwc2_handle_wakeup_detected_intr(hsotg);
	if (gintsts & GINTSTS_USBSUSP)
		dwc2_handle_usb_suspend_intr(hsotg);
	if (gintsts & GINTSTS_LPMTRANRCVD)
		dwc2_handle_lpm_intr(hsotg);

	if (gintsts & GINTSTS_PRTINT) {
		/*
		 * The port interrupt occurs while in device mode with HPRT0
		 * Port Enable/Disable
		 */
		if (dwc2_is_device_mode(hsotg)) {
			dev_dbg(hsotg->dev,
				" --Port interrupt received in Device mode--\n");
			dwc2_handle_usb_port_intr(hsotg);
			retval = IRQ_HANDLED;
		}
	}

out:
	spin_unlock(&hsotg->lock);
	return retval;
}<|MERGE_RESOLUTION|>--- conflicted
+++ resolved
@@ -725,15 +725,7 @@
 	dwc2_writel(hsotg, gpwrdn_tmp, GPWRDN);
 
 	hsotg->hibernated = 0;
-<<<<<<< HEAD
-
-#if IS_ENABLED(CONFIG_USB_DWC2_HOST) ||	\
-	IS_ENABLED(CONFIG_USB_DWC2_DUAL_ROLE)
 	hsotg->bus_suspended = 0;
-#endif
-=======
-	hsotg->bus_suspended = 0;
->>>>>>> 25423f4b
 
 	if (gpwrdn & GPWRDN_IDSTS) {
 		hsotg->op_state = OTG_STATE_B_PERIPHERAL;
@@ -800,17 +792,12 @@
 	} else if ((gpwrdn & GPWRDN_RST_DET) &&
 		   (gpwrdn & GPWRDN_RST_DET_MSK)) {
 		dev_dbg(hsotg->dev, "%s: GPWRDN_RST_DET\n", __func__);
-<<<<<<< HEAD
-		if (!linestate && (gpwrdn & GPWRDN_BSESSVLD))
-			dwc2_exit_hibernation(hsotg, 0, 1, 0);
-=======
 		if (!linestate) {
 			ret = dwc2_exit_hibernation(hsotg, 0, 1, 0);
 			if (ret)
 				dev_err(hsotg->dev,
 					"exit hibernation failed.\n");
 		}
->>>>>>> 25423f4b
 	} else if ((gpwrdn & GPWRDN_STS_CHGINT) &&
 		   (gpwrdn & GPWRDN_STS_CHGINT_MSK)) {
 		dev_dbg(hsotg->dev, "%s: GPWRDN_STS_CHGINT\n", __func__);
