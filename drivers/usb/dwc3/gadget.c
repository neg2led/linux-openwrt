--- conflicted
+++ resolved
@@ -713,10 +713,7 @@
 				   DWC31_GTXFIFOSIZ_TXFRAMNUM;
 
 		dwc3_writel(dwc->regs, DWC3_GTXFIFOSIZ(num >> 1), size);
-<<<<<<< HEAD
-=======
 		dep->flags &= ~DWC3_EP_TXFIFO_RESIZED;
->>>>>>> df0cc57e
 	}
 	dwc->num_ep_resized = 0;
 }
@@ -762,13 +759,10 @@
 	if (!usb_endpoint_dir_in(dep->endpoint.desc) || dep->number <= 1)
 		return 0;
 
-<<<<<<< HEAD
-=======
 	/* bail if already resized */
 	if (dep->flags & DWC3_EP_TXFIFO_RESIZED)
 		return 0;
 
->>>>>>> df0cc57e
 	ram1_depth = DWC3_RAM1_DEPTH(dwc->hwparams.hwparams7);
 
 	if ((dep->endpoint.maxburst > 1 &&
@@ -829,10 +823,7 @@
 	}
 
 	dwc3_writel(dwc->regs, DWC3_GTXFIFOSIZ(dep->number >> 1), fifo_size);
-<<<<<<< HEAD
-=======
 	dep->flags |= DWC3_EP_TXFIFO_RESIZED;
->>>>>>> df0cc57e
 	dwc->num_ep_resized++;
 
 	return 0;
