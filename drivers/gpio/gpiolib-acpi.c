// SPDX-License-Identifier: GPL-2.0
/*
 * ACPI helpers for GPIO API
 *
 * Copyright (C) 2012, Intel Corporation
 * Authors: Mathias Nyman <mathias.nyman@linux.intel.com>
 *          Mika Westerberg <mika.westerberg@linux.intel.com>
 */

#include <linux/dmi.h>
#include <linux/errno.h>
#include <linux/gpio/consumer.h>
#include <linux/gpio/driver.h>
#include <linux/gpio/machine.h>
#include <linux/export.h>
#include <linux/acpi.h>
#include <linux/interrupt.h>
#include <linux/mutex.h>
#include <linux/pinctrl/pinctrl.h>

#include "gpiolib.h"
#include "gpiolib-acpi.h"

static int run_edge_events_on_boot = -1;
module_param(run_edge_events_on_boot, int, 0444);
MODULE_PARM_DESC(run_edge_events_on_boot,
		 "Run edge _AEI event-handlers at boot: 0=no, 1=yes, -1=auto");

<<<<<<< HEAD
static int run_edge_events_on_boot = -1;
module_param(run_edge_events_on_boot, int, 0444);
MODULE_PARM_DESC(run_edge_events_on_boot,
		 "Run edge _AEI event-handlers at boot: 0=no, 1=yes, -1=auto");

=======
>>>>>>> f7688b48
/**
 * struct acpi_gpio_event - ACPI GPIO event handler data
 *
 * @node:	  list-entry of the events list of the struct acpi_gpio_chip
 * @handle:	  handle of ACPI method to execute when the IRQ triggers
<<<<<<< HEAD
 * @handler:	  irq_handler to pass to request_irq when requesting the IRQ
 * @pin:	  GPIO pin number on the gpio_chip
 * @irq:	  Linux IRQ number for the event, for request_ / free_irq
 * @irqflags:     flags to pass to request_irq when requesting the IRQ
 * @irq_is_wake:  If the ACPI flags indicate the IRQ is a wakeup source
 * @is_requested: True if request_irq has been done
 * @desc:	  gpio_desc for the GPIO pin for this event
=======
 * @handler:	  handler function to pass to request_irq() when requesting the IRQ
 * @pin:	  GPIO pin number on the struct gpio_chip
 * @irq:	  Linux IRQ number for the event, for request_irq() / free_irq()
 * @irqflags:	  flags to pass to request_irq() when requesting the IRQ
 * @irq_is_wake:  If the ACPI flags indicate the IRQ is a wakeup source
 * @irq_requested:True if request_irq() has been done
 * @desc:	  struct gpio_desc for the GPIO pin for this event
>>>>>>> f7688b48
 */
struct acpi_gpio_event {
	struct list_head node;
	acpi_handle handle;
	irq_handler_t handler;
	unsigned int pin;
	unsigned int irq;
	unsigned long irqflags;
	bool irq_is_wake;
	bool irq_requested;
	struct gpio_desc *desc;
};

struct acpi_gpio_connection {
	struct list_head node;
	unsigned int pin;
	struct gpio_desc *desc;
};

struct acpi_gpio_chip {
	/*
	 * ACPICA requires that the first field of the context parameter
	 * passed to acpi_install_address_space_handler() is large enough
	 * to hold struct acpi_connection_info.
	 */
	struct acpi_connection_info conn_info;
	struct list_head conns;
	struct mutex conn_lock;
	struct gpio_chip *chip;
	struct list_head events;
	struct list_head deferred_req_irqs_list_entry;
};

/*
<<<<<<< HEAD
 * For gpiochips which call acpi_gpiochip_request_interrupts() before late_init
 * (so builtin drivers) we register the ACPI GpioInt IRQ handlers from a
 * late_initcall_sync handler, so that other builtin drivers can register their
 * OpRegions before the event handlers can run.  This list contains gpiochips
=======
 * For GPIO chips which call acpi_gpiochip_request_interrupts() before late_init
 * (so builtin drivers) we register the ACPI GpioInt IRQ handlers from a
 * late_initcall_sync() handler, so that other builtin drivers can register their
 * OpRegions before the event handlers can run. This list contains GPIO chips
>>>>>>> f7688b48
 * for which the acpi_gpiochip_request_irqs() call has been deferred.
 */
static DEFINE_MUTEX(acpi_gpio_deferred_req_irqs_lock);
static LIST_HEAD(acpi_gpio_deferred_req_irqs_list);
static bool acpi_gpio_deferred_req_irqs_done;

static int acpi_gpiochip_find(struct gpio_chip *gc, void *data)
{
	if (!gc->parent)
		return false;

	return ACPI_HANDLE(gc->parent) == data;
}

/**
 * acpi_get_gpiod() - Translate ACPI GPIO pin to GPIO descriptor usable with GPIO API
 * @path:	ACPI GPIO controller full path name, (e.g. "\\_SB.GPO1")
 * @pin:	ACPI GPIO pin number (0-based, controller-relative)
 *
 * Return: GPIO descriptor to use with Linux generic GPIO API, or ERR_PTR
 * error value. Specifically returns %-EPROBE_DEFER if the referenced GPIO
 * controller does not have GPIO chip registered at the moment. This is to
 * support probe deferral.
 */
static struct gpio_desc *acpi_get_gpiod(char *path, int pin)
{
	struct gpio_chip *chip;
	acpi_handle handle;
	acpi_status status;

	status = acpi_get_handle(NULL, path, &handle);
	if (ACPI_FAILURE(status))
		return ERR_PTR(-ENODEV);

	chip = gpiochip_find(handle, acpi_gpiochip_find);
	if (!chip)
		return ERR_PTR(-EPROBE_DEFER);

	return gpiochip_get_desc(chip, pin);
}

static irqreturn_t acpi_gpio_irq_handler(int irq, void *data)
{
	struct acpi_gpio_event *event = data;

	acpi_evaluate_object(event->handle, NULL, NULL, NULL);

	return IRQ_HANDLED;
}

static irqreturn_t acpi_gpio_irq_handler_evt(int irq, void *data)
{
	struct acpi_gpio_event *event = data;

	acpi_execute_simple_method(event->handle, NULL, event->pin);

	return IRQ_HANDLED;
}

static void acpi_gpio_chip_dh(acpi_handle handle, void *data)
{
	/* The address of this function is used as a key. */
}

bool acpi_gpio_get_irq_resource(struct acpi_resource *ares,
				struct acpi_resource_gpio **agpio)
{
	struct acpi_resource_gpio *gpio;

	if (ares->type != ACPI_RESOURCE_TYPE_GPIO)
		return false;

	gpio = &ares->data.gpio;
	if (gpio->connection_type != ACPI_RESOURCE_GPIO_TYPE_INT)
		return false;

	*agpio = gpio;
	return true;
}
EXPORT_SYMBOL_GPL(acpi_gpio_get_irq_resource);

static void acpi_gpiochip_request_irq(struct acpi_gpio_chip *acpi_gpio,
				      struct acpi_gpio_event *event)
{
	int ret, value;

	ret = request_threaded_irq(event->irq, NULL, event->handler,
				   event->irqflags, "ACPI:Event", event);
	if (ret) {
		dev_err(acpi_gpio->chip->parent,
			"Failed to setup interrupt handler for %d\n",
			event->irq);
		return;
	}

	if (event->irq_is_wake)
		enable_irq_wake(event->irq);

	event->irq_requested = true;

	/* Make sure we trigger the initial state of edge-triggered IRQs */
	if (run_edge_events_on_boot &&
	    (event->irqflags & (IRQF_TRIGGER_RISING | IRQF_TRIGGER_FALLING))) {
		value = gpiod_get_raw_value_cansleep(event->desc);
		if (((event->irqflags & IRQF_TRIGGER_RISING) && value == 1) ||
		    ((event->irqflags & IRQF_TRIGGER_FALLING) && value == 0))
			event->handler(event->irq, event);
	}
}

static void acpi_gpiochip_request_irqs(struct acpi_gpio_chip *acpi_gpio)
{
	struct acpi_gpio_event *event;

	list_for_each_entry(event, &acpi_gpio->events, node)
		acpi_gpiochip_request_irq(acpi_gpio, event);
}

static acpi_status acpi_gpiochip_alloc_event(struct acpi_resource *ares,
					     void *context)
{
	struct acpi_gpio_chip *acpi_gpio = context;
	struct gpio_chip *chip = acpi_gpio->chip;
	struct acpi_resource_gpio *agpio;
	acpi_handle handle, evt_handle;
	struct acpi_gpio_event *event;
	irq_handler_t handler = NULL;
	struct gpio_desc *desc;
	int ret, pin, irq;

	if (!acpi_gpio_get_irq_resource(ares, &agpio))
		return AE_OK;

	handle = ACPI_HANDLE(chip->parent);
	pin = agpio->pin_table[0];

	if (pin <= 255) {
		char ev_name[5];
		sprintf(ev_name, "_%c%02hhX",
			agpio->triggering == ACPI_EDGE_SENSITIVE ? 'E' : 'L',
			pin);
		if (ACPI_SUCCESS(acpi_get_handle(handle, ev_name, &evt_handle)))
			handler = acpi_gpio_irq_handler;
	}
	if (!handler) {
		if (ACPI_SUCCESS(acpi_get_handle(handle, "_EVT", &evt_handle)))
			handler = acpi_gpio_irq_handler_evt;
	}
	if (!handler)
		return AE_OK;

	desc = gpiochip_request_own_desc(chip, pin, "ACPI:Event",
					 GPIO_ACTIVE_HIGH, GPIOD_IN);
	if (IS_ERR(desc)) {
		dev_err(chip->parent, "Failed to request GPIO\n");
		return AE_ERROR;
	}

<<<<<<< HEAD
	gpiod_direction_input(desc);

=======
>>>>>>> f7688b48
	ret = gpiochip_lock_as_irq(chip, pin);
	if (ret) {
		dev_err(chip->parent, "Failed to lock GPIO as interrupt\n");
		goto fail_free_desc;
	}

	irq = gpiod_to_irq(desc);
	if (irq < 0) {
		dev_err(chip->parent, "Failed to translate GPIO to IRQ\n");
		goto fail_unlock_irq;
	}

	event = kzalloc(sizeof(*event), GFP_KERNEL);
	if (!event)
		goto fail_unlock_irq;

	event->irqflags = IRQF_ONESHOT;
	if (agpio->triggering == ACPI_LEVEL_SENSITIVE) {
		if (agpio->polarity == ACPI_ACTIVE_HIGH)
			event->irqflags |= IRQF_TRIGGER_HIGH;
		else
			event->irqflags |= IRQF_TRIGGER_LOW;
	} else {
		switch (agpio->polarity) {
		case ACPI_ACTIVE_HIGH:
			event->irqflags |= IRQF_TRIGGER_RISING;
			break;
		case ACPI_ACTIVE_LOW:
			event->irqflags |= IRQF_TRIGGER_FALLING;
			break;
		default:
			event->irqflags |= IRQF_TRIGGER_RISING |
					   IRQF_TRIGGER_FALLING;
			break;
		}
	}

	event->handle = evt_handle;
	event->handler = handler;
	event->irq = irq;
	event->irq_is_wake = agpio->wake_capable == ACPI_WAKE_CAPABLE;
	event->pin = pin;
	event->desc = desc;

	list_add_tail(&event->node, &acpi_gpio->events);

	return AE_OK;

fail_unlock_irq:
	gpiochip_unlock_as_irq(chip, pin);
fail_free_desc:
	gpiochip_free_own_desc(desc);

	return AE_ERROR;
}

/**
 * acpi_gpiochip_request_interrupts() - Register isr for gpio chip ACPI events
 * @chip:      GPIO chip
 *
 * ACPI5 platforms can use GPIO signaled ACPI events. These GPIO interrupts are
 * handled by ACPI event methods which need to be called from the GPIO
 * chip's interrupt handler. acpi_gpiochip_request_interrupts() finds out which
 * GPIO pins have ACPI event methods and assigns interrupt handlers that calls
 * the ACPI event methods for those pins.
 */
void acpi_gpiochip_request_interrupts(struct gpio_chip *chip)
{
	struct acpi_gpio_chip *acpi_gpio;
	acpi_handle handle;
	acpi_status status;
	bool defer;

	if (!chip->parent || !chip->to_irq)
		return;

	handle = ACPI_HANDLE(chip->parent);
	if (!handle)
		return;

	status = acpi_get_data(handle, acpi_gpio_chip_dh, (void **)&acpi_gpio);
	if (ACPI_FAILURE(status))
		return;

	acpi_walk_resources(handle, "_AEI",
			    acpi_gpiochip_alloc_event, acpi_gpio);

	mutex_lock(&acpi_gpio_deferred_req_irqs_lock);
	defer = !acpi_gpio_deferred_req_irqs_done;
	if (defer)
		list_add(&acpi_gpio->deferred_req_irqs_list_entry,
			 &acpi_gpio_deferred_req_irqs_list);
	mutex_unlock(&acpi_gpio_deferred_req_irqs_lock);

	if (defer)
		return;

	acpi_gpiochip_request_irqs(acpi_gpio);
}
EXPORT_SYMBOL_GPL(acpi_gpiochip_request_interrupts);

/**
 * acpi_gpiochip_free_interrupts() - Free GPIO ACPI event interrupts.
 * @chip:      GPIO chip
 *
 * Free interrupts associated with GPIO ACPI event method for the given
 * GPIO chip.
 */
void acpi_gpiochip_free_interrupts(struct gpio_chip *chip)
{
	struct acpi_gpio_chip *acpi_gpio;
	struct acpi_gpio_event *event, *ep;
	acpi_handle handle;
	acpi_status status;

	if (!chip->parent || !chip->to_irq)
		return;

	handle = ACPI_HANDLE(chip->parent);
	if (!handle)
		return;

	status = acpi_get_data(handle, acpi_gpio_chip_dh, (void **)&acpi_gpio);
	if (ACPI_FAILURE(status))
		return;

	mutex_lock(&acpi_gpio_deferred_req_irqs_lock);
	if (!list_empty(&acpi_gpio->deferred_req_irqs_list_entry))
		list_del_init(&acpi_gpio->deferred_req_irqs_list_entry);
	mutex_unlock(&acpi_gpio_deferred_req_irqs_lock);

	list_for_each_entry_safe_reverse(event, ep, &acpi_gpio->events, node) {
		if (event->irq_requested) {
			if (event->irq_is_wake)
				disable_irq_wake(event->irq);

<<<<<<< HEAD
		if (event->irq_requested) {
			if (event->irq_is_wake)
				disable_irq_wake(event->irq);

			free_irq(event->irq, event);
		}

		desc = event->desc;
		if (WARN_ON(IS_ERR(desc)))
			continue;
=======
			free_irq(event->irq, event);
		}

>>>>>>> f7688b48
		gpiochip_unlock_as_irq(chip, event->pin);
		gpiochip_free_own_desc(event->desc);
		list_del(&event->node);
		kfree(event);
	}
}
EXPORT_SYMBOL_GPL(acpi_gpiochip_free_interrupts);

int acpi_dev_add_driver_gpios(struct acpi_device *adev,
			      const struct acpi_gpio_mapping *gpios)
{
	if (adev && gpios) {
		adev->driver_gpios = gpios;
		return 0;
	}
	return -EINVAL;
}
EXPORT_SYMBOL_GPL(acpi_dev_add_driver_gpios);

void acpi_dev_remove_driver_gpios(struct acpi_device *adev)
{
	if (adev)
		adev->driver_gpios = NULL;
}
EXPORT_SYMBOL_GPL(acpi_dev_remove_driver_gpios);

static void devm_acpi_dev_release_driver_gpios(struct device *dev, void *res)
{
	acpi_dev_remove_driver_gpios(ACPI_COMPANION(dev));
}

int devm_acpi_dev_add_driver_gpios(struct device *dev,
				   const struct acpi_gpio_mapping *gpios)
{
	void *res;
	int ret;

	res = devres_alloc(devm_acpi_dev_release_driver_gpios, 0, GFP_KERNEL);
	if (!res)
		return -ENOMEM;

	ret = acpi_dev_add_driver_gpios(ACPI_COMPANION(dev), gpios);
	if (ret) {
		devres_free(res);
		return ret;
	}
	devres_add(dev, res);
	return 0;
}
EXPORT_SYMBOL_GPL(devm_acpi_dev_add_driver_gpios);

void devm_acpi_dev_remove_driver_gpios(struct device *dev)
{
	WARN_ON(devres_release(dev, devm_acpi_dev_release_driver_gpios, NULL, NULL));
}
EXPORT_SYMBOL_GPL(devm_acpi_dev_remove_driver_gpios);

static bool acpi_get_driver_gpio_data(struct acpi_device *adev,
				      const char *name, int index,
				      struct fwnode_reference_args *args,
				      unsigned int *quirks)
{
	const struct acpi_gpio_mapping *gm;

	if (!adev->driver_gpios)
		return false;

	for (gm = adev->driver_gpios; gm->name; gm++)
		if (!strcmp(name, gm->name) && gm->data && index < gm->size) {
			const struct acpi_gpio_params *par = gm->data + index;

			args->fwnode = acpi_fwnode_handle(adev);
			args->args[0] = par->crs_entry_index;
			args->args[1] = par->line_index;
			args->args[2] = par->active_low;
			args->nargs = 3;

			*quirks = gm->quirks;
			return true;
		}

	return false;
}

static enum gpiod_flags
acpi_gpio_to_gpiod_flags(const struct acpi_resource_gpio *agpio)
{
	switch (agpio->io_restriction) {
	case ACPI_IO_RESTRICT_INPUT:
		return GPIOD_IN;
	case ACPI_IO_RESTRICT_OUTPUT:
		/*
		 * ACPI GPIO resources don't contain an initial value for the
		 * GPIO. Therefore we deduce that value from the pull field
		 * instead. If the pin is pulled up we assume default to be
		 * high, if it is pulled down we assume default to be low,
		 * otherwise we leave pin untouched.
		 */
		switch (agpio->pin_config) {
		case ACPI_PIN_CONFIG_PULLUP:
			return GPIOD_OUT_HIGH;
		case ACPI_PIN_CONFIG_PULLDOWN:
			return GPIOD_OUT_LOW;
		default:
			break;
		}
	default:
		break;
	}

	/*
	 * Assume that the BIOS has configured the direction and pull
	 * accordingly.
	 */
	return GPIOD_ASIS;
}

static int
__acpi_gpio_update_gpiod_flags(enum gpiod_flags *flags, enum gpiod_flags update)
{
	const enum gpiod_flags mask =
		GPIOD_FLAGS_BIT_DIR_SET | GPIOD_FLAGS_BIT_DIR_OUT |
		GPIOD_FLAGS_BIT_DIR_VAL;
	int ret = 0;

	/*
	 * Check if the BIOS has IoRestriction with explicitly set direction
	 * and update @flags accordingly. Otherwise use whatever caller asked
	 * for.
	 */
	if (update & GPIOD_FLAGS_BIT_DIR_SET) {
		enum gpiod_flags diff = *flags ^ update;

		/*
		 * Check if caller supplied incompatible GPIO initialization
		 * flags.
		 *
		 * Return %-EINVAL to notify that firmware has different
		 * settings and we are going to use them.
		 */
		if (((*flags & GPIOD_FLAGS_BIT_DIR_SET) && (diff & GPIOD_FLAGS_BIT_DIR_OUT)) ||
		    ((*flags & GPIOD_FLAGS_BIT_DIR_OUT) && (diff & GPIOD_FLAGS_BIT_DIR_VAL)))
			ret = -EINVAL;
		*flags = (*flags & ~mask) | (update & mask);
	}
	return ret;
}

int
acpi_gpio_update_gpiod_flags(enum gpiod_flags *flags, struct acpi_gpio_info *info)
{
	struct device *dev = &info->adev->dev;
	enum gpiod_flags old = *flags;
	int ret;

	ret = __acpi_gpio_update_gpiod_flags(&old, info->flags);
	if (info->quirks & ACPI_GPIO_QUIRK_NO_IO_RESTRICTION) {
		if (ret)
			dev_warn(dev, FW_BUG "GPIO not in correct mode, fixing\n");
	} else {
		if (ret)
			dev_dbg(dev, "Override GPIO initialization flags\n");
		*flags = old;
	}

	return ret;
}

int acpi_gpio_update_gpiod_lookup_flags(unsigned long *lookupflags,
					struct acpi_gpio_info *info)
{
	switch (info->pin_config) {
	case ACPI_PIN_CONFIG_PULLUP:
		*lookupflags |= GPIO_PULL_UP;
		break;
	case ACPI_PIN_CONFIG_PULLDOWN:
		*lookupflags |= GPIO_PULL_DOWN;
		break;
	default:
		break;
	}

	if (info->polarity == GPIO_ACTIVE_LOW)
		*lookupflags |= GPIO_ACTIVE_LOW;

	return 0;
}

struct acpi_gpio_lookup {
	struct acpi_gpio_info info;
	int index;
	int pin_index;
	bool active_low;
	struct gpio_desc *desc;
	int n;
};

static int acpi_populate_gpio_lookup(struct acpi_resource *ares, void *data)
{
	struct acpi_gpio_lookup *lookup = data;

	if (ares->type != ACPI_RESOURCE_TYPE_GPIO)
		return 1;

	if (!lookup->desc) {
		const struct acpi_resource_gpio *agpio = &ares->data.gpio;
		bool gpioint = agpio->connection_type == ACPI_RESOURCE_GPIO_TYPE_INT;
		int pin_index;

		if (lookup->info.quirks & ACPI_GPIO_QUIRK_ONLY_GPIOIO && gpioint)
			lookup->index++;

		if (lookup->n++ != lookup->index)
			return 1;

		pin_index = lookup->pin_index;
		if (pin_index >= agpio->pin_table_length)
			return 1;

		lookup->desc = acpi_get_gpiod(agpio->resource_source.string_ptr,
					      agpio->pin_table[pin_index]);
		lookup->info.pin_config = agpio->pin_config;
		lookup->info.gpioint = gpioint;

		/*
		 * Polarity and triggering are only specified for GpioInt
		 * resource.
		 * Note: we expect here:
		 * - ACPI_ACTIVE_LOW == GPIO_ACTIVE_LOW
		 * - ACPI_ACTIVE_HIGH == GPIO_ACTIVE_HIGH
		 */
		if (lookup->info.gpioint) {
			lookup->info.flags = GPIOD_IN;
			lookup->info.polarity = agpio->polarity;
			lookup->info.triggering = agpio->triggering;
		} else {
			lookup->info.flags = acpi_gpio_to_gpiod_flags(agpio);
			lookup->info.polarity = lookup->active_low;
		}
	}

	return 1;
}

static int acpi_gpio_resource_lookup(struct acpi_gpio_lookup *lookup,
				     struct acpi_gpio_info *info)
{
	struct acpi_device *adev = lookup->info.adev;
	struct list_head res_list;
	int ret;

	INIT_LIST_HEAD(&res_list);

	ret = acpi_dev_get_resources(adev, &res_list,
				     acpi_populate_gpio_lookup,
				     lookup);
	if (ret < 0)
		return ret;

	acpi_dev_free_resource_list(&res_list);

	if (!lookup->desc)
		return -ENOENT;

	if (info)
		*info = lookup->info;
	return 0;
}

static int acpi_gpio_property_lookup(struct fwnode_handle *fwnode,
				     const char *propname, int index,
				     struct acpi_gpio_lookup *lookup)
{
	struct fwnode_reference_args args;
	unsigned int quirks = 0;
	int ret;

	memset(&args, 0, sizeof(args));
	ret = __acpi_node_get_property_reference(fwnode, propname, index, 3,
						 &args);
	if (ret) {
		struct acpi_device *adev = to_acpi_device_node(fwnode);

		if (!adev)
			return ret;

		if (!acpi_get_driver_gpio_data(adev, propname, index, &args,
					       &quirks))
			return ret;
	}
	/*
	 * The property was found and resolved, so need to lookup the GPIO based
	 * on returned args.
	 */
	if (!to_acpi_device_node(args.fwnode))
		return -EINVAL;
	if (args.nargs != 3)
		return -EPROTO;

	lookup->index = args.args[0];
	lookup->pin_index = args.args[1];
	lookup->active_low = !!args.args[2];

	lookup->info.adev = to_acpi_device_node(args.fwnode);
	lookup->info.quirks = quirks;

	return 0;
}

/**
 * acpi_get_gpiod_by_index() - get a GPIO descriptor from device resources
 * @adev: pointer to a ACPI device to get GPIO from
 * @propname: Property name of the GPIO (optional)
 * @index: index of GpioIo/GpioInt resource (starting from %0)
 * @info: info pointer to fill in (optional)
 *
 * Function goes through ACPI resources for @adev and based on @index looks
 * up a GpioIo/GpioInt resource, translates it to the Linux GPIO descriptor,
 * and returns it. @index matches GpioIo/GpioInt resources only so if there
 * are total %3 GPIO resources, the index goes from %0 to %2.
 *
 * If @propname is specified the GPIO is looked using device property. In
 * that case @index is used to select the GPIO entry in the property value
 * (in case of multiple).
 *
 * If the GPIO cannot be translated or there is an error, an ERR_PTR is
 * returned.
 *
 * Note: if the GPIO resource has multiple entries in the pin list, this
 * function only returns the first.
 */
static struct gpio_desc *acpi_get_gpiod_by_index(struct acpi_device *adev,
					  const char *propname, int index,
					  struct acpi_gpio_info *info)
{
	struct acpi_gpio_lookup lookup;
	int ret;

	if (!adev)
		return ERR_PTR(-ENODEV);

	memset(&lookup, 0, sizeof(lookup));
	lookup.index = index;

	if (propname) {
		dev_dbg(&adev->dev, "GPIO: looking up %s\n", propname);

		ret = acpi_gpio_property_lookup(acpi_fwnode_handle(adev),
						propname, index, &lookup);
		if (ret)
			return ERR_PTR(ret);

		dev_dbg(&adev->dev, "GPIO: _DSD returned %s %d %d %u\n",
			dev_name(&lookup.info.adev->dev), lookup.index,
			lookup.pin_index, lookup.active_low);
	} else {
		dev_dbg(&adev->dev, "GPIO: looking up %d in _CRS\n", index);
		lookup.info.adev = adev;
	}

	ret = acpi_gpio_resource_lookup(&lookup, info);
	return ret ? ERR_PTR(ret) : lookup.desc;
}

static bool acpi_can_fallback_to_crs(struct acpi_device *adev,
				     const char *con_id)
{
	/* Never allow fallback if the device has properties */
	if (acpi_dev_has_props(adev) || adev->driver_gpios)
		return false;

	return con_id == NULL;
}

struct gpio_desc *acpi_find_gpio(struct device *dev,
				 const char *con_id,
				 unsigned int idx,
				 enum gpiod_flags *dflags,
				 unsigned long *lookupflags)
{
	struct acpi_device *adev = ACPI_COMPANION(dev);
	struct acpi_gpio_info info;
	struct gpio_desc *desc;
	char propname[32];
	int i;

	/* Try first from _DSD */
	for (i = 0; i < ARRAY_SIZE(gpio_suffixes); i++) {
		if (con_id) {
			snprintf(propname, sizeof(propname), "%s-%s",
				 con_id, gpio_suffixes[i]);
		} else {
			snprintf(propname, sizeof(propname), "%s",
				 gpio_suffixes[i]);
		}

		desc = acpi_get_gpiod_by_index(adev, propname, idx, &info);
		if (!IS_ERR(desc))
			break;
		if (PTR_ERR(desc) == -EPROBE_DEFER)
			return ERR_CAST(desc);
	}

	/* Then from plain _CRS GPIOs */
	if (IS_ERR(desc)) {
		if (!acpi_can_fallback_to_crs(adev, con_id))
			return ERR_PTR(-ENOENT);

		desc = acpi_get_gpiod_by_index(adev, NULL, idx, &info);
		if (IS_ERR(desc))
			return desc;
	}

	if (info.gpioint &&
	    (*dflags == GPIOD_OUT_LOW || *dflags == GPIOD_OUT_HIGH)) {
		dev_dbg(dev, "refusing GpioInt() entry when doing GPIOD_OUT_* lookup\n");
		return ERR_PTR(-ENOENT);
	}

	acpi_gpio_update_gpiod_flags(dflags, &info);
	acpi_gpio_update_gpiod_lookup_flags(lookupflags, &info);
	return desc;
}

/**
 * acpi_node_get_gpiod() - get a GPIO descriptor from ACPI resources
 * @fwnode: pointer to an ACPI firmware node to get the GPIO information from
 * @propname: Property name of the GPIO
 * @index: index of GpioIo/GpioInt resource (starting from %0)
 * @info: info pointer to fill in (optional)
 *
 * If @fwnode is an ACPI device object, call acpi_get_gpiod_by_index() for it.
 * Otherwise (i.e. it is a data-only non-device object), use the property-based
 * GPIO lookup to get to the GPIO resource with the relevant information and use
 * that to obtain the GPIO descriptor to return.
 *
 * If the GPIO cannot be translated or there is an error an ERR_PTR is
 * returned.
 */
struct gpio_desc *acpi_node_get_gpiod(struct fwnode_handle *fwnode,
				      const char *propname, int index,
				      struct acpi_gpio_info *info)
{
	struct acpi_gpio_lookup lookup;
	struct acpi_device *adev;
	int ret;

	adev = to_acpi_device_node(fwnode);
	if (adev)
		return acpi_get_gpiod_by_index(adev, propname, index, info);

	if (!is_acpi_data_node(fwnode))
		return ERR_PTR(-ENODEV);

	if (!propname)
		return ERR_PTR(-EINVAL);

	memset(&lookup, 0, sizeof(lookup));
	lookup.index = index;

	ret = acpi_gpio_property_lookup(fwnode, propname, index, &lookup);
	if (ret)
		return ERR_PTR(ret);

	ret = acpi_gpio_resource_lookup(&lookup, info);
	return ret ? ERR_PTR(ret) : lookup.desc;
}

/**
 * acpi_dev_gpio_irq_get() - Find GpioInt and translate it to Linux IRQ number
 * @adev: pointer to a ACPI device to get IRQ from
 * @index: index of GpioInt resource (starting from %0)
 *
 * If the device has one or more GpioInt resources, this function can be
 * used to translate from the GPIO offset in the resource to the Linux IRQ
 * number.
 *
 * The function is idempotent, though each time it runs it will configure GPIO
 * pin direction according to the flags in GpioInt resource.
 *
 * Return: Linux IRQ number (> %0) on success, negative errno on failure.
 */
int acpi_dev_gpio_irq_get(struct acpi_device *adev, int index)
{
	int idx, i;
	unsigned int irq_flags;
	int ret;

	for (i = 0, idx = 0; idx <= index; i++) {
		struct acpi_gpio_info info;
		struct gpio_desc *desc;

		desc = acpi_get_gpiod_by_index(adev, NULL, i, &info);

		/* Ignore -EPROBE_DEFER, it only matters if idx matches */
		if (IS_ERR(desc) && PTR_ERR(desc) != -EPROBE_DEFER)
			return PTR_ERR(desc);

		if (info.gpioint && idx++ == index) {
			unsigned long lflags = GPIO_LOOKUP_FLAGS_DEFAULT;
			char label[32];
			int irq;

			if (IS_ERR(desc))
				return PTR_ERR(desc);

			irq = gpiod_to_irq(desc);
			if (irq < 0)
				return irq;

			snprintf(label, sizeof(label), "GpioInt() %d", index);
			ret = gpiod_configure_flags(desc, label, lflags, info.flags);
			if (ret < 0)
				return ret;

			irq_flags = acpi_dev_get_irq_type(info.triggering,
							  info.polarity);

			/* Set type if specified and different than the current one */
			if (irq_flags != IRQ_TYPE_NONE &&
			    irq_flags != irq_get_trigger_type(irq))
				irq_set_irq_type(irq, irq_flags);

			return irq;
		}

	}
	return -ENOENT;
}
EXPORT_SYMBOL_GPL(acpi_dev_gpio_irq_get);

static acpi_status
acpi_gpio_adr_space_handler(u32 function, acpi_physical_address address,
			    u32 bits, u64 *value, void *handler_context,
			    void *region_context)
{
	struct acpi_gpio_chip *achip = region_context;
	struct gpio_chip *chip = achip->chip;
	struct acpi_resource_gpio *agpio;
	struct acpi_resource *ares;
	int pin_index = (int)address;
	acpi_status status;
	int length;
	int i;

	status = acpi_buffer_to_resource(achip->conn_info.connection,
					 achip->conn_info.length, &ares);
	if (ACPI_FAILURE(status))
		return status;

	if (WARN_ON(ares->type != ACPI_RESOURCE_TYPE_GPIO)) {
		ACPI_FREE(ares);
		return AE_BAD_PARAMETER;
	}

	agpio = &ares->data.gpio;

	if (WARN_ON(agpio->io_restriction == ACPI_IO_RESTRICT_INPUT &&
	    function == ACPI_WRITE)) {
		ACPI_FREE(ares);
		return AE_BAD_PARAMETER;
	}

	length = min(agpio->pin_table_length, (u16)(pin_index + bits));
	for (i = pin_index; i < length; ++i) {
		int pin = agpio->pin_table[i];
		struct acpi_gpio_connection *conn;
		struct gpio_desc *desc;
		bool found;

		mutex_lock(&achip->conn_lock);

		found = false;
		list_for_each_entry(conn, &achip->conns, node) {
			if (conn->pin == pin) {
				found = true;
				desc = conn->desc;
				break;
			}
		}

		/*
		 * The same GPIO can be shared between operation region and
		 * event but only if the access here is ACPI_READ. In that
		 * case we "borrow" the event GPIO instead.
		 */
		if (!found && agpio->shareable == ACPI_SHARED &&
		     function == ACPI_READ) {
			struct acpi_gpio_event *event;

			list_for_each_entry(event, &achip->events, node) {
				if (event->pin == pin) {
					desc = event->desc;
					found = true;
					break;
				}
			}
		}

		if (!found) {
			enum gpiod_flags flags = acpi_gpio_to_gpiod_flags(agpio);
			const char *label = "ACPI:OpRegion";

			desc = gpiochip_request_own_desc(chip, pin, label,
							 GPIO_ACTIVE_HIGH,
							 flags);
			if (IS_ERR(desc)) {
				status = AE_ERROR;
				mutex_unlock(&achip->conn_lock);
				goto out;
			}

			conn = kzalloc(sizeof(*conn), GFP_KERNEL);
			if (!conn) {
				status = AE_NO_MEMORY;
				gpiochip_free_own_desc(desc);
				mutex_unlock(&achip->conn_lock);
				goto out;
			}

			conn->pin = pin;
			conn->desc = desc;
			list_add_tail(&conn->node, &achip->conns);
		}

		mutex_unlock(&achip->conn_lock);

		if (function == ACPI_WRITE)
			gpiod_set_raw_value_cansleep(desc,
						     !!((1 << i) & *value));
		else
			*value |= (u64)gpiod_get_raw_value_cansleep(desc) << i;
	}

out:
	ACPI_FREE(ares);
	return status;
}

static void acpi_gpiochip_request_regions(struct acpi_gpio_chip *achip)
{
	struct gpio_chip *chip = achip->chip;
	acpi_handle handle = ACPI_HANDLE(chip->parent);
	acpi_status status;

	INIT_LIST_HEAD(&achip->conns);
	mutex_init(&achip->conn_lock);
	status = acpi_install_address_space_handler(handle, ACPI_ADR_SPACE_GPIO,
						    acpi_gpio_adr_space_handler,
						    NULL, achip);
	if (ACPI_FAILURE(status))
		dev_err(chip->parent,
		        "Failed to install GPIO OpRegion handler\n");
}

static void acpi_gpiochip_free_regions(struct acpi_gpio_chip *achip)
{
	struct gpio_chip *chip = achip->chip;
	acpi_handle handle = ACPI_HANDLE(chip->parent);
	struct acpi_gpio_connection *conn, *tmp;
	acpi_status status;

	status = acpi_remove_address_space_handler(handle, ACPI_ADR_SPACE_GPIO,
						   acpi_gpio_adr_space_handler);
	if (ACPI_FAILURE(status)) {
		dev_err(chip->parent,
			"Failed to remove GPIO OpRegion handler\n");
		return;
	}

	list_for_each_entry_safe_reverse(conn, tmp, &achip->conns, node) {
		gpiochip_free_own_desc(conn->desc);
		list_del(&conn->node);
		kfree(conn);
	}
}

static struct gpio_desc *
acpi_gpiochip_parse_own_gpio(struct acpi_gpio_chip *achip,
			     struct fwnode_handle *fwnode,
			     const char **name,
			     unsigned long *lflags,
			     enum gpiod_flags *dflags)
{
	struct gpio_chip *chip = achip->chip;
	struct gpio_desc *desc;
	u32 gpios[2];
	int ret;

	*lflags = GPIO_LOOKUP_FLAGS_DEFAULT;
	*dflags = 0;
	*name = NULL;

	ret = fwnode_property_read_u32_array(fwnode, "gpios", gpios,
					     ARRAY_SIZE(gpios));
	if (ret < 0)
		return ERR_PTR(ret);

	desc = gpiochip_get_desc(chip, gpios[0]);
	if (IS_ERR(desc))
		return desc;

	if (gpios[1])
		*lflags |= GPIO_ACTIVE_LOW;

	if (fwnode_property_present(fwnode, "input"))
		*dflags |= GPIOD_IN;
	else if (fwnode_property_present(fwnode, "output-low"))
		*dflags |= GPIOD_OUT_LOW;
	else if (fwnode_property_present(fwnode, "output-high"))
		*dflags |= GPIOD_OUT_HIGH;
	else
		return ERR_PTR(-EINVAL);

	fwnode_property_read_string(fwnode, "line-name", name);

	return desc;
}

static void acpi_gpiochip_scan_gpios(struct acpi_gpio_chip *achip)
{
	struct gpio_chip *chip = achip->chip;
	struct fwnode_handle *fwnode;

	device_for_each_child_node(chip->parent, fwnode) {
		unsigned long lflags;
		enum gpiod_flags dflags;
		struct gpio_desc *desc;
		const char *name;
		int ret;

		if (!fwnode_property_present(fwnode, "gpio-hog"))
			continue;

		desc = acpi_gpiochip_parse_own_gpio(achip, fwnode, &name,
						    &lflags, &dflags);
		if (IS_ERR(desc))
			continue;

		ret = gpiod_hog(desc, name, lflags, dflags);
		if (ret) {
			dev_err(chip->parent, "Failed to hog GPIO\n");
			fwnode_handle_put(fwnode);
			return;
		}
	}
}

void acpi_gpiochip_add(struct gpio_chip *chip)
{
	struct acpi_gpio_chip *acpi_gpio;
	acpi_handle handle;
	acpi_status status;

	if (!chip || !chip->parent)
		return;

	handle = ACPI_HANDLE(chip->parent);
	if (!handle)
		return;

	acpi_gpio = kzalloc(sizeof(*acpi_gpio), GFP_KERNEL);
	if (!acpi_gpio) {
		dev_err(chip->parent,
			"Failed to allocate memory for ACPI GPIO chip\n");
		return;
	}

	acpi_gpio->chip = chip;
	INIT_LIST_HEAD(&acpi_gpio->events);
	INIT_LIST_HEAD(&acpi_gpio->deferred_req_irqs_list_entry);

	status = acpi_attach_data(handle, acpi_gpio_chip_dh, acpi_gpio);
	if (ACPI_FAILURE(status)) {
		dev_err(chip->parent, "Failed to attach ACPI GPIO chip\n");
		kfree(acpi_gpio);
		return;
	}

	if (!chip->names)
		devprop_gpiochip_set_names(chip, dev_fwnode(chip->parent));

	acpi_gpiochip_request_regions(acpi_gpio);
	acpi_gpiochip_scan_gpios(acpi_gpio);
	acpi_walk_dep_device_list(handle);
}

void acpi_gpiochip_remove(struct gpio_chip *chip)
{
	struct acpi_gpio_chip *acpi_gpio;
	acpi_handle handle;
	acpi_status status;

	if (!chip || !chip->parent)
		return;

	handle = ACPI_HANDLE(chip->parent);
	if (!handle)
		return;

	status = acpi_get_data(handle, acpi_gpio_chip_dh, (void **)&acpi_gpio);
	if (ACPI_FAILURE(status)) {
		dev_warn(chip->parent, "Failed to retrieve ACPI GPIO chip\n");
		return;
	}

	acpi_gpiochip_free_regions(acpi_gpio);

	acpi_detach_data(handle, acpi_gpio_chip_dh);
	kfree(acpi_gpio);
}

static int acpi_gpio_package_count(const union acpi_object *obj)
{
	const union acpi_object *element = obj->package.elements;
	const union acpi_object *end = element + obj->package.count;
	unsigned int count = 0;

	while (element < end) {
		switch (element->type) {
		case ACPI_TYPE_LOCAL_REFERENCE:
			element += 3;
			/* Fallthrough */
		case ACPI_TYPE_INTEGER:
			element++;
			count++;
			break;

		default:
			return -EPROTO;
		}
	}

	return count;
}

static int acpi_find_gpio_count(struct acpi_resource *ares, void *data)
{
	unsigned int *count = data;

	if (ares->type == ACPI_RESOURCE_TYPE_GPIO)
		*count += ares->data.gpio.pin_table_length;

	return 1;
}

/**
 * acpi_gpio_count - count the GPIOs associated with a device / function
 * @dev:	GPIO consumer, can be %NULL for system-global GPIOs
 * @con_id:	function within the GPIO consumer
 *
 * Return:
 * The number of GPIOs associated with a device / function or %-ENOENT,
 * if no GPIO has been assigned to the requested function.
 */
int acpi_gpio_count(struct device *dev, const char *con_id)
{
	struct acpi_device *adev = ACPI_COMPANION(dev);
	const union acpi_object *obj;
	const struct acpi_gpio_mapping *gm;
	int count = -ENOENT;
	int ret;
	char propname[32];
	unsigned int i;

	/* Try first from _DSD */
	for (i = 0; i < ARRAY_SIZE(gpio_suffixes); i++) {
		if (con_id)
			snprintf(propname, sizeof(propname), "%s-%s",
				 con_id, gpio_suffixes[i]);
		else
			snprintf(propname, sizeof(propname), "%s",
				 gpio_suffixes[i]);

		ret = acpi_dev_get_property(adev, propname, ACPI_TYPE_ANY,
					    &obj);
		if (ret == 0) {
			if (obj->type == ACPI_TYPE_LOCAL_REFERENCE)
				count = 1;
			else if (obj->type == ACPI_TYPE_PACKAGE)
				count = acpi_gpio_package_count(obj);
		} else if (adev->driver_gpios) {
			for (gm = adev->driver_gpios; gm->name; gm++)
				if (strcmp(propname, gm->name) == 0) {
					count = gm->size;
					break;
				}
		}
		if (count > 0)
			break;
	}

	/* Then from plain _CRS GPIOs */
	if (count < 0) {
		struct list_head resource_list;
		unsigned int crs_count = 0;

		if (!acpi_can_fallback_to_crs(adev, con_id))
			return count;

		INIT_LIST_HEAD(&resource_list);
		acpi_dev_get_resources(adev, &resource_list,
				       acpi_find_gpio_count, &crs_count);
		acpi_dev_free_resource_list(&resource_list);
		if (crs_count > 0)
			count = crs_count;
	}
	return count ? count : -ENOENT;
}

<<<<<<< HEAD
bool acpi_can_fallback_to_crs(struct acpi_device *adev, const char *con_id)
{
	/* Never allow fallback if the device has properties */
	if (adev->data.properties || adev->driver_gpios)
		return false;

	return con_id == NULL;
}

=======
>>>>>>> f7688b48
/* Run deferred acpi_gpiochip_request_irqs() */
static int acpi_gpio_handle_deferred_request_irqs(void)
{
	struct acpi_gpio_chip *acpi_gpio, *tmp;

	mutex_lock(&acpi_gpio_deferred_req_irqs_lock);
	list_for_each_entry_safe(acpi_gpio, tmp,
				 &acpi_gpio_deferred_req_irqs_list,
				 deferred_req_irqs_list_entry)
		acpi_gpiochip_request_irqs(acpi_gpio);

	acpi_gpio_deferred_req_irqs_done = true;
	mutex_unlock(&acpi_gpio_deferred_req_irqs_lock);

	return 0;
}
/* We must use _sync so that this runs after the first deferred_probe run */
late_initcall_sync(acpi_gpio_handle_deferred_request_irqs);

static const struct dmi_system_id run_edge_events_on_boot_blacklist[] = {
	{
<<<<<<< HEAD
=======
		/*
		 * The Minix Neo Z83-4 has a micro-USB-B id-pin handler for
		 * a non existing micro-USB-B connector which puts the HDMI
		 * DDC pins in GPIO mode, breaking HDMI support.
		 */
>>>>>>> f7688b48
		.matches = {
			DMI_MATCH(DMI_SYS_VENDOR, "MINIX"),
			DMI_MATCH(DMI_PRODUCT_NAME, "Z83-4"),
		}
	},
<<<<<<< HEAD
=======
	{
		/*
		 * The Terra Pad 1061 has a micro-USB-B id-pin handler, which
		 * instead of controlling the actual micro-USB-B turns the 5V
		 * boost for its USB-A connector off. The actual micro-USB-B
		 * connector is wired for charging only.
		 */
		.matches = {
			DMI_MATCH(DMI_SYS_VENDOR, "Wortmann_AG"),
			DMI_MATCH(DMI_PRODUCT_NAME, "TERRA_PAD_1061"),
		}
	},
>>>>>>> f7688b48
	{} /* Terminating entry */
};

static int acpi_gpio_setup_params(void)
{
	if (run_edge_events_on_boot < 0) {
		if (dmi_check_system(run_edge_events_on_boot_blacklist))
			run_edge_events_on_boot = 0;
		else
			run_edge_events_on_boot = 1;
	}

	return 0;
}

/* Directly after dmi_setup() which runs as core_initcall() */
postcore_initcall(acpi_gpio_setup_params);<|MERGE_RESOLUTION|>--- conflicted
+++ resolved
@@ -26,28 +26,11 @@
 MODULE_PARM_DESC(run_edge_events_on_boot,
 		 "Run edge _AEI event-handlers at boot: 0=no, 1=yes, -1=auto");
 
-<<<<<<< HEAD
-static int run_edge_events_on_boot = -1;
-module_param(run_edge_events_on_boot, int, 0444);
-MODULE_PARM_DESC(run_edge_events_on_boot,
-		 "Run edge _AEI event-handlers at boot: 0=no, 1=yes, -1=auto");
-
-=======
->>>>>>> f7688b48
 /**
  * struct acpi_gpio_event - ACPI GPIO event handler data
  *
  * @node:	  list-entry of the events list of the struct acpi_gpio_chip
  * @handle:	  handle of ACPI method to execute when the IRQ triggers
-<<<<<<< HEAD
- * @handler:	  irq_handler to pass to request_irq when requesting the IRQ
- * @pin:	  GPIO pin number on the gpio_chip
- * @irq:	  Linux IRQ number for the event, for request_ / free_irq
- * @irqflags:     flags to pass to request_irq when requesting the IRQ
- * @irq_is_wake:  If the ACPI flags indicate the IRQ is a wakeup source
- * @is_requested: True if request_irq has been done
- * @desc:	  gpio_desc for the GPIO pin for this event
-=======
  * @handler:	  handler function to pass to request_irq() when requesting the IRQ
  * @pin:	  GPIO pin number on the struct gpio_chip
  * @irq:	  Linux IRQ number for the event, for request_irq() / free_irq()
@@ -55,7 +38,6 @@
  * @irq_is_wake:  If the ACPI flags indicate the IRQ is a wakeup source
  * @irq_requested:True if request_irq() has been done
  * @desc:	  struct gpio_desc for the GPIO pin for this event
->>>>>>> f7688b48
  */
 struct acpi_gpio_event {
 	struct list_head node;
@@ -90,17 +72,10 @@
 };
 
 /*
-<<<<<<< HEAD
- * For gpiochips which call acpi_gpiochip_request_interrupts() before late_init
- * (so builtin drivers) we register the ACPI GpioInt IRQ handlers from a
- * late_initcall_sync handler, so that other builtin drivers can register their
- * OpRegions before the event handlers can run.  This list contains gpiochips
-=======
  * For GPIO chips which call acpi_gpiochip_request_interrupts() before late_init
  * (so builtin drivers) we register the ACPI GpioInt IRQ handlers from a
  * late_initcall_sync() handler, so that other builtin drivers can register their
  * OpRegions before the event handlers can run. This list contains GPIO chips
->>>>>>> f7688b48
  * for which the acpi_gpiochip_request_irqs() call has been deferred.
  */
 static DEFINE_MUTEX(acpi_gpio_deferred_req_irqs_lock);
@@ -259,11 +234,6 @@
 		return AE_ERROR;
 	}
 
-<<<<<<< HEAD
-	gpiod_direction_input(desc);
-
-=======
->>>>>>> f7688b48
 	ret = gpiochip_lock_as_irq(chip, pin);
 	if (ret) {
 		dev_err(chip->parent, "Failed to lock GPIO as interrupt\n");
@@ -400,22 +370,9 @@
 			if (event->irq_is_wake)
 				disable_irq_wake(event->irq);
 
-<<<<<<< HEAD
-		if (event->irq_requested) {
-			if (event->irq_is_wake)
-				disable_irq_wake(event->irq);
-
 			free_irq(event->irq, event);
 		}
 
-		desc = event->desc;
-		if (WARN_ON(IS_ERR(desc)))
-			continue;
-=======
-			free_irq(event->irq, event);
-		}
-
->>>>>>> f7688b48
 		gpiochip_unlock_as_irq(chip, event->pin);
 		gpiochip_free_own_desc(event->desc);
 		list_del(&event->node);
@@ -1326,18 +1283,6 @@
 	return count ? count : -ENOENT;
 }
 
-<<<<<<< HEAD
-bool acpi_can_fallback_to_crs(struct acpi_device *adev, const char *con_id)
-{
-	/* Never allow fallback if the device has properties */
-	if (adev->data.properties || adev->driver_gpios)
-		return false;
-
-	return con_id == NULL;
-}
-
-=======
->>>>>>> f7688b48
 /* Run deferred acpi_gpiochip_request_irqs() */
 static int acpi_gpio_handle_deferred_request_irqs(void)
 {
@@ -1359,21 +1304,16 @@
 
 static const struct dmi_system_id run_edge_events_on_boot_blacklist[] = {
 	{
-<<<<<<< HEAD
-=======
 		/*
 		 * The Minix Neo Z83-4 has a micro-USB-B id-pin handler for
 		 * a non existing micro-USB-B connector which puts the HDMI
 		 * DDC pins in GPIO mode, breaking HDMI support.
 		 */
->>>>>>> f7688b48
 		.matches = {
 			DMI_MATCH(DMI_SYS_VENDOR, "MINIX"),
 			DMI_MATCH(DMI_PRODUCT_NAME, "Z83-4"),
 		}
 	},
-<<<<<<< HEAD
-=======
 	{
 		/*
 		 * The Terra Pad 1061 has a micro-USB-B id-pin handler, which
@@ -1386,7 +1326,6 @@
 			DMI_MATCH(DMI_PRODUCT_NAME, "TERRA_PAD_1061"),
 		}
 	},
->>>>>>> f7688b48
 	{} /* Terminating entry */
 };
 
