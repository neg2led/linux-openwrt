--- conflicted
+++ resolved
@@ -1019,17 +1019,10 @@
 	int i, ret;
 
 	if (vmalloced_buf || kmap_buf) {
-<<<<<<< HEAD
-		desc_len = min_t(unsigned long, max_seg_size, PAGE_SIZE);
-		sgs = DIV_ROUND_UP(len + offset_in_page(buf), desc_len);
-	} else if (virt_addr_valid(buf)) {
-		desc_len = min_t(size_t, max_seg_size, ctlr->max_dma_len);
-=======
 		desc_len = min_t(unsigned int, max_seg_size, PAGE_SIZE);
 		sgs = DIV_ROUND_UP(len + offset_in_page(buf), desc_len);
 	} else if (virt_addr_valid(buf)) {
 		desc_len = min_t(unsigned int, max_seg_size, ctlr->max_dma_len);
->>>>>>> 77b5472d
 		sgs = DIV_ROUND_UP(len, desc_len);
 	} else {
 		return -EINVAL;
