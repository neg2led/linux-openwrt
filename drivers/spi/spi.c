// SPDX-License-Identifier: GPL-2.0-or-later
// SPI init/core code
//
// Copyright (C) 2005 David Brownell
// Copyright (C) 2008 Secret Lab Technologies Ltd.

#include <linux/kernel.h>
#include <linux/device.h>
#include <linux/init.h>
#include <linux/cache.h>
#include <linux/dma-mapping.h>
#include <linux/dmaengine.h>
#include <linux/mutex.h>
#include <linux/of_device.h>
#include <linux/of_irq.h>
#include <linux/clk/clk-conf.h>
#include <linux/slab.h>
#include <linux/mod_devicetable.h>
#include <linux/spi/spi.h>
#include <linux/spi/spi-mem.h>
#include <linux/of_gpio.h>
#include <linux/gpio/consumer.h>
#include <linux/pm_runtime.h>
#include <linux/pm_domain.h>
#include <linux/property.h>
#include <linux/export.h>
#include <linux/sched/rt.h>
#include <uapi/linux/sched/types.h>
#include <linux/delay.h>
#include <linux/kthread.h>
#include <linux/ioport.h>
#include <linux/acpi.h>
#include <linux/highmem.h>
#include <linux/idr.h>
#include <linux/platform_data/x86/apple.h>

#define CREATE_TRACE_POINTS
#include <trace/events/spi.h>
EXPORT_TRACEPOINT_SYMBOL(spi_transfer_start);
EXPORT_TRACEPOINT_SYMBOL(spi_transfer_stop);

#include "internals.h"

static DEFINE_IDR(spi_master_idr);

static void spidev_release(struct device *dev)
{
	struct spi_device	*spi = to_spi_device(dev);

	spi_controller_put(spi->controller);
	kfree(spi->driver_override);
	kfree(spi);
}

static ssize_t
modalias_show(struct device *dev, struct device_attribute *a, char *buf)
{
	const struct spi_device	*spi = to_spi_device(dev);
	int len;

	len = acpi_device_modalias(dev, buf, PAGE_SIZE - 1);
	if (len != -ENODEV)
		return len;

	return sprintf(buf, "%s%s\n", SPI_MODULE_PREFIX, spi->modalias);
}
static DEVICE_ATTR_RO(modalias);

static ssize_t driver_override_store(struct device *dev,
				     struct device_attribute *a,
				     const char *buf, size_t count)
{
	struct spi_device *spi = to_spi_device(dev);
	const char *end = memchr(buf, '\n', count);
	const size_t len = end ? end - buf : count;
	const char *driver_override, *old;

	/* We need to keep extra room for a newline when displaying value */
	if (len >= (PAGE_SIZE - 1))
		return -EINVAL;

	driver_override = kstrndup(buf, len, GFP_KERNEL);
	if (!driver_override)
		return -ENOMEM;

	device_lock(dev);
	old = spi->driver_override;
	if (len) {
		spi->driver_override = driver_override;
	} else {
		/* Empty string, disable driver override */
		spi->driver_override = NULL;
		kfree(driver_override);
	}
	device_unlock(dev);
	kfree(old);

	return count;
}

static ssize_t driver_override_show(struct device *dev,
				    struct device_attribute *a, char *buf)
{
	const struct spi_device *spi = to_spi_device(dev);
	ssize_t len;

	device_lock(dev);
	len = snprintf(buf, PAGE_SIZE, "%s\n", spi->driver_override ? : "");
	device_unlock(dev);
	return len;
}
static DEVICE_ATTR_RW(driver_override);

#define SPI_STATISTICS_ATTRS(field, file)				\
static ssize_t spi_controller_##field##_show(struct device *dev,	\
					     struct device_attribute *attr, \
					     char *buf)			\
{									\
	struct spi_controller *ctlr = container_of(dev,			\
					 struct spi_controller, dev);	\
	return spi_statistics_##field##_show(&ctlr->statistics, buf);	\
}									\
static struct device_attribute dev_attr_spi_controller_##field = {	\
	.attr = { .name = file, .mode = 0444 },				\
	.show = spi_controller_##field##_show,				\
};									\
static ssize_t spi_device_##field##_show(struct device *dev,		\
					 struct device_attribute *attr,	\
					char *buf)			\
{									\
	struct spi_device *spi = to_spi_device(dev);			\
	return spi_statistics_##field##_show(&spi->statistics, buf);	\
}									\
static struct device_attribute dev_attr_spi_device_##field = {		\
	.attr = { .name = file, .mode = 0444 },				\
	.show = spi_device_##field##_show,				\
}

#define SPI_STATISTICS_SHOW_NAME(name, file, field, format_string)	\
static ssize_t spi_statistics_##name##_show(struct spi_statistics *stat, \
					    char *buf)			\
{									\
	unsigned long flags;						\
	ssize_t len;							\
	spin_lock_irqsave(&stat->lock, flags);				\
	len = sprintf(buf, format_string, stat->field);			\
	spin_unlock_irqrestore(&stat->lock, flags);			\
	return len;							\
}									\
SPI_STATISTICS_ATTRS(name, file)

#define SPI_STATISTICS_SHOW(field, format_string)			\
	SPI_STATISTICS_SHOW_NAME(field, __stringify(field),		\
				 field, format_string)

SPI_STATISTICS_SHOW(messages, "%lu");
SPI_STATISTICS_SHOW(transfers, "%lu");
SPI_STATISTICS_SHOW(errors, "%lu");
SPI_STATISTICS_SHOW(timedout, "%lu");

SPI_STATISTICS_SHOW(spi_sync, "%lu");
SPI_STATISTICS_SHOW(spi_sync_immediate, "%lu");
SPI_STATISTICS_SHOW(spi_async, "%lu");

SPI_STATISTICS_SHOW(bytes, "%llu");
SPI_STATISTICS_SHOW(bytes_rx, "%llu");
SPI_STATISTICS_SHOW(bytes_tx, "%llu");

#define SPI_STATISTICS_TRANSFER_BYTES_HISTO(index, number)		\
	SPI_STATISTICS_SHOW_NAME(transfer_bytes_histo##index,		\
				 "transfer_bytes_histo_" number,	\
				 transfer_bytes_histo[index],  "%lu")
SPI_STATISTICS_TRANSFER_BYTES_HISTO(0,  "0-1");
SPI_STATISTICS_TRANSFER_BYTES_HISTO(1,  "2-3");
SPI_STATISTICS_TRANSFER_BYTES_HISTO(2,  "4-7");
SPI_STATISTICS_TRANSFER_BYTES_HISTO(3,  "8-15");
SPI_STATISTICS_TRANSFER_BYTES_HISTO(4,  "16-31");
SPI_STATISTICS_TRANSFER_BYTES_HISTO(5,  "32-63");
SPI_STATISTICS_TRANSFER_BYTES_HISTO(6,  "64-127");
SPI_STATISTICS_TRANSFER_BYTES_HISTO(7,  "128-255");
SPI_STATISTICS_TRANSFER_BYTES_HISTO(8,  "256-511");
SPI_STATISTICS_TRANSFER_BYTES_HISTO(9,  "512-1023");
SPI_STATISTICS_TRANSFER_BYTES_HISTO(10, "1024-2047");
SPI_STATISTICS_TRANSFER_BYTES_HISTO(11, "2048-4095");
SPI_STATISTICS_TRANSFER_BYTES_HISTO(12, "4096-8191");
SPI_STATISTICS_TRANSFER_BYTES_HISTO(13, "8192-16383");
SPI_STATISTICS_TRANSFER_BYTES_HISTO(14, "16384-32767");
SPI_STATISTICS_TRANSFER_BYTES_HISTO(15, "32768-65535");
SPI_STATISTICS_TRANSFER_BYTES_HISTO(16, "65536+");

SPI_STATISTICS_SHOW(transfers_split_maxsize, "%lu");

static struct attribute *spi_dev_attrs[] = {
	&dev_attr_modalias.attr,
	&dev_attr_driver_override.attr,
	NULL,
};

static const struct attribute_group spi_dev_group = {
	.attrs  = spi_dev_attrs,
};

static struct attribute *spi_device_statistics_attrs[] = {
	&dev_attr_spi_device_messages.attr,
	&dev_attr_spi_device_transfers.attr,
	&dev_attr_spi_device_errors.attr,
	&dev_attr_spi_device_timedout.attr,
	&dev_attr_spi_device_spi_sync.attr,
	&dev_attr_spi_device_spi_sync_immediate.attr,
	&dev_attr_spi_device_spi_async.attr,
	&dev_attr_spi_device_bytes.attr,
	&dev_attr_spi_device_bytes_rx.attr,
	&dev_attr_spi_device_bytes_tx.attr,
	&dev_attr_spi_device_transfer_bytes_histo0.attr,
	&dev_attr_spi_device_transfer_bytes_histo1.attr,
	&dev_attr_spi_device_transfer_bytes_histo2.attr,
	&dev_attr_spi_device_transfer_bytes_histo3.attr,
	&dev_attr_spi_device_transfer_bytes_histo4.attr,
	&dev_attr_spi_device_transfer_bytes_histo5.attr,
	&dev_attr_spi_device_transfer_bytes_histo6.attr,
	&dev_attr_spi_device_transfer_bytes_histo7.attr,
	&dev_attr_spi_device_transfer_bytes_histo8.attr,
	&dev_attr_spi_device_transfer_bytes_histo9.attr,
	&dev_attr_spi_device_transfer_bytes_histo10.attr,
	&dev_attr_spi_device_transfer_bytes_histo11.attr,
	&dev_attr_spi_device_transfer_bytes_histo12.attr,
	&dev_attr_spi_device_transfer_bytes_histo13.attr,
	&dev_attr_spi_device_transfer_bytes_histo14.attr,
	&dev_attr_spi_device_transfer_bytes_histo15.attr,
	&dev_attr_spi_device_transfer_bytes_histo16.attr,
	&dev_attr_spi_device_transfers_split_maxsize.attr,
	NULL,
};

static const struct attribute_group spi_device_statistics_group = {
	.name  = "statistics",
	.attrs  = spi_device_statistics_attrs,
};

static const struct attribute_group *spi_dev_groups[] = {
	&spi_dev_group,
	&spi_device_statistics_group,
	NULL,
};

static struct attribute *spi_controller_statistics_attrs[] = {
	&dev_attr_spi_controller_messages.attr,
	&dev_attr_spi_controller_transfers.attr,
	&dev_attr_spi_controller_errors.attr,
	&dev_attr_spi_controller_timedout.attr,
	&dev_attr_spi_controller_spi_sync.attr,
	&dev_attr_spi_controller_spi_sync_immediate.attr,
	&dev_attr_spi_controller_spi_async.attr,
	&dev_attr_spi_controller_bytes.attr,
	&dev_attr_spi_controller_bytes_rx.attr,
	&dev_attr_spi_controller_bytes_tx.attr,
	&dev_attr_spi_controller_transfer_bytes_histo0.attr,
	&dev_attr_spi_controller_transfer_bytes_histo1.attr,
	&dev_attr_spi_controller_transfer_bytes_histo2.attr,
	&dev_attr_spi_controller_transfer_bytes_histo3.attr,
	&dev_attr_spi_controller_transfer_bytes_histo4.attr,
	&dev_attr_spi_controller_transfer_bytes_histo5.attr,
	&dev_attr_spi_controller_transfer_bytes_histo6.attr,
	&dev_attr_spi_controller_transfer_bytes_histo7.attr,
	&dev_attr_spi_controller_transfer_bytes_histo8.attr,
	&dev_attr_spi_controller_transfer_bytes_histo9.attr,
	&dev_attr_spi_controller_transfer_bytes_histo10.attr,
	&dev_attr_spi_controller_transfer_bytes_histo11.attr,
	&dev_attr_spi_controller_transfer_bytes_histo12.attr,
	&dev_attr_spi_controller_transfer_bytes_histo13.attr,
	&dev_attr_spi_controller_transfer_bytes_histo14.attr,
	&dev_attr_spi_controller_transfer_bytes_histo15.attr,
	&dev_attr_spi_controller_transfer_bytes_histo16.attr,
	&dev_attr_spi_controller_transfers_split_maxsize.attr,
	NULL,
};

static const struct attribute_group spi_controller_statistics_group = {
	.name  = "statistics",
	.attrs  = spi_controller_statistics_attrs,
};

static const struct attribute_group *spi_master_groups[] = {
	&spi_controller_statistics_group,
	NULL,
};

void spi_statistics_add_transfer_stats(struct spi_statistics *stats,
				       struct spi_transfer *xfer,
				       struct spi_controller *ctlr)
{
	unsigned long flags;
	int l2len = min(fls(xfer->len), SPI_STATISTICS_HISTO_SIZE) - 1;

	if (l2len < 0)
		l2len = 0;

	spin_lock_irqsave(&stats->lock, flags);

	stats->transfers++;
	stats->transfer_bytes_histo[l2len]++;

	stats->bytes += xfer->len;
	if ((xfer->tx_buf) &&
	    (xfer->tx_buf != ctlr->dummy_tx))
		stats->bytes_tx += xfer->len;
	if ((xfer->rx_buf) &&
	    (xfer->rx_buf != ctlr->dummy_rx))
		stats->bytes_rx += xfer->len;

	spin_unlock_irqrestore(&stats->lock, flags);
}
EXPORT_SYMBOL_GPL(spi_statistics_add_transfer_stats);

/* modalias support makes "modprobe $MODALIAS" new-style hotplug work,
 * and the sysfs version makes coldplug work too.
 */

static const struct spi_device_id *spi_match_id(const struct spi_device_id *id,
						const struct spi_device *sdev)
{
	while (id->name[0]) {
		if (!strcmp(sdev->modalias, id->name))
			return id;
		id++;
	}
	return NULL;
}

const struct spi_device_id *spi_get_device_id(const struct spi_device *sdev)
{
	const struct spi_driver *sdrv = to_spi_driver(sdev->dev.driver);

	return spi_match_id(sdrv->id_table, sdev);
}
EXPORT_SYMBOL_GPL(spi_get_device_id);

static int spi_match_device(struct device *dev, struct device_driver *drv)
{
	const struct spi_device	*spi = to_spi_device(dev);
	const struct spi_driver	*sdrv = to_spi_driver(drv);

	/* Check override first, and if set, only use the named driver */
	if (spi->driver_override)
		return strcmp(spi->driver_override, drv->name) == 0;

	/* Attempt an OF style match */
	if (of_driver_match_device(dev, drv))
		return 1;

	/* Then try ACPI */
	if (acpi_driver_match_device(dev, drv))
		return 1;

	if (sdrv->id_table)
		return !!spi_match_id(sdrv->id_table, spi);

	return strcmp(spi->modalias, drv->name) == 0;
}

static int spi_uevent(struct device *dev, struct kobj_uevent_env *env)
{
	const struct spi_device		*spi = to_spi_device(dev);
	int rc;

	rc = acpi_device_uevent_modalias(dev, env);
	if (rc != -ENODEV)
		return rc;

	return add_uevent_var(env, "MODALIAS=%s%s", SPI_MODULE_PREFIX, spi->modalias);
}

static int spi_probe(struct device *dev)
{
	const struct spi_driver		*sdrv = to_spi_driver(dev->driver);
	struct spi_device		*spi = to_spi_device(dev);
	int ret;

	ret = of_clk_set_defaults(dev->of_node, false);
	if (ret)
		return ret;

	if (dev->of_node) {
		spi->irq = of_irq_get(dev->of_node, 0);
		if (spi->irq == -EPROBE_DEFER)
			return -EPROBE_DEFER;
		if (spi->irq < 0)
			spi->irq = 0;
	}

	ret = dev_pm_domain_attach(dev, true);
	if (ret)
		return ret;

	if (sdrv->probe) {
		ret = sdrv->probe(spi);
		if (ret)
			dev_pm_domain_detach(dev, true);
	}

	return ret;
}

static void spi_remove(struct device *dev)
{
	const struct spi_driver		*sdrv = to_spi_driver(dev->driver);
<<<<<<< HEAD
	int ret = 0;

	if (sdrv->remove)
		ret = sdrv->remove(to_spi_device(dev));
	dev_pm_domain_detach(dev, true);
=======

	if (sdrv->remove) {
		int ret;
>>>>>>> 3b17187f

		ret = sdrv->remove(to_spi_device(dev));
		if (ret)
			dev_warn(dev,
				 "Failed to unbind driver (%pe), ignoring\n",
				 ERR_PTR(ret));
	}

	dev_pm_domain_detach(dev, true);
}

static void spi_shutdown(struct device *dev)
{
	if (dev->driver) {
		const struct spi_driver	*sdrv = to_spi_driver(dev->driver);

		if (sdrv->shutdown)
			sdrv->shutdown(to_spi_device(dev));
	}
}

struct bus_type spi_bus_type = {
	.name		= "spi",
	.dev_groups	= spi_dev_groups,
	.match		= spi_match_device,
	.uevent		= spi_uevent,
	.probe		= spi_probe,
	.remove		= spi_remove,
	.shutdown	= spi_shutdown,
};
EXPORT_SYMBOL_GPL(spi_bus_type);

/**
 * __spi_register_driver - register a SPI driver
 * @owner: owner module of the driver to register
 * @sdrv: the driver to register
 * Context: can sleep
 *
 * Return: zero on success, else a negative error code.
 */
int __spi_register_driver(struct module *owner, struct spi_driver *sdrv)
{
	sdrv->driver.owner = owner;
	sdrv->driver.bus = &spi_bus_type;
<<<<<<< HEAD
	sdrv->driver.probe = spi_drv_probe;
	sdrv->driver.remove = spi_drv_remove;
	if (sdrv->shutdown)
		sdrv->driver.shutdown = spi_drv_shutdown;
=======

	/*
	 * For Really Good Reasons we use spi: modaliases not of:
	 * modaliases for DT so module autoloading won't work if we
	 * don't have a spi_device_id as well as a compatible string.
	 */
	if (sdrv->driver.of_match_table) {
		const struct of_device_id *of_id;

		for (of_id = sdrv->driver.of_match_table; of_id->compatible[0];
		     of_id++) {
			const char *of_name;

			/* Strip off any vendor prefix */
			of_name = strnchr(of_id->compatible,
					  sizeof(of_id->compatible), ',');
			if (of_name)
				of_name++;
			else
				of_name = of_id->compatible;

			if (sdrv->id_table) {
				const struct spi_device_id *spi_id;

				for (spi_id = sdrv->id_table; spi_id->name[0];
				     spi_id++)
					if (strcmp(spi_id->name, of_name) == 0)
						break;

				if (spi_id->name[0])
					continue;
			} else {
				if (strcmp(sdrv->driver.name, of_name) == 0)
					continue;
			}

			pr_warn("SPI driver %s has no spi_device_id for %s\n",
				sdrv->driver.name, of_id->compatible);
		}
	}

>>>>>>> 3b17187f
	return driver_register(&sdrv->driver);
}
EXPORT_SYMBOL_GPL(__spi_register_driver);

/*-------------------------------------------------------------------------*/

/* SPI devices should normally not be created by SPI device drivers; that
 * would make them board-specific.  Similarly with SPI controller drivers.
 * Device registration normally goes into like arch/.../mach.../board-YYY.c
 * with other readonly (flashable) information about mainboard devices.
 */

struct boardinfo {
	struct list_head	list;
	struct spi_board_info	board_info;
};

static LIST_HEAD(board_list);
static LIST_HEAD(spi_controller_list);

/*
 * Used to protect add/del operation for board_info list and
 * spi_controller list, and their matching process
 * also used to protect object of type struct idr
 */
static DEFINE_MUTEX(board_lock);

/**
 * spi_alloc_device - Allocate a new SPI device
 * @ctlr: Controller to which device is connected
 * Context: can sleep
 *
 * Allows a driver to allocate and initialize a spi_device without
 * registering it immediately.  This allows a driver to directly
 * fill the spi_device with device parameters before calling
 * spi_add_device() on it.
 *
 * Caller is responsible to call spi_add_device() on the returned
 * spi_device structure to add it to the SPI controller.  If the caller
 * needs to discard the spi_device without adding it, then it should
 * call spi_dev_put() on it.
 *
 * Return: a pointer to the new device, or NULL.
 */
struct spi_device *spi_alloc_device(struct spi_controller *ctlr)
{
	struct spi_device	*spi;

	if (!spi_controller_get(ctlr))
		return NULL;

	spi = kzalloc(sizeof(*spi), GFP_KERNEL);
	if (!spi) {
		spi_controller_put(ctlr);
		return NULL;
	}

	spi->master = spi->controller = ctlr;
	spi->dev.parent = &ctlr->dev;
	spi->dev.bus = &spi_bus_type;
	spi->dev.release = spidev_release;
	spi->cs_gpio = -ENOENT;
	spi->mode = ctlr->buswidth_override_bits;

	spin_lock_init(&spi->statistics.lock);

	device_initialize(&spi->dev);
	return spi;
}
EXPORT_SYMBOL_GPL(spi_alloc_device);

static void spi_dev_set_name(struct spi_device *spi)
{
	struct acpi_device *adev = ACPI_COMPANION(&spi->dev);

	if (adev) {
		dev_set_name(&spi->dev, "spi-%s", acpi_dev_name(adev));
		return;
	}

	dev_set_name(&spi->dev, "%s.%u", dev_name(&spi->controller->dev),
		     spi->chip_select);
}

static int spi_dev_check(struct device *dev, void *data)
{
	struct spi_device *spi = to_spi_device(dev);
	struct spi_device *new_spi = data;

	if (spi->controller == new_spi->controller &&
	    spi->chip_select == new_spi->chip_select)
		return -EBUSY;
	return 0;
}

static void spi_cleanup(struct spi_device *spi)
{
	if (spi->controller->cleanup)
		spi->controller->cleanup(spi);
}

<<<<<<< HEAD
/**
 * spi_add_device - Add spi_device allocated with spi_alloc_device
 * @spi: spi_device to register
 *
 * Companion function to spi_alloc_device.  Devices allocated with
 * spi_alloc_device can be added onto the spi bus with this function.
 *
 * Return: 0 on success; negative errno on failure
 */
int spi_add_device(struct spi_device *spi)
=======
static int __spi_add_device(struct spi_device *spi)
>>>>>>> 3b17187f
{
	struct spi_controller *ctlr = spi->controller;
	struct device *dev = ctlr->dev.parent;
	int status;

	status = bus_for_each_dev(&spi_bus_type, NULL, spi, spi_dev_check);
	if (status) {
		dev_err(dev, "chipselect %d already in use\n",
				spi->chip_select);
		return status;
	}

	/* Controller may unregister concurrently */
	if (IS_ENABLED(CONFIG_SPI_DYNAMIC) &&
	    !device_is_registered(&ctlr->dev)) {
		return -ENODEV;
	}

	/* Descriptors take precedence */
	if (ctlr->cs_gpiods)
		spi->cs_gpiod = ctlr->cs_gpiods[spi->chip_select];
	else if (ctlr->cs_gpios)
		spi->cs_gpio = ctlr->cs_gpios[spi->chip_select];

	/* Drivers may modify this initial i/o setup, but will
	 * normally rely on the device being setup.  Devices
	 * using SPI_CS_HIGH can't coexist well otherwise...
	 */
	status = spi_setup(spi);
	if (status < 0) {
		dev_err(dev, "can't setup %s, status %d\n",
				dev_name(&spi->dev), status);
		return status;
	}

	/* Device may be bound to an active driver when this returns */
	status = device_add(&spi->dev);
	if (status < 0) {
		dev_err(dev, "can't add %s, status %d\n",
				dev_name(&spi->dev), status);
		spi_cleanup(spi);
	} else {
		dev_dbg(dev, "registered child %s\n", dev_name(&spi->dev));
	}

	return status;
}

/**
 * spi_add_device - Add spi_device allocated with spi_alloc_device
 * @spi: spi_device to register
 *
 * Companion function to spi_alloc_device.  Devices allocated with
 * spi_alloc_device can be added onto the spi bus with this function.
 *
 * Return: 0 on success; negative errno on failure
 */
int spi_add_device(struct spi_device *spi)
{
	struct spi_controller *ctlr = spi->controller;
	struct device *dev = ctlr->dev.parent;
	int status;

	/* Chipselects are numbered 0..max; validate. */
	if (spi->chip_select >= ctlr->num_chipselect) {
		dev_err(dev, "cs%d >= max %d\n", spi->chip_select,
			ctlr->num_chipselect);
		return -EINVAL;
	}

	/* Set the bus ID string */
	spi_dev_set_name(spi);

	/* We need to make sure there's no other device with this
	 * chipselect **BEFORE** we call setup(), else we'll trash
	 * its configuration.  Lock against concurrent add() calls.
	 */
	mutex_lock(&ctlr->add_lock);
	status = __spi_add_device(spi);
	mutex_unlock(&ctlr->add_lock);
	return status;
}
EXPORT_SYMBOL_GPL(spi_add_device);

static int spi_add_device_locked(struct spi_device *spi)
{
	struct spi_controller *ctlr = spi->controller;
	struct device *dev = ctlr->dev.parent;

	/* Chipselects are numbered 0..max; validate. */
	if (spi->chip_select >= ctlr->num_chipselect) {
		dev_err(dev, "cs%d >= max %d\n", spi->chip_select,
			ctlr->num_chipselect);
		return -EINVAL;
	}

	/* Set the bus ID string */
	spi_dev_set_name(spi);

	WARN_ON(!mutex_is_locked(&ctlr->add_lock));
	return __spi_add_device(spi);
}

/**
 * spi_new_device - instantiate one new SPI device
 * @ctlr: Controller to which device is connected
 * @chip: Describes the SPI device
 * Context: can sleep
 *
 * On typical mainboards, this is purely internal; and it's not needed
 * after board init creates the hard-wired devices.  Some development
 * platforms may not be able to use spi_register_board_info though, and
 * this is exported so that for example a USB or parport based adapter
 * driver could add devices (which it would learn about out-of-band).
 *
 * Return: the new device, or NULL.
 */
struct spi_device *spi_new_device(struct spi_controller *ctlr,
				  struct spi_board_info *chip)
{
	struct spi_device	*proxy;
	int			status;

	/* NOTE:  caller did any chip->bus_num checks necessary.
	 *
	 * Also, unless we change the return value convention to use
	 * error-or-pointer (not NULL-or-pointer), troubleshootability
	 * suggests syslogged diagnostics are best here (ugh).
	 */

	proxy = spi_alloc_device(ctlr);
	if (!proxy)
		return NULL;

	WARN_ON(strlen(chip->modalias) >= sizeof(proxy->modalias));

	proxy->chip_select = chip->chip_select;
	proxy->max_speed_hz = chip->max_speed_hz;
	proxy->mode = chip->mode;
	proxy->irq = chip->irq;
	strlcpy(proxy->modalias, chip->modalias, sizeof(proxy->modalias));
	proxy->dev.platform_data = (void *) chip->platform_data;
	proxy->controller_data = chip->controller_data;
	proxy->controller_state = NULL;

	if (chip->swnode) {
		status = device_add_software_node(&proxy->dev, chip->swnode);
		if (status) {
			dev_err(&ctlr->dev, "failed to add software node to '%s': %d\n",
				chip->modalias, status);
			goto err_dev_put;
		}
	}

	status = spi_add_device(proxy);
	if (status < 0)
		goto err_dev_put;

	return proxy;

err_dev_put:
	device_remove_software_node(&proxy->dev);
	spi_dev_put(proxy);
	return NULL;
}
EXPORT_SYMBOL_GPL(spi_new_device);

/**
 * spi_unregister_device - unregister a single SPI device
 * @spi: spi_device to unregister
 *
 * Start making the passed SPI device vanish. Normally this would be handled
 * by spi_unregister_controller().
 */
void spi_unregister_device(struct spi_device *spi)
{
	if (!spi)
		return;

	if (spi->dev.of_node) {
		of_node_clear_flag(spi->dev.of_node, OF_POPULATED);
		of_node_put(spi->dev.of_node);
	}
	if (ACPI_COMPANION(&spi->dev))
		acpi_device_clear_enumerated(ACPI_COMPANION(&spi->dev));
<<<<<<< HEAD
=======
	device_remove_software_node(&spi->dev);
>>>>>>> 3b17187f
	device_del(&spi->dev);
	spi_cleanup(spi);
	put_device(&spi->dev);
}
EXPORT_SYMBOL_GPL(spi_unregister_device);

static void spi_match_controller_to_boardinfo(struct spi_controller *ctlr,
					      struct spi_board_info *bi)
{
	struct spi_device *dev;

	if (ctlr->bus_num != bi->bus_num)
		return;

	dev = spi_new_device(ctlr, bi);
	if (!dev)
		dev_err(ctlr->dev.parent, "can't create new device for %s\n",
			bi->modalias);
}

/**
 * spi_register_board_info - register SPI devices for a given board
 * @info: array of chip descriptors
 * @n: how many descriptors are provided
 * Context: can sleep
 *
 * Board-specific early init code calls this (probably during arch_initcall)
 * with segments of the SPI device table.  Any device nodes are created later,
 * after the relevant parent SPI controller (bus_num) is defined.  We keep
 * this table of devices forever, so that reloading a controller driver will
 * not make Linux forget about these hard-wired devices.
 *
 * Other code can also call this, e.g. a particular add-on board might provide
 * SPI devices through its expansion connector, so code initializing that board
 * would naturally declare its SPI devices.
 *
 * The board info passed can safely be __initdata ... but be careful of
 * any embedded pointers (platform_data, etc), they're copied as-is.
 *
 * Return: zero on success, else a negative error code.
 */
int spi_register_board_info(struct spi_board_info const *info, unsigned n)
{
	struct boardinfo *bi;
	int i;

	if (!n)
		return 0;

	bi = kcalloc(n, sizeof(*bi), GFP_KERNEL);
	if (!bi)
		return -ENOMEM;

	for (i = 0; i < n; i++, bi++, info++) {
		struct spi_controller *ctlr;

		memcpy(&bi->board_info, info, sizeof(*info));

		mutex_lock(&board_lock);
		list_add_tail(&bi->list, &board_list);
		list_for_each_entry(ctlr, &spi_controller_list, list)
			spi_match_controller_to_boardinfo(ctlr,
							  &bi->board_info);
		mutex_unlock(&board_lock);
	}

	return 0;
}

/*-------------------------------------------------------------------------*/

static void spi_set_cs(struct spi_device *spi, bool enable, bool force)
{
	bool activate = enable;

	/*
	 * Avoid calling into the driver (or doing delays) if the chip select
	 * isn't actually changing from the last time this was called.
	 */
	if (!force && (spi->controller->last_cs_enable == enable) &&
	    (spi->controller->last_cs_mode_high == (spi->mode & SPI_CS_HIGH)))
		return;

	trace_spi_set_cs(spi, activate);

	spi->controller->last_cs_enable = enable;
	spi->controller->last_cs_mode_high = spi->mode & SPI_CS_HIGH;

	if (spi->cs_gpiod || gpio_is_valid(spi->cs_gpio) ||
	    !spi->controller->set_cs_timing) {
		if (activate)
			spi_delay_exec(&spi->cs_setup, NULL);
		else
			spi_delay_exec(&spi->cs_hold, NULL);
	}

	if (spi->mode & SPI_CS_HIGH)
		enable = !enable;

	if (spi->cs_gpiod || gpio_is_valid(spi->cs_gpio)) {
		if (!(spi->mode & SPI_NO_CS)) {
			if (spi->cs_gpiod) {
				/*
				 * Historically ACPI has no means of the GPIO polarity and
				 * thus the SPISerialBus() resource defines it on the per-chip
				 * basis. In order to avoid a chain of negations, the GPIO
				 * polarity is considered being Active High. Even for the cases
				 * when _DSD() is involved (in the updated versions of ACPI)
				 * the GPIO CS polarity must be defined Active High to avoid
				 * ambiguity. That's why we use enable, that takes SPI_CS_HIGH
				 * into account.
				 */
				if (has_acpi_companion(&spi->dev))
					gpiod_set_value_cansleep(spi->cs_gpiod, !enable);
				else
					/* Polarity handled by GPIO library */
<<<<<<< HEAD
					gpiod_set_value_cansleep(spi->cs_gpiod, enable1);
=======
					gpiod_set_value_cansleep(spi->cs_gpiod, activate);
>>>>>>> 3b17187f
			} else {
				/*
				 * invert the enable line, as active low is
				 * default for SPI.
				 */
				gpio_set_value_cansleep(spi->cs_gpio, !enable);
			}
		}
		/* Some SPI masters need both GPIO CS & slave_select */
		if ((spi->controller->flags & SPI_MASTER_GPIO_SS) &&
		    spi->controller->set_cs)
			spi->controller->set_cs(spi, !enable);
	} else if (spi->controller->set_cs) {
		spi->controller->set_cs(spi, !enable);
	}

	if (spi->cs_gpiod || gpio_is_valid(spi->cs_gpio) ||
	    !spi->controller->set_cs_timing) {
		if (!activate)
			spi_delay_exec(&spi->cs_inactive, NULL);
	}
}

#ifdef CONFIG_HAS_DMA
int spi_map_buf(struct spi_controller *ctlr, struct device *dev,
		struct sg_table *sgt, void *buf, size_t len,
		enum dma_data_direction dir)
{
	const bool vmalloced_buf = is_vmalloc_addr(buf);
	unsigned int max_seg_size = dma_get_max_seg_size(dev);
#ifdef CONFIG_HIGHMEM
	const bool kmap_buf = ((unsigned long)buf >= PKMAP_BASE &&
				(unsigned long)buf < (PKMAP_BASE +
					(LAST_PKMAP * PAGE_SIZE)));
#else
	const bool kmap_buf = false;
#endif
	int desc_len;
	int sgs;
	struct page *vm_page;
	struct scatterlist *sg;
	void *sg_buf;
	size_t min;
	int i, ret;

	if (vmalloced_buf || kmap_buf) {
		desc_len = min_t(int, max_seg_size, PAGE_SIZE);
		sgs = DIV_ROUND_UP(len + offset_in_page(buf), desc_len);
	} else if (virt_addr_valid(buf)) {
		desc_len = min_t(int, max_seg_size, ctlr->max_dma_len);
		sgs = DIV_ROUND_UP(len, desc_len);
	} else {
		return -EINVAL;
	}

	ret = sg_alloc_table(sgt, sgs, GFP_KERNEL);
	if (ret != 0)
		return ret;

	sg = &sgt->sgl[0];
	for (i = 0; i < sgs; i++) {

		if (vmalloced_buf || kmap_buf) {
			/*
			 * Next scatterlist entry size is the minimum between
			 * the desc_len and the remaining buffer length that
			 * fits in a page.
			 */
			min = min_t(size_t, desc_len,
				    min_t(size_t, len,
					  PAGE_SIZE - offset_in_page(buf)));
			if (vmalloced_buf)
				vm_page = vmalloc_to_page(buf);
			else
				vm_page = kmap_to_page(buf);
			if (!vm_page) {
				sg_free_table(sgt);
				return -ENOMEM;
			}
			sg_set_page(sg, vm_page,
				    min, offset_in_page(buf));
		} else {
			min = min_t(size_t, len, desc_len);
			sg_buf = buf;
			sg_set_buf(sg, sg_buf, min);
		}

		buf += min;
		len -= min;
		sg = sg_next(sg);
	}

	ret = dma_map_sg(dev, sgt->sgl, sgt->nents, dir);
	if (!ret)
		ret = -ENOMEM;
	if (ret < 0) {
		sg_free_table(sgt);
		return ret;
	}

	sgt->nents = ret;

	return 0;
}

void spi_unmap_buf(struct spi_controller *ctlr, struct device *dev,
		   struct sg_table *sgt, enum dma_data_direction dir)
{
	if (sgt->orig_nents) {
		dma_unmap_sg(dev, sgt->sgl, sgt->orig_nents, dir);
		sg_free_table(sgt);
	}
}

static int __spi_map_msg(struct spi_controller *ctlr, struct spi_message *msg)
{
	struct device *tx_dev, *rx_dev;
	struct spi_transfer *xfer;
	int ret;

	if (!ctlr->can_dma)
		return 0;

	if (ctlr->dma_tx)
		tx_dev = ctlr->dma_tx->device->dev;
	else if (ctlr->dma_map_dev)
		tx_dev = ctlr->dma_map_dev;
	else
		tx_dev = ctlr->dev.parent;

	if (ctlr->dma_rx)
		rx_dev = ctlr->dma_rx->device->dev;
	else if (ctlr->dma_map_dev)
		rx_dev = ctlr->dma_map_dev;
	else
		rx_dev = ctlr->dev.parent;

	list_for_each_entry(xfer, &msg->transfers, transfer_list) {
		if (!ctlr->can_dma(ctlr, msg->spi, xfer))
			continue;

		if (xfer->tx_buf != NULL) {
			ret = spi_map_buf(ctlr, tx_dev, &xfer->tx_sg,
					  (void *)xfer->tx_buf, xfer->len,
					  DMA_TO_DEVICE);
			if (ret != 0)
				return ret;
		}

		if (xfer->rx_buf != NULL) {
			ret = spi_map_buf(ctlr, rx_dev, &xfer->rx_sg,
					  xfer->rx_buf, xfer->len,
					  DMA_FROM_DEVICE);
			if (ret != 0) {
				spi_unmap_buf(ctlr, tx_dev, &xfer->tx_sg,
					      DMA_TO_DEVICE);
				return ret;
			}
		}
	}

	ctlr->cur_msg_mapped = true;

	return 0;
}

static int __spi_unmap_msg(struct spi_controller *ctlr, struct spi_message *msg)
{
	struct spi_transfer *xfer;
	struct device *tx_dev, *rx_dev;

	if (!ctlr->cur_msg_mapped || !ctlr->can_dma)
		return 0;

	if (ctlr->dma_tx)
		tx_dev = ctlr->dma_tx->device->dev;
	else
		tx_dev = ctlr->dev.parent;

	if (ctlr->dma_rx)
		rx_dev = ctlr->dma_rx->device->dev;
	else
		rx_dev = ctlr->dev.parent;

	list_for_each_entry(xfer, &msg->transfers, transfer_list) {
		if (!ctlr->can_dma(ctlr, msg->spi, xfer))
			continue;

		spi_unmap_buf(ctlr, rx_dev, &xfer->rx_sg, DMA_FROM_DEVICE);
		spi_unmap_buf(ctlr, tx_dev, &xfer->tx_sg, DMA_TO_DEVICE);
	}

	ctlr->cur_msg_mapped = false;

	return 0;
}
#else /* !CONFIG_HAS_DMA */
static inline int __spi_map_msg(struct spi_controller *ctlr,
				struct spi_message *msg)
{
	return 0;
}

static inline int __spi_unmap_msg(struct spi_controller *ctlr,
				  struct spi_message *msg)
{
	return 0;
}
#endif /* !CONFIG_HAS_DMA */

static inline int spi_unmap_msg(struct spi_controller *ctlr,
				struct spi_message *msg)
{
	struct spi_transfer *xfer;

	list_for_each_entry(xfer, &msg->transfers, transfer_list) {
		/*
		 * Restore the original value of tx_buf or rx_buf if they are
		 * NULL.
		 */
		if (xfer->tx_buf == ctlr->dummy_tx)
			xfer->tx_buf = NULL;
		if (xfer->rx_buf == ctlr->dummy_rx)
			xfer->rx_buf = NULL;
	}

	return __spi_unmap_msg(ctlr, msg);
}

static int spi_map_msg(struct spi_controller *ctlr, struct spi_message *msg)
{
	struct spi_transfer *xfer;
	void *tmp;
	unsigned int max_tx, max_rx;

	if ((ctlr->flags & (SPI_CONTROLLER_MUST_RX | SPI_CONTROLLER_MUST_TX))
		&& !(msg->spi->mode & SPI_3WIRE)) {
		max_tx = 0;
		max_rx = 0;

		list_for_each_entry(xfer, &msg->transfers, transfer_list) {
			if ((ctlr->flags & SPI_CONTROLLER_MUST_TX) &&
			    !xfer->tx_buf)
				max_tx = max(xfer->len, max_tx);
			if ((ctlr->flags & SPI_CONTROLLER_MUST_RX) &&
			    !xfer->rx_buf)
				max_rx = max(xfer->len, max_rx);
		}

		if (max_tx) {
			tmp = krealloc(ctlr->dummy_tx, max_tx,
				       GFP_KERNEL | GFP_DMA);
			if (!tmp)
				return -ENOMEM;
			ctlr->dummy_tx = tmp;
			memset(tmp, 0, max_tx);
		}

		if (max_rx) {
			tmp = krealloc(ctlr->dummy_rx, max_rx,
				       GFP_KERNEL | GFP_DMA);
			if (!tmp)
				return -ENOMEM;
			ctlr->dummy_rx = tmp;
		}

		if (max_tx || max_rx) {
			list_for_each_entry(xfer, &msg->transfers,
					    transfer_list) {
				if (!xfer->len)
					continue;
				if (!xfer->tx_buf)
					xfer->tx_buf = ctlr->dummy_tx;
				if (!xfer->rx_buf)
					xfer->rx_buf = ctlr->dummy_rx;
			}
		}
	}

	return __spi_map_msg(ctlr, msg);
}

static int spi_transfer_wait(struct spi_controller *ctlr,
			     struct spi_message *msg,
			     struct spi_transfer *xfer)
{
	struct spi_statistics *statm = &ctlr->statistics;
	struct spi_statistics *stats = &msg->spi->statistics;
	u32 speed_hz = xfer->speed_hz;
	unsigned long long ms;

	if (spi_controller_is_slave(ctlr)) {
		if (wait_for_completion_interruptible(&ctlr->xfer_completion)) {
			dev_dbg(&msg->spi->dev, "SPI transfer interrupted\n");
			return -EINTR;
		}
	} else {
		if (!speed_hz)
			speed_hz = 100000;
<<<<<<< HEAD

		ms = 8LL * 1000LL * xfer->len;
		do_div(ms, speed_hz);
		ms += ms + 200; /* some tolerance */
=======
>>>>>>> 3b17187f

		/*
		 * For each byte we wait for 8 cycles of the SPI clock.
		 * Since speed is defined in Hz and we want milliseconds,
		 * use respective multiplier, but before the division,
		 * otherwise we may get 0 for short transfers.
		 */
		ms = 8LL * MSEC_PER_SEC * xfer->len;
		do_div(ms, speed_hz);

		/*
		 * Increase it twice and add 200 ms tolerance, use
		 * predefined maximum in case of overflow.
		 */
		ms += ms + 200;
		if (ms > UINT_MAX)
			ms = UINT_MAX;

		ms = wait_for_completion_timeout(&ctlr->xfer_completion,
						 msecs_to_jiffies(ms));

		if (ms == 0) {
			SPI_STATISTICS_INCREMENT_FIELD(statm, timedout);
			SPI_STATISTICS_INCREMENT_FIELD(stats, timedout);
			dev_err(&msg->spi->dev,
				"SPI transfer timed out\n");
			return -ETIMEDOUT;
		}
	}

	return 0;
}

static void _spi_transfer_delay_ns(u32 ns)
{
	if (!ns)
		return;
	if (ns <= NSEC_PER_USEC) {
		ndelay(ns);
	} else {
		u32 us = DIV_ROUND_UP(ns, NSEC_PER_USEC);

		if (us <= 10)
			udelay(us);
		else
			usleep_range(us, us + DIV_ROUND_UP(us, 10));
	}
}

int spi_delay_to_ns(struct spi_delay *_delay, struct spi_transfer *xfer)
{
	u32 delay = _delay->value;
	u32 unit = _delay->unit;
	u32 hz;

	if (!delay)
		return 0;

	switch (unit) {
	case SPI_DELAY_UNIT_USECS:
		delay *= NSEC_PER_USEC;
		break;
	case SPI_DELAY_UNIT_NSECS:
		/* Nothing to do here */
		break;
	case SPI_DELAY_UNIT_SCK:
		/* clock cycles need to be obtained from spi_transfer */
		if (!xfer)
			return -EINVAL;
		/*
		 * If there is unknown effective speed, approximate it
		 * by underestimating with half of the requested hz.
		 */
		hz = xfer->effective_speed_hz ?: xfer->speed_hz / 2;
		if (!hz)
			return -EINVAL;

		/* Convert delay to nanoseconds */
		delay *= DIV_ROUND_UP(NSEC_PER_SEC, hz);
		break;
	default:
		return -EINVAL;
	}

	return delay;
}
EXPORT_SYMBOL_GPL(spi_delay_to_ns);

int spi_delay_exec(struct spi_delay *_delay, struct spi_transfer *xfer)
{
	int delay;

	might_sleep();

	if (!_delay)
		return -EINVAL;

	delay = spi_delay_to_ns(_delay, xfer);
	if (delay < 0)
		return delay;

	_spi_transfer_delay_ns(delay);

	return 0;
}
EXPORT_SYMBOL_GPL(spi_delay_exec);

static void _spi_transfer_cs_change_delay(struct spi_message *msg,
					  struct spi_transfer *xfer)
{
	u32 default_delay_ns = 10 * NSEC_PER_USEC;
	u32 delay = xfer->cs_change_delay.value;
	u32 unit = xfer->cs_change_delay.unit;
	int ret;

	/* return early on "fast" mode - for everything but USECS */
	if (!delay) {
		if (unit == SPI_DELAY_UNIT_USECS)
			_spi_transfer_delay_ns(default_delay_ns);
		return;
	}

	ret = spi_delay_exec(&xfer->cs_change_delay, xfer);
	if (ret) {
		dev_err_once(&msg->spi->dev,
			     "Use of unsupported delay unit %i, using default of %luus\n",
			     unit, default_delay_ns / NSEC_PER_USEC);
		_spi_transfer_delay_ns(default_delay_ns);
	}
}

/*
 * spi_transfer_one_message - Default implementation of transfer_one_message()
 *
 * This is a standard implementation of transfer_one_message() for
 * drivers which implement a transfer_one() operation.  It provides
 * standard handling of delays and chip select management.
 */
static int spi_transfer_one_message(struct spi_controller *ctlr,
				    struct spi_message *msg)
{
	struct spi_transfer *xfer;
	bool keep_cs = false;
	int ret = 0;
	struct spi_statistics *statm = &ctlr->statistics;
	struct spi_statistics *stats = &msg->spi->statistics;

	spi_set_cs(msg->spi, true, false);

	SPI_STATISTICS_INCREMENT_FIELD(statm, messages);
	SPI_STATISTICS_INCREMENT_FIELD(stats, messages);

	list_for_each_entry(xfer, &msg->transfers, transfer_list) {
		trace_spi_transfer_start(msg, xfer);

		spi_statistics_add_transfer_stats(statm, xfer, ctlr);
		spi_statistics_add_transfer_stats(stats, xfer, ctlr);

		if (!ctlr->ptp_sts_supported) {
			xfer->ptp_sts_word_pre = 0;
			ptp_read_system_prets(xfer->ptp_sts);
		}

		if ((xfer->tx_buf || xfer->rx_buf) && xfer->len) {
			reinit_completion(&ctlr->xfer_completion);

fallback_pio:
			ret = ctlr->transfer_one(ctlr, msg->spi, xfer);
			if (ret < 0) {
				if (ctlr->cur_msg_mapped &&
				   (xfer->error & SPI_TRANS_FAIL_NO_START)) {
					__spi_unmap_msg(ctlr, msg);
					ctlr->fallback = true;
					xfer->error &= ~SPI_TRANS_FAIL_NO_START;
					goto fallback_pio;
				}

				SPI_STATISTICS_INCREMENT_FIELD(statm,
							       errors);
				SPI_STATISTICS_INCREMENT_FIELD(stats,
							       errors);
				dev_err(&msg->spi->dev,
					"SPI transfer failed: %d\n", ret);
				goto out;
			}

			if (ret > 0) {
				ret = spi_transfer_wait(ctlr, msg, xfer);
				if (ret < 0)
					msg->status = ret;
			}
		} else {
			if (xfer->len)
				dev_err(&msg->spi->dev,
					"Bufferless transfer has length %u\n",
					xfer->len);
		}

		if (!ctlr->ptp_sts_supported) {
			ptp_read_system_postts(xfer->ptp_sts);
			xfer->ptp_sts_word_post = xfer->len;
		}

		trace_spi_transfer_stop(msg, xfer);

		if (msg->status != -EINPROGRESS)
			goto out;

		spi_transfer_delay_exec(xfer);

		if (xfer->cs_change) {
			if (list_is_last(&xfer->transfer_list,
					 &msg->transfers)) {
				keep_cs = true;
			} else {
				spi_set_cs(msg->spi, false, false);
				_spi_transfer_cs_change_delay(msg, xfer);
				spi_set_cs(msg->spi, true, false);
			}
		}

		msg->actual_length += xfer->len;
	}

out:
	if (ret != 0 || !keep_cs)
		spi_set_cs(msg->spi, false, false);

	if (msg->status == -EINPROGRESS)
		msg->status = ret;

	if (msg->status && ctlr->handle_err)
		ctlr->handle_err(ctlr, msg);

	spi_finalize_current_message(ctlr);

	return ret;
}

/**
 * spi_finalize_current_transfer - report completion of a transfer
 * @ctlr: the controller reporting completion
 *
 * Called by SPI drivers using the core transfer_one_message()
 * implementation to notify it that the current interrupt driven
 * transfer has finished and the next one may be scheduled.
 */
void spi_finalize_current_transfer(struct spi_controller *ctlr)
{
	complete(&ctlr->xfer_completion);
}
EXPORT_SYMBOL_GPL(spi_finalize_current_transfer);

static void spi_idle_runtime_pm(struct spi_controller *ctlr)
{
	if (ctlr->auto_runtime_pm) {
		pm_runtime_mark_last_busy(ctlr->dev.parent);
		pm_runtime_put_autosuspend(ctlr->dev.parent);
	}
}

/**
 * __spi_pump_messages - function which processes spi message queue
 * @ctlr: controller to process queue for
 * @in_kthread: true if we are in the context of the message pump thread
 *
 * This function checks if there is any spi message in the queue that
 * needs processing and if so call out to the driver to initialize hardware
 * and transfer each message.
 *
 * Note that it is called both from the kthread itself and also from
 * inside spi_sync(); the queue extraction handling at the top of the
 * function should deal with this safely.
 */
static void __spi_pump_messages(struct spi_controller *ctlr, bool in_kthread)
{
	struct spi_transfer *xfer;
	struct spi_message *msg;
	bool was_busy = false;
	unsigned long flags;
	int ret;

	/* Lock queue */
	spin_lock_irqsave(&ctlr->queue_lock, flags);

	/* Make sure we are not already running a message */
	if (ctlr->cur_msg) {
		spin_unlock_irqrestore(&ctlr->queue_lock, flags);
		return;
	}

	/* If another context is idling the device then defer */
	if (ctlr->idling) {
		kthread_queue_work(ctlr->kworker, &ctlr->pump_messages);
		spin_unlock_irqrestore(&ctlr->queue_lock, flags);
		return;
	}

	/* Check if the queue is idle */
	if (list_empty(&ctlr->queue) || !ctlr->running) {
		if (!ctlr->busy) {
			spin_unlock_irqrestore(&ctlr->queue_lock, flags);
			return;
		}

		/* Defer any non-atomic teardown to the thread */
		if (!in_kthread) {
			if (!ctlr->dummy_rx && !ctlr->dummy_tx &&
			    !ctlr->unprepare_transfer_hardware) {
				spi_idle_runtime_pm(ctlr);
				ctlr->busy = false;
				trace_spi_controller_idle(ctlr);
			} else {
				kthread_queue_work(ctlr->kworker,
						   &ctlr->pump_messages);
			}
			spin_unlock_irqrestore(&ctlr->queue_lock, flags);
			return;
		}

		ctlr->busy = false;
		ctlr->idling = true;
		spin_unlock_irqrestore(&ctlr->queue_lock, flags);

		kfree(ctlr->dummy_rx);
		ctlr->dummy_rx = NULL;
		kfree(ctlr->dummy_tx);
		ctlr->dummy_tx = NULL;
		if (ctlr->unprepare_transfer_hardware &&
		    ctlr->unprepare_transfer_hardware(ctlr))
			dev_err(&ctlr->dev,
				"failed to unprepare transfer hardware\n");
		spi_idle_runtime_pm(ctlr);
		trace_spi_controller_idle(ctlr);

		spin_lock_irqsave(&ctlr->queue_lock, flags);
		ctlr->idling = false;
		spin_unlock_irqrestore(&ctlr->queue_lock, flags);
		return;
	}

	/* Extract head of queue */
	msg = list_first_entry(&ctlr->queue, struct spi_message, queue);
	ctlr->cur_msg = msg;

	list_del_init(&msg->queue);
	if (ctlr->busy)
		was_busy = true;
	else
		ctlr->busy = true;
	spin_unlock_irqrestore(&ctlr->queue_lock, flags);

	mutex_lock(&ctlr->io_mutex);

	if (!was_busy && ctlr->auto_runtime_pm) {
		ret = pm_runtime_get_sync(ctlr->dev.parent);
		if (ret < 0) {
			pm_runtime_put_noidle(ctlr->dev.parent);
			dev_err(&ctlr->dev, "Failed to power device: %d\n",
				ret);
			mutex_unlock(&ctlr->io_mutex);
			return;
		}
	}

	if (!was_busy)
		trace_spi_controller_busy(ctlr);

	if (!was_busy && ctlr->prepare_transfer_hardware) {
		ret = ctlr->prepare_transfer_hardware(ctlr);
		if (ret) {
			dev_err(&ctlr->dev,
				"failed to prepare transfer hardware: %d\n",
				ret);

			if (ctlr->auto_runtime_pm)
				pm_runtime_put(ctlr->dev.parent);

			msg->status = ret;
			spi_finalize_current_message(ctlr);

			mutex_unlock(&ctlr->io_mutex);
			return;
		}
	}

	trace_spi_message_start(msg);

	if (ctlr->prepare_message) {
		ret = ctlr->prepare_message(ctlr, msg);
		if (ret) {
			dev_err(&ctlr->dev, "failed to prepare message: %d\n",
				ret);
			msg->status = ret;
			spi_finalize_current_message(ctlr);
			goto out;
		}
		ctlr->cur_msg_prepared = true;
	}

	ret = spi_map_msg(ctlr, msg);
	if (ret) {
		msg->status = ret;
		spi_finalize_current_message(ctlr);
		goto out;
	}

	if (!ctlr->ptp_sts_supported && !ctlr->transfer_one) {
		list_for_each_entry(xfer, &msg->transfers, transfer_list) {
			xfer->ptp_sts_word_pre = 0;
			ptp_read_system_prets(xfer->ptp_sts);
		}
	}

	ret = ctlr->transfer_one_message(ctlr, msg);
	if (ret) {
		dev_err(&ctlr->dev,
			"failed to transfer one message from queue\n");
		goto out;
	}

out:
	mutex_unlock(&ctlr->io_mutex);

	/* Prod the scheduler in case transfer_one() was busy waiting */
	if (!ret)
		cond_resched();
}

/**
 * spi_pump_messages - kthread work function which processes spi message queue
 * @work: pointer to kthread work struct contained in the controller struct
 */
static void spi_pump_messages(struct kthread_work *work)
{
	struct spi_controller *ctlr =
		container_of(work, struct spi_controller, pump_messages);

	__spi_pump_messages(ctlr, true);
}

/**
 * spi_take_timestamp_pre - helper for drivers to collect the beginning of the
 *			    TX timestamp for the requested byte from the SPI
 *			    transfer. The frequency with which this function
 *			    must be called (once per word, once for the whole
 *			    transfer, once per batch of words etc) is arbitrary
 *			    as long as the @tx buffer offset is greater than or
 *			    equal to the requested byte at the time of the
 *			    call. The timestamp is only taken once, at the
 *			    first such call. It is assumed that the driver
 *			    advances its @tx buffer pointer monotonically.
 * @ctlr: Pointer to the spi_controller structure of the driver
 * @xfer: Pointer to the transfer being timestamped
 * @progress: How many words (not bytes) have been transferred so far
 * @irqs_off: If true, will disable IRQs and preemption for the duration of the
 *	      transfer, for less jitter in time measurement. Only compatible
 *	      with PIO drivers. If true, must follow up with
 *	      spi_take_timestamp_post or otherwise system will crash.
 *	      WARNING: for fully predictable results, the CPU frequency must
 *	      also be under control (governor).
 */
void spi_take_timestamp_pre(struct spi_controller *ctlr,
			    struct spi_transfer *xfer,
			    size_t progress, bool irqs_off)
{
	if (!xfer->ptp_sts)
		return;

	if (xfer->timestamped)
		return;

	if (progress > xfer->ptp_sts_word_pre)
		return;

	/* Capture the resolution of the timestamp */
	xfer->ptp_sts_word_pre = progress;

	if (irqs_off) {
		local_irq_save(ctlr->irq_flags);
		preempt_disable();
	}

	ptp_read_system_prets(xfer->ptp_sts);
}
EXPORT_SYMBOL_GPL(spi_take_timestamp_pre);

/**
 * spi_take_timestamp_post - helper for drivers to collect the end of the
 *			     TX timestamp for the requested byte from the SPI
 *			     transfer. Can be called with an arbitrary
 *			     frequency: only the first call where @tx exceeds
 *			     or is equal to the requested word will be
 *			     timestamped.
 * @ctlr: Pointer to the spi_controller structure of the driver
 * @xfer: Pointer to the transfer being timestamped
 * @progress: How many words (not bytes) have been transferred so far
 * @irqs_off: If true, will re-enable IRQs and preemption for the local CPU.
 */
void spi_take_timestamp_post(struct spi_controller *ctlr,
			     struct spi_transfer *xfer,
			     size_t progress, bool irqs_off)
{
	if (!xfer->ptp_sts)
		return;

	if (xfer->timestamped)
		return;

	if (progress < xfer->ptp_sts_word_post)
		return;

	ptp_read_system_postts(xfer->ptp_sts);

	if (irqs_off) {
		local_irq_restore(ctlr->irq_flags);
		preempt_enable();
	}

	/* Capture the resolution of the timestamp */
	xfer->ptp_sts_word_post = progress;

	xfer->timestamped = true;
}
EXPORT_SYMBOL_GPL(spi_take_timestamp_post);

/**
 * spi_set_thread_rt - set the controller to pump at realtime priority
 * @ctlr: controller to boost priority of
 *
 * This can be called because the controller requested realtime priority
 * (by setting the ->rt value before calling spi_register_controller()) or
 * because a device on the bus said that its transfers needed realtime
 * priority.
 *
 * NOTE: at the moment if any device on a bus says it needs realtime then
 * the thread will be at realtime priority for all transfers on that
 * controller.  If this eventually becomes a problem we may see if we can
 * find a way to boost the priority only temporarily during relevant
 * transfers.
 */
static void spi_set_thread_rt(struct spi_controller *ctlr)
{
	dev_info(&ctlr->dev,
		"will run message pump with realtime priority\n");
	sched_set_fifo(ctlr->kworker->task);
}

static int spi_init_queue(struct spi_controller *ctlr)
{
	ctlr->running = false;
	ctlr->busy = false;

	ctlr->kworker = kthread_create_worker(0, dev_name(&ctlr->dev));
	if (IS_ERR(ctlr->kworker)) {
		dev_err(&ctlr->dev, "failed to create message pump kworker\n");
		return PTR_ERR(ctlr->kworker);
	}

	kthread_init_work(&ctlr->pump_messages, spi_pump_messages);

	/*
	 * Controller config will indicate if this controller should run the
	 * message pump with high (realtime) priority to reduce the transfer
	 * latency on the bus by minimising the delay between a transfer
	 * request and the scheduling of the message pump thread. Without this
	 * setting the message pump thread will remain at default priority.
	 */
	if (ctlr->rt)
		spi_set_thread_rt(ctlr);

	return 0;
}

/**
 * spi_get_next_queued_message() - called by driver to check for queued
 * messages
 * @ctlr: the controller to check for queued messages
 *
 * If there are more messages in the queue, the next message is returned from
 * this call.
 *
 * Return: the next message in the queue, else NULL if the queue is empty.
 */
struct spi_message *spi_get_next_queued_message(struct spi_controller *ctlr)
{
	struct spi_message *next;
	unsigned long flags;

	/* get a pointer to the next message, if any */
	spin_lock_irqsave(&ctlr->queue_lock, flags);
	next = list_first_entry_or_null(&ctlr->queue, struct spi_message,
					queue);
	spin_unlock_irqrestore(&ctlr->queue_lock, flags);

	return next;
}
EXPORT_SYMBOL_GPL(spi_get_next_queued_message);

/**
 * spi_finalize_current_message() - the current message is complete
 * @ctlr: the controller to return the message to
 *
 * Called by the driver to notify the core that the message in the front of the
 * queue is complete and can be removed from the queue.
 */
void spi_finalize_current_message(struct spi_controller *ctlr)
{
	struct spi_transfer *xfer;
	struct spi_message *mesg;
	unsigned long flags;
	int ret;

	spin_lock_irqsave(&ctlr->queue_lock, flags);
	mesg = ctlr->cur_msg;
	spin_unlock_irqrestore(&ctlr->queue_lock, flags);

	if (!ctlr->ptp_sts_supported && !ctlr->transfer_one) {
		list_for_each_entry(xfer, &mesg->transfers, transfer_list) {
			ptp_read_system_postts(xfer->ptp_sts);
			xfer->ptp_sts_word_post = xfer->len;
		}
	}

	if (unlikely(ctlr->ptp_sts_supported))
		list_for_each_entry(xfer, &mesg->transfers, transfer_list)
			WARN_ON_ONCE(xfer->ptp_sts && !xfer->timestamped);

	spi_unmap_msg(ctlr, mesg);

	/* In the prepare_messages callback the spi bus has the opportunity to
	 * split a transfer to smaller chunks.
	 * Release splited transfers here since spi_map_msg is done on the
	 * splited transfers.
	 */
	spi_res_release(ctlr, mesg);

	if (ctlr->cur_msg_prepared && ctlr->unprepare_message) {
		ret = ctlr->unprepare_message(ctlr, mesg);
		if (ret) {
			dev_err(&ctlr->dev, "failed to unprepare message: %d\n",
				ret);
		}
	}

	spin_lock_irqsave(&ctlr->queue_lock, flags);
	ctlr->cur_msg = NULL;
	ctlr->cur_msg_prepared = false;
	ctlr->fallback = false;
	kthread_queue_work(ctlr->kworker, &ctlr->pump_messages);
	spin_unlock_irqrestore(&ctlr->queue_lock, flags);

	trace_spi_message_done(mesg);

	mesg->state = NULL;
	if (mesg->complete)
		mesg->complete(mesg->context);
}
EXPORT_SYMBOL_GPL(spi_finalize_current_message);

static int spi_start_queue(struct spi_controller *ctlr)
{
	unsigned long flags;

	spin_lock_irqsave(&ctlr->queue_lock, flags);

	if (ctlr->running || ctlr->busy) {
		spin_unlock_irqrestore(&ctlr->queue_lock, flags);
		return -EBUSY;
	}

	ctlr->running = true;
	ctlr->cur_msg = NULL;
	spin_unlock_irqrestore(&ctlr->queue_lock, flags);

	kthread_queue_work(ctlr->kworker, &ctlr->pump_messages);

	return 0;
}

static int spi_stop_queue(struct spi_controller *ctlr)
{
	unsigned long flags;
	unsigned limit = 500;
	int ret = 0;

	spin_lock_irqsave(&ctlr->queue_lock, flags);

	/*
	 * This is a bit lame, but is optimized for the common execution path.
	 * A wait_queue on the ctlr->busy could be used, but then the common
	 * execution path (pump_messages) would be required to call wake_up or
	 * friends on every SPI message. Do this instead.
	 */
	while ((!list_empty(&ctlr->queue) || ctlr->busy) && limit--) {
		spin_unlock_irqrestore(&ctlr->queue_lock, flags);
		usleep_range(10000, 11000);
		spin_lock_irqsave(&ctlr->queue_lock, flags);
	}

	if (!list_empty(&ctlr->queue) || ctlr->busy)
		ret = -EBUSY;
	else
		ctlr->running = false;

	spin_unlock_irqrestore(&ctlr->queue_lock, flags);

	if (ret) {
		dev_warn(&ctlr->dev, "could not stop message queue\n");
		return ret;
	}
	return ret;
}

static int spi_destroy_queue(struct spi_controller *ctlr)
{
	int ret;

	ret = spi_stop_queue(ctlr);

	/*
	 * kthread_flush_worker will block until all work is done.
	 * If the reason that stop_queue timed out is that the work will never
	 * finish, then it does no good to call flush/stop thread, so
	 * return anyway.
	 */
	if (ret) {
		dev_err(&ctlr->dev, "problem destroying queue\n");
		return ret;
	}

	kthread_destroy_worker(ctlr->kworker);

	return 0;
}

static int __spi_queued_transfer(struct spi_device *spi,
				 struct spi_message *msg,
				 bool need_pump)
{
	struct spi_controller *ctlr = spi->controller;
	unsigned long flags;

	spin_lock_irqsave(&ctlr->queue_lock, flags);

	if (!ctlr->running) {
		spin_unlock_irqrestore(&ctlr->queue_lock, flags);
		return -ESHUTDOWN;
	}
	msg->actual_length = 0;
	msg->status = -EINPROGRESS;

	list_add_tail(&msg->queue, &ctlr->queue);
	if (!ctlr->busy && need_pump)
		kthread_queue_work(ctlr->kworker, &ctlr->pump_messages);

	spin_unlock_irqrestore(&ctlr->queue_lock, flags);
	return 0;
}

/**
 * spi_queued_transfer - transfer function for queued transfers
 * @spi: spi device which is requesting transfer
 * @msg: spi message which is to handled is queued to driver queue
 *
 * Return: zero on success, else a negative error code.
 */
static int spi_queued_transfer(struct spi_device *spi, struct spi_message *msg)
{
	return __spi_queued_transfer(spi, msg, true);
}

static int spi_controller_initialize_queue(struct spi_controller *ctlr)
{
	int ret;

	ctlr->transfer = spi_queued_transfer;
	if (!ctlr->transfer_one_message)
		ctlr->transfer_one_message = spi_transfer_one_message;

	/* Initialize and start queue */
	ret = spi_init_queue(ctlr);
	if (ret) {
		dev_err(&ctlr->dev, "problem initializing queue\n");
		goto err_init_queue;
	}
	ctlr->queued = true;
	ret = spi_start_queue(ctlr);
	if (ret) {
		dev_err(&ctlr->dev, "problem starting queue\n");
		goto err_start_queue;
	}

	return 0;

err_start_queue:
	spi_destroy_queue(ctlr);
err_init_queue:
	return ret;
}

/**
 * spi_flush_queue - Send all pending messages in the queue from the callers'
 *		     context
 * @ctlr: controller to process queue for
 *
 * This should be used when one wants to ensure all pending messages have been
 * sent before doing something. Is used by the spi-mem code to make sure SPI
 * memory operations do not preempt regular SPI transfers that have been queued
 * before the spi-mem operation.
 */
void spi_flush_queue(struct spi_controller *ctlr)
{
	if (ctlr->transfer == spi_queued_transfer)
		__spi_pump_messages(ctlr, false);
}

/*-------------------------------------------------------------------------*/

#if defined(CONFIG_OF)
static int of_spi_parse_dt(struct spi_controller *ctlr, struct spi_device *spi,
			   struct device_node *nc)
{
	u32 value;
	int rc;

	/* Mode (clock phase/polarity/etc.) */
	if (of_property_read_bool(nc, "spi-cpha"))
		spi->mode |= SPI_CPHA;
	if (of_property_read_bool(nc, "spi-cpol"))
		spi->mode |= SPI_CPOL;
	if (of_property_read_bool(nc, "spi-3wire"))
		spi->mode |= SPI_3WIRE;
	if (of_property_read_bool(nc, "spi-lsb-first"))
		spi->mode |= SPI_LSB_FIRST;
	if (of_property_read_bool(nc, "spi-cs-high"))
		spi->mode |= SPI_CS_HIGH;

	/* Device DUAL/QUAD mode */
	if (!of_property_read_u32(nc, "spi-tx-bus-width", &value)) {
		switch (value) {
		case 0:
			spi->mode |= SPI_NO_TX;
			break;
		case 1:
			break;
		case 2:
			spi->mode |= SPI_TX_DUAL;
			break;
		case 4:
			spi->mode |= SPI_TX_QUAD;
			break;
		case 8:
			spi->mode |= SPI_TX_OCTAL;
			break;
		default:
			dev_warn(&ctlr->dev,
				"spi-tx-bus-width %d not supported\n",
				value);
			break;
		}
	}

	if (!of_property_read_u32(nc, "spi-rx-bus-width", &value)) {
		switch (value) {
		case 0:
			spi->mode |= SPI_NO_RX;
			break;
		case 1:
			break;
		case 2:
			spi->mode |= SPI_RX_DUAL;
			break;
		case 4:
			spi->mode |= SPI_RX_QUAD;
			break;
		case 8:
			spi->mode |= SPI_RX_OCTAL;
			break;
		default:
			dev_warn(&ctlr->dev,
				"spi-rx-bus-width %d not supported\n",
				value);
			break;
		}
	}

	if (spi_controller_is_slave(ctlr)) {
		if (!of_node_name_eq(nc, "slave")) {
			dev_err(&ctlr->dev, "%pOF is not called 'slave'\n",
				nc);
			return -EINVAL;
		}
		return 0;
	}

	/* Device address */
	rc = of_property_read_u32(nc, "reg", &value);
	if (rc) {
		dev_err(&ctlr->dev, "%pOF has no valid 'reg' property (%d)\n",
			nc, rc);
		return rc;
	}
	spi->chip_select = value;

	/* Device speed */
	if (!of_property_read_u32(nc, "spi-max-frequency", &value))
		spi->max_speed_hz = value;

	return 0;
}

static struct spi_device *
of_register_spi_device(struct spi_controller *ctlr, struct device_node *nc)
{
	struct spi_device *spi;
	int rc;

	/* Alloc an spi_device */
	spi = spi_alloc_device(ctlr);
	if (!spi) {
		dev_err(&ctlr->dev, "spi_device alloc error for %pOF\n", nc);
		rc = -ENOMEM;
		goto err_out;
	}

	/* Select device driver */
	rc = of_modalias_node(nc, spi->modalias,
				sizeof(spi->modalias));
	if (rc < 0) {
		dev_err(&ctlr->dev, "cannot find modalias for %pOF\n", nc);
		goto err_out;
	}

	rc = of_spi_parse_dt(ctlr, spi, nc);
	if (rc)
		goto err_out;

	/* Store a pointer to the node in the device structure */
	of_node_get(nc);
	spi->dev.of_node = nc;
	spi->dev.fwnode = of_fwnode_handle(nc);

	/* Register the new device */
	rc = spi_add_device(spi);
	if (rc) {
		dev_err(&ctlr->dev, "spi_device register error %pOF\n", nc);
		goto err_of_node_put;
	}

	return spi;

err_of_node_put:
	of_node_put(nc);
err_out:
	spi_dev_put(spi);
	return ERR_PTR(rc);
}

/**
 * of_register_spi_devices() - Register child devices onto the SPI bus
 * @ctlr:	Pointer to spi_controller device
 *
 * Registers an spi_device for each child node of controller node which
 * represents a valid SPI slave.
 */
static void of_register_spi_devices(struct spi_controller *ctlr)
{
	struct spi_device *spi;
	struct device_node *nc;

	if (!ctlr->dev.of_node)
		return;

	for_each_available_child_of_node(ctlr->dev.of_node, nc) {
		if (of_node_test_and_set_flag(nc, OF_POPULATED))
			continue;
		spi = of_register_spi_device(ctlr, nc);
		if (IS_ERR(spi)) {
			dev_warn(&ctlr->dev,
				 "Failed to create SPI device for %pOF\n", nc);
			of_node_clear_flag(nc, OF_POPULATED);
		}
	}
}
#else
static void of_register_spi_devices(struct spi_controller *ctlr) { }
#endif

/**
 * spi_new_ancillary_device() - Register ancillary SPI device
 * @spi:         Pointer to the main SPI device registering the ancillary device
 * @chip_select: Chip Select of the ancillary device
 *
 * Register an ancillary SPI device; for example some chips have a chip-select
 * for normal device usage and another one for setup/firmware upload.
 *
 * This may only be called from main SPI device's probe routine.
 *
 * Return: 0 on success; negative errno on failure
 */
struct spi_device *spi_new_ancillary_device(struct spi_device *spi,
					     u8 chip_select)
{
	struct spi_device *ancillary;
	int rc = 0;

	/* Alloc an spi_device */
	ancillary = spi_alloc_device(spi->controller);
	if (!ancillary) {
		rc = -ENOMEM;
		goto err_out;
	}

	strlcpy(ancillary->modalias, "dummy", sizeof(ancillary->modalias));

	/* Use provided chip-select for ancillary device */
	ancillary->chip_select = chip_select;

	/* Take over SPI mode/speed from SPI main device */
	ancillary->max_speed_hz = spi->max_speed_hz;
	ancillary->mode = spi->mode;

	/* Register the new device */
	rc = spi_add_device_locked(ancillary);
	if (rc) {
		dev_err(&spi->dev, "failed to register ancillary device\n");
		goto err_out;
	}

	return ancillary;

err_out:
	spi_dev_put(ancillary);
	return ERR_PTR(rc);
}
EXPORT_SYMBOL_GPL(spi_new_ancillary_device);

#ifdef CONFIG_ACPI
struct acpi_spi_lookup {
	struct spi_controller 	*ctlr;
	u32			max_speed_hz;
	u32			mode;
	int			irq;
	u8			bits_per_word;
	u8			chip_select;
};

static void acpi_spi_parse_apple_properties(struct acpi_device *dev,
					    struct acpi_spi_lookup *lookup)
{
	const union acpi_object *obj;

	if (!x86_apple_machine)
		return;

	if (!acpi_dev_get_property(dev, "spiSclkPeriod", ACPI_TYPE_BUFFER, &obj)
	    && obj->buffer.length >= 4)
		lookup->max_speed_hz  = NSEC_PER_SEC / *(u32 *)obj->buffer.pointer;

	if (!acpi_dev_get_property(dev, "spiWordSize", ACPI_TYPE_BUFFER, &obj)
	    && obj->buffer.length == 8)
		lookup->bits_per_word = *(u64 *)obj->buffer.pointer;

	if (!acpi_dev_get_property(dev, "spiBitOrder", ACPI_TYPE_BUFFER, &obj)
	    && obj->buffer.length == 8 && !*(u64 *)obj->buffer.pointer)
		lookup->mode |= SPI_LSB_FIRST;

	if (!acpi_dev_get_property(dev, "spiSPO", ACPI_TYPE_BUFFER, &obj)
	    && obj->buffer.length == 8 &&  *(u64 *)obj->buffer.pointer)
		lookup->mode |= SPI_CPOL;

	if (!acpi_dev_get_property(dev, "spiSPH", ACPI_TYPE_BUFFER, &obj)
	    && obj->buffer.length == 8 &&  *(u64 *)obj->buffer.pointer)
		lookup->mode |= SPI_CPHA;
}

static int acpi_spi_add_resource(struct acpi_resource *ares, void *data)
{
	struct acpi_spi_lookup *lookup = data;
	struct spi_controller *ctlr = lookup->ctlr;

	if (ares->type == ACPI_RESOURCE_TYPE_SERIAL_BUS) {
		struct acpi_resource_spi_serialbus *sb;
		acpi_handle parent_handle;
		acpi_status status;

		sb = &ares->data.spi_serial_bus;
		if (sb->type == ACPI_RESOURCE_SERIAL_TYPE_SPI) {

			status = acpi_get_handle(NULL,
						 sb->resource_source.string_ptr,
						 &parent_handle);

			if (ACPI_FAILURE(status) ||
			    ACPI_HANDLE(ctlr->dev.parent) != parent_handle)
				return -ENODEV;

			/*
			 * ACPI DeviceSelection numbering is handled by the
			 * host controller driver in Windows and can vary
			 * from driver to driver. In Linux we always expect
			 * 0 .. max - 1 so we need to ask the driver to
			 * translate between the two schemes.
			 */
			if (ctlr->fw_translate_cs) {
				int cs = ctlr->fw_translate_cs(ctlr,
						sb->device_selection);
				if (cs < 0)
					return cs;
				lookup->chip_select = cs;
			} else {
				lookup->chip_select = sb->device_selection;
			}

			lookup->max_speed_hz = sb->connection_speed;
			lookup->bits_per_word = sb->data_bit_length;

			if (sb->clock_phase == ACPI_SPI_SECOND_PHASE)
				lookup->mode |= SPI_CPHA;
			if (sb->clock_polarity == ACPI_SPI_START_HIGH)
				lookup->mode |= SPI_CPOL;
			if (sb->device_polarity == ACPI_SPI_ACTIVE_HIGH)
				lookup->mode |= SPI_CS_HIGH;
		}
	} else if (lookup->irq < 0) {
		struct resource r;

		if (acpi_dev_resource_interrupt(ares, 0, &r))
			lookup->irq = r.start;
	}

	/* Always tell the ACPI core to skip this resource */
	return 1;
}

static acpi_status acpi_register_spi_device(struct spi_controller *ctlr,
					    struct acpi_device *adev)
{
	acpi_handle parent_handle = NULL;
	struct list_head resource_list;
	struct acpi_spi_lookup lookup = {};
	struct spi_device *spi;
	int ret;

	if (acpi_bus_get_status(adev) || !adev->status.present ||
	    acpi_device_enumerated(adev))
		return AE_OK;

	lookup.ctlr		= ctlr;
	lookup.irq		= -1;

	INIT_LIST_HEAD(&resource_list);
	ret = acpi_dev_get_resources(adev, &resource_list,
				     acpi_spi_add_resource, &lookup);
	acpi_dev_free_resource_list(&resource_list);

	if (ret < 0)
		/* found SPI in _CRS but it points to another controller */
		return AE_OK;

	if (!lookup.max_speed_hz &&
	    ACPI_SUCCESS(acpi_get_parent(adev->handle, &parent_handle)) &&
	    ACPI_HANDLE(ctlr->dev.parent) == parent_handle) {
		/* Apple does not use _CRS but nested devices for SPI slaves */
		acpi_spi_parse_apple_properties(adev, &lookup);
	}

	if (!lookup.max_speed_hz)
		return AE_OK;

	spi = spi_alloc_device(ctlr);
	if (!spi) {
		dev_err(&ctlr->dev, "failed to allocate SPI device for %s\n",
			dev_name(&adev->dev));
		return AE_NO_MEMORY;
	}


	ACPI_COMPANION_SET(&spi->dev, adev);
	spi->max_speed_hz	= lookup.max_speed_hz;
	spi->mode		|= lookup.mode;
	spi->irq		= lookup.irq;
	spi->bits_per_word	= lookup.bits_per_word;
	spi->chip_select	= lookup.chip_select;

	acpi_set_modalias(adev, acpi_device_hid(adev), spi->modalias,
			  sizeof(spi->modalias));

	if (spi->irq < 0)
		spi->irq = acpi_dev_gpio_irq_get(adev, 0);

	acpi_device_set_enumerated(adev);

	adev->power.flags.ignore_parent = true;
	if (spi_add_device(spi)) {
		adev->power.flags.ignore_parent = false;
		dev_err(&ctlr->dev, "failed to add SPI device %s from ACPI\n",
			dev_name(&adev->dev));
		spi_dev_put(spi);
	}

	return AE_OK;
}

static acpi_status acpi_spi_add_device(acpi_handle handle, u32 level,
				       void *data, void **return_value)
{
	struct spi_controller *ctlr = data;
	struct acpi_device *adev;

	if (acpi_bus_get_device(handle, &adev))
		return AE_OK;

	return acpi_register_spi_device(ctlr, adev);
}

#define SPI_ACPI_ENUMERATE_MAX_DEPTH		32

static void acpi_register_spi_devices(struct spi_controller *ctlr)
{
	acpi_status status;
	acpi_handle handle;

	handle = ACPI_HANDLE(ctlr->dev.parent);
	if (!handle)
		return;

	status = acpi_walk_namespace(ACPI_TYPE_DEVICE, ACPI_ROOT_OBJECT,
				     SPI_ACPI_ENUMERATE_MAX_DEPTH,
				     acpi_spi_add_device, NULL, ctlr, NULL);
	if (ACPI_FAILURE(status))
		dev_warn(&ctlr->dev, "failed to enumerate SPI slaves\n");
}
#else
static inline void acpi_register_spi_devices(struct spi_controller *ctlr) {}
#endif /* CONFIG_ACPI */

static void spi_controller_release(struct device *dev)
{
	struct spi_controller *ctlr;

	ctlr = container_of(dev, struct spi_controller, dev);
	kfree(ctlr);
}

static struct class spi_master_class = {
	.name		= "spi_master",
	.owner		= THIS_MODULE,
	.dev_release	= spi_controller_release,
	.dev_groups	= spi_master_groups,
};

#ifdef CONFIG_SPI_SLAVE
/**
 * spi_slave_abort - abort the ongoing transfer request on an SPI slave
 *		     controller
 * @spi: device used for the current transfer
 */
int spi_slave_abort(struct spi_device *spi)
{
	struct spi_controller *ctlr = spi->controller;

	if (spi_controller_is_slave(ctlr) && ctlr->slave_abort)
		return ctlr->slave_abort(ctlr);

	return -ENOTSUPP;
}
EXPORT_SYMBOL_GPL(spi_slave_abort);

static int match_true(struct device *dev, void *data)
{
	return 1;
}

static ssize_t slave_show(struct device *dev, struct device_attribute *attr,
			  char *buf)
{
	struct spi_controller *ctlr = container_of(dev, struct spi_controller,
						   dev);
	struct device *child;

	child = device_find_child(&ctlr->dev, NULL, match_true);
	return sprintf(buf, "%s\n",
		       child ? to_spi_device(child)->modalias : NULL);
}

static ssize_t slave_store(struct device *dev, struct device_attribute *attr,
			   const char *buf, size_t count)
{
	struct spi_controller *ctlr = container_of(dev, struct spi_controller,
						   dev);
	struct spi_device *spi;
	struct device *child;
	char name[32];
	int rc;

	rc = sscanf(buf, "%31s", name);
	if (rc != 1 || !name[0])
		return -EINVAL;

	child = device_find_child(&ctlr->dev, NULL, match_true);
	if (child) {
		/* Remove registered slave */
		device_unregister(child);
		put_device(child);
	}

	if (strcmp(name, "(null)")) {
		/* Register new slave */
		spi = spi_alloc_device(ctlr);
		if (!spi)
			return -ENOMEM;

		strlcpy(spi->modalias, name, sizeof(spi->modalias));

		rc = spi_add_device(spi);
		if (rc) {
			spi_dev_put(spi);
			return rc;
		}
	}

	return count;
}

static DEVICE_ATTR_RW(slave);

static struct attribute *spi_slave_attrs[] = {
	&dev_attr_slave.attr,
	NULL,
};

static const struct attribute_group spi_slave_group = {
	.attrs = spi_slave_attrs,
};

static const struct attribute_group *spi_slave_groups[] = {
	&spi_controller_statistics_group,
	&spi_slave_group,
	NULL,
};

static struct class spi_slave_class = {
	.name		= "spi_slave",
	.owner		= THIS_MODULE,
	.dev_release	= spi_controller_release,
	.dev_groups	= spi_slave_groups,
};
#else
extern struct class spi_slave_class;	/* dummy */
#endif

/**
 * __spi_alloc_controller - allocate an SPI master or slave controller
 * @dev: the controller, possibly using the platform_bus
 * @size: how much zeroed driver-private data to allocate; the pointer to this
 *	memory is in the driver_data field of the returned device, accessible
 *	with spi_controller_get_devdata(); the memory is cacheline aligned;
 *	drivers granting DMA access to portions of their private data need to
 *	round up @size using ALIGN(size, dma_get_cache_alignment()).
 * @slave: flag indicating whether to allocate an SPI master (false) or SPI
 *	slave (true) controller
 * Context: can sleep
 *
 * This call is used only by SPI controller drivers, which are the
 * only ones directly touching chip registers.  It's how they allocate
 * an spi_controller structure, prior to calling spi_register_controller().
 *
 * This must be called from context that can sleep.
 *
 * The caller is responsible for assigning the bus number and initializing the
 * controller's methods before calling spi_register_controller(); and (after
 * errors adding the device) calling spi_controller_put() to prevent a memory
 * leak.
 *
 * Return: the SPI controller structure on success, else NULL.
 */
struct spi_controller *__spi_alloc_controller(struct device *dev,
					      unsigned int size, bool slave)
{
	struct spi_controller	*ctlr;
	size_t ctlr_size = ALIGN(sizeof(*ctlr), dma_get_cache_alignment());

	if (!dev)
		return NULL;

	ctlr = kzalloc(size + ctlr_size, GFP_KERNEL);
	if (!ctlr)
		return NULL;

	device_initialize(&ctlr->dev);
	INIT_LIST_HEAD(&ctlr->queue);
	spin_lock_init(&ctlr->queue_lock);
	spin_lock_init(&ctlr->bus_lock_spinlock);
	mutex_init(&ctlr->bus_lock_mutex);
	mutex_init(&ctlr->io_mutex);
	mutex_init(&ctlr->add_lock);
	ctlr->bus_num = -1;
	ctlr->num_chipselect = 1;
	ctlr->slave = slave;
	if (IS_ENABLED(CONFIG_SPI_SLAVE) && slave)
		ctlr->dev.class = &spi_slave_class;
	else
		ctlr->dev.class = &spi_master_class;
	ctlr->dev.parent = dev;
	pm_suspend_ignore_children(&ctlr->dev, true);
	spi_controller_set_devdata(ctlr, (void *)ctlr + ctlr_size);

	return ctlr;
}
EXPORT_SYMBOL_GPL(__spi_alloc_controller);

static void devm_spi_release_controller(struct device *dev, void *ctlr)
{
	spi_controller_put(*(struct spi_controller **)ctlr);
}

/**
 * __devm_spi_alloc_controller - resource-managed __spi_alloc_controller()
 * @dev: physical device of SPI controller
 * @size: how much zeroed driver-private data to allocate
 * @slave: whether to allocate an SPI master (false) or SPI slave (true)
 * Context: can sleep
 *
 * Allocate an SPI controller and automatically release a reference on it
 * when @dev is unbound from its driver.  Drivers are thus relieved from
 * having to call spi_controller_put().
 *
 * The arguments to this function are identical to __spi_alloc_controller().
 *
 * Return: the SPI controller structure on success, else NULL.
 */
struct spi_controller *__devm_spi_alloc_controller(struct device *dev,
						   unsigned int size,
						   bool slave)
{
	struct spi_controller **ptr, *ctlr;

	ptr = devres_alloc(devm_spi_release_controller, sizeof(*ptr),
			   GFP_KERNEL);
	if (!ptr)
		return NULL;

	ctlr = __spi_alloc_controller(dev, size, slave);
	if (ctlr) {
		ctlr->devm_allocated = true;
		*ptr = ctlr;
		devres_add(dev, ptr);
	} else {
		devres_free(ptr);
	}

	return ctlr;
}
EXPORT_SYMBOL_GPL(__devm_spi_alloc_controller);

#ifdef CONFIG_OF
static int of_spi_get_gpio_numbers(struct spi_controller *ctlr)
{
	int nb, i, *cs;
	struct device_node *np = ctlr->dev.of_node;

	if (!np)
		return 0;

	nb = of_gpio_named_count(np, "cs-gpios");
	ctlr->num_chipselect = max_t(int, nb, ctlr->num_chipselect);

	/* Return error only for an incorrectly formed cs-gpios property */
	if (nb == 0 || nb == -ENOENT)
		return 0;
	else if (nb < 0)
		return nb;

	cs = devm_kcalloc(&ctlr->dev, ctlr->num_chipselect, sizeof(int),
			  GFP_KERNEL);
	ctlr->cs_gpios = cs;

	if (!ctlr->cs_gpios)
		return -ENOMEM;

	for (i = 0; i < ctlr->num_chipselect; i++)
		cs[i] = -ENOENT;

	for (i = 0; i < nb; i++)
		cs[i] = of_get_named_gpio(np, "cs-gpios", i);

	return 0;
}
#else
static int of_spi_get_gpio_numbers(struct spi_controller *ctlr)
{
	return 0;
}
#endif

/**
 * spi_get_gpio_descs() - grab chip select GPIOs for the master
 * @ctlr: The SPI master to grab GPIO descriptors for
 */
static int spi_get_gpio_descs(struct spi_controller *ctlr)
{
	int nb, i;
	struct gpio_desc **cs;
	struct device *dev = &ctlr->dev;
	unsigned long native_cs_mask = 0;
	unsigned int num_cs_gpios = 0;

	nb = gpiod_count(dev, "cs");
	if (nb < 0) {
		/* No GPIOs at all is fine, else return the error */
		if (nb == -ENOENT)
			return 0;
		return nb;
	}

	ctlr->num_chipselect = max_t(int, nb, ctlr->num_chipselect);

	cs = devm_kcalloc(dev, ctlr->num_chipselect, sizeof(*cs),
			  GFP_KERNEL);
	if (!cs)
		return -ENOMEM;
	ctlr->cs_gpiods = cs;

	for (i = 0; i < nb; i++) {
		/*
		 * Most chipselects are active low, the inverted
		 * semantics are handled by special quirks in gpiolib,
		 * so initializing them GPIOD_OUT_LOW here means
		 * "unasserted", in most cases this will drive the physical
		 * line high.
		 */
		cs[i] = devm_gpiod_get_index_optional(dev, "cs", i,
						      GPIOD_OUT_LOW);
		if (IS_ERR(cs[i]))
			return PTR_ERR(cs[i]);

		if (cs[i]) {
			/*
			 * If we find a CS GPIO, name it after the device and
			 * chip select line.
			 */
			char *gpioname;

			gpioname = devm_kasprintf(dev, GFP_KERNEL, "%s CS%d",
						  dev_name(dev), i);
			if (!gpioname)
				return -ENOMEM;
			gpiod_set_consumer_name(cs[i], gpioname);
			num_cs_gpios++;
			continue;
		}

		if (ctlr->max_native_cs && i >= ctlr->max_native_cs) {
			dev_err(dev, "Invalid native chip select %d\n", i);
			return -EINVAL;
		}
		native_cs_mask |= BIT(i);
	}

	ctlr->unused_native_cs = ffs(~native_cs_mask) - 1;

	if ((ctlr->flags & SPI_MASTER_GPIO_SS) && num_cs_gpios &&
	    ctlr->max_native_cs && ctlr->unused_native_cs >= ctlr->max_native_cs) {
		dev_err(dev, "No unused native chip select available\n");
		return -EINVAL;
	}

	return 0;
}

static int spi_controller_check_ops(struct spi_controller *ctlr)
{
	/*
	 * The controller may implement only the high-level SPI-memory like
	 * operations if it does not support regular SPI transfers, and this is
	 * valid use case.
	 * If ->mem_ops is NULL, we request that at least one of the
	 * ->transfer_xxx() method be implemented.
	 */
	if (ctlr->mem_ops) {
		if (!ctlr->mem_ops->exec_op)
			return -EINVAL;
	} else if (!ctlr->transfer && !ctlr->transfer_one &&
		   !ctlr->transfer_one_message) {
		return -EINVAL;
	}

	return 0;
}

/**
 * spi_register_controller - register SPI master or slave controller
 * @ctlr: initialized master, originally from spi_alloc_master() or
 *	spi_alloc_slave()
 * Context: can sleep
 *
 * SPI controllers connect to their drivers using some non-SPI bus,
 * such as the platform bus.  The final stage of probe() in that code
 * includes calling spi_register_controller() to hook up to this SPI bus glue.
 *
 * SPI controllers use board specific (often SOC specific) bus numbers,
 * and board-specific addressing for SPI devices combines those numbers
 * with chip select numbers.  Since SPI does not directly support dynamic
 * device identification, boards need configuration tables telling which
 * chip is at which address.
 *
 * This must be called from context that can sleep.  It returns zero on
 * success, else a negative error code (dropping the controller's refcount).
 * After a successful return, the caller is responsible for calling
 * spi_unregister_controller().
 *
 * Return: zero on success, else a negative error code.
 */
int spi_register_controller(struct spi_controller *ctlr)
{
	struct device		*dev = ctlr->dev.parent;
	struct boardinfo	*bi;
	int			status;
	int			id, first_dynamic;

	if (!dev)
		return -ENODEV;

	/*
	 * Make sure all necessary hooks are implemented before registering
	 * the SPI controller.
	 */
	status = spi_controller_check_ops(ctlr);
	if (status)
		return status;

	if (ctlr->bus_num >= 0) {
		/* devices with a fixed bus num must check-in with the num */
		mutex_lock(&board_lock);
		id = idr_alloc(&spi_master_idr, ctlr, ctlr->bus_num,
			ctlr->bus_num + 1, GFP_KERNEL);
		mutex_unlock(&board_lock);
		if (WARN(id < 0, "couldn't get idr"))
			return id == -ENOSPC ? -EBUSY : id;
		ctlr->bus_num = id;
	} else if (ctlr->dev.of_node) {
		/* allocate dynamic bus number using Linux idr */
		id = of_alias_get_id(ctlr->dev.of_node, "spi");
		if (id >= 0) {
			ctlr->bus_num = id;
			mutex_lock(&board_lock);
			id = idr_alloc(&spi_master_idr, ctlr, ctlr->bus_num,
				       ctlr->bus_num + 1, GFP_KERNEL);
			mutex_unlock(&board_lock);
			if (WARN(id < 0, "couldn't get idr"))
				return id == -ENOSPC ? -EBUSY : id;
		}
	}
	if (ctlr->bus_num < 0) {
		first_dynamic = of_alias_get_highest_id("spi");
		if (first_dynamic < 0)
			first_dynamic = 0;
		else
			first_dynamic++;

		mutex_lock(&board_lock);
		id = idr_alloc(&spi_master_idr, ctlr, first_dynamic,
			       0, GFP_KERNEL);
		mutex_unlock(&board_lock);
		if (WARN(id < 0, "couldn't get idr"))
			return id;
		ctlr->bus_num = id;
	}
	ctlr->bus_lock_flag = 0;
	init_completion(&ctlr->xfer_completion);
	if (!ctlr->max_dma_len)
		ctlr->max_dma_len = INT_MAX;

	/* register the device, then userspace will see it.
	 * registration fails if the bus ID is in use.
	 */
	dev_set_name(&ctlr->dev, "spi%u", ctlr->bus_num);

	if (!spi_controller_is_slave(ctlr)) {
		if (ctlr->use_gpio_descriptors) {
			status = spi_get_gpio_descs(ctlr);
			if (status)
				goto free_bus_id;
			/*
			 * A controller using GPIO descriptors always
			 * supports SPI_CS_HIGH if need be.
			 */
			ctlr->mode_bits |= SPI_CS_HIGH;
		} else {
			/* Legacy code path for GPIOs from DT */
			status = of_spi_get_gpio_numbers(ctlr);
			if (status)
				goto free_bus_id;
		}
	}

	/*
	 * Even if it's just one always-selected device, there must
	 * be at least one chipselect.
	 */
	if (!ctlr->num_chipselect) {
		status = -EINVAL;
		goto free_bus_id;
	}

	status = device_add(&ctlr->dev);
	if (status < 0)
		goto free_bus_id;
	dev_dbg(dev, "registered %s %s\n",
			spi_controller_is_slave(ctlr) ? "slave" : "master",
			dev_name(&ctlr->dev));

	/*
	 * If we're using a queued driver, start the queue. Note that we don't
	 * need the queueing logic if the driver is only supporting high-level
	 * memory operations.
	 */
	if (ctlr->transfer) {
		dev_info(dev, "controller is unqueued, this is deprecated\n");
	} else if (ctlr->transfer_one || ctlr->transfer_one_message) {
		status = spi_controller_initialize_queue(ctlr);
		if (status) {
			device_del(&ctlr->dev);
			goto free_bus_id;
		}
	}
	/* add statistics */
	spin_lock_init(&ctlr->statistics.lock);

	mutex_lock(&board_lock);
	list_add_tail(&ctlr->list, &spi_controller_list);
	list_for_each_entry(bi, &board_list, list)
		spi_match_controller_to_boardinfo(ctlr, &bi->board_info);
	mutex_unlock(&board_lock);

	/* Register devices from the device tree and ACPI */
	of_register_spi_devices(ctlr);
	acpi_register_spi_devices(ctlr);
	return status;

free_bus_id:
	mutex_lock(&board_lock);
	idr_remove(&spi_master_idr, ctlr->bus_num);
	mutex_unlock(&board_lock);
	return status;
}
EXPORT_SYMBOL_GPL(spi_register_controller);

static void devm_spi_unregister(void *ctlr)
{
	spi_unregister_controller(ctlr);
}

/**
 * devm_spi_register_controller - register managed SPI master or slave
 *	controller
 * @dev:    device managing SPI controller
 * @ctlr: initialized controller, originally from spi_alloc_master() or
 *	spi_alloc_slave()
 * Context: can sleep
 *
 * Register a SPI device as with spi_register_controller() which will
 * automatically be unregistered and freed.
 *
 * Return: zero on success, else a negative error code.
 */
int devm_spi_register_controller(struct device *dev,
				 struct spi_controller *ctlr)
{
	int ret;

	ret = spi_register_controller(ctlr);
	if (ret)
		return ret;

	return devm_add_action_or_reset(dev, devm_spi_unregister, ctlr);
}
EXPORT_SYMBOL_GPL(devm_spi_register_controller);

static int __unregister(struct device *dev, void *null)
{
	spi_unregister_device(to_spi_device(dev));
	return 0;
}

/**
 * spi_unregister_controller - unregister SPI master or slave controller
 * @ctlr: the controller being unregistered
 * Context: can sleep
 *
 * This call is used only by SPI controller drivers, which are the
 * only ones directly touching chip registers.
 *
 * This must be called from context that can sleep.
 *
 * Note that this function also drops a reference to the controller.
 */
void spi_unregister_controller(struct spi_controller *ctlr)
{
	struct spi_controller *found;
	int id = ctlr->bus_num;

	/* Prevent addition of new devices, unregister existing ones */
	if (IS_ENABLED(CONFIG_SPI_DYNAMIC))
		mutex_lock(&ctlr->add_lock);

	device_for_each_child(&ctlr->dev, NULL, __unregister);

	/* First make sure that this controller was ever added */
	mutex_lock(&board_lock);
	found = idr_find(&spi_master_idr, id);
	mutex_unlock(&board_lock);
	if (ctlr->queued) {
		if (spi_destroy_queue(ctlr))
			dev_err(&ctlr->dev, "queue remove failed\n");
	}
	mutex_lock(&board_lock);
	list_del(&ctlr->list);
	mutex_unlock(&board_lock);

	device_del(&ctlr->dev);

	/* Release the last reference on the controller if its driver
	 * has not yet been converted to devm_spi_alloc_master/slave().
	 */
	if (!ctlr->devm_allocated)
		put_device(&ctlr->dev);

	/* free bus id */
	mutex_lock(&board_lock);
	if (found == ctlr)
		idr_remove(&spi_master_idr, id);
	mutex_unlock(&board_lock);

	if (IS_ENABLED(CONFIG_SPI_DYNAMIC))
		mutex_unlock(&ctlr->add_lock);
}
EXPORT_SYMBOL_GPL(spi_unregister_controller);

int spi_controller_suspend(struct spi_controller *ctlr)
{
	int ret;

	/* Basically no-ops for non-queued controllers */
	if (!ctlr->queued)
		return 0;

	ret = spi_stop_queue(ctlr);
	if (ret)
		dev_err(&ctlr->dev, "queue stop failed\n");

	return ret;
}
EXPORT_SYMBOL_GPL(spi_controller_suspend);

int spi_controller_resume(struct spi_controller *ctlr)
{
	int ret;

	if (!ctlr->queued)
		return 0;

	ret = spi_start_queue(ctlr);
	if (ret)
		dev_err(&ctlr->dev, "queue restart failed\n");

	return ret;
}
EXPORT_SYMBOL_GPL(spi_controller_resume);

static int __spi_controller_match(struct device *dev, const void *data)
{
	struct spi_controller *ctlr;
	const u16 *bus_num = data;

	ctlr = container_of(dev, struct spi_controller, dev);
	return ctlr->bus_num == *bus_num;
}

/**
 * spi_busnum_to_master - look up master associated with bus_num
 * @bus_num: the master's bus number
 * Context: can sleep
 *
 * This call may be used with devices that are registered after
 * arch init time.  It returns a refcounted pointer to the relevant
 * spi_controller (which the caller must release), or NULL if there is
 * no such master registered.
 *
 * Return: the SPI master structure on success, else NULL.
 */
struct spi_controller *spi_busnum_to_master(u16 bus_num)
{
	struct device		*dev;
	struct spi_controller	*ctlr = NULL;

	dev = class_find_device(&spi_master_class, NULL, &bus_num,
				__spi_controller_match);
	if (dev)
		ctlr = container_of(dev, struct spi_controller, dev);
	/* reference got in class_find_device */
	return ctlr;
}
EXPORT_SYMBOL_GPL(spi_busnum_to_master);

/*-------------------------------------------------------------------------*/

/* Core methods for SPI resource management */

/**
 * spi_res_alloc - allocate a spi resource that is life-cycle managed
 *                 during the processing of a spi_message while using
 *                 spi_transfer_one
 * @spi:     the spi device for which we allocate memory
 * @release: the release code to execute for this resource
 * @size:    size to alloc and return
 * @gfp:     GFP allocation flags
 *
 * Return: the pointer to the allocated data
 *
 * This may get enhanced in the future to allocate from a memory pool
 * of the @spi_device or @spi_controller to avoid repeated allocations.
 */
void *spi_res_alloc(struct spi_device *spi,
		    spi_res_release_t release,
		    size_t size, gfp_t gfp)
{
	struct spi_res *sres;

	sres = kzalloc(sizeof(*sres) + size, gfp);
	if (!sres)
		return NULL;

	INIT_LIST_HEAD(&sres->entry);
	sres->release = release;

	return sres->data;
}
EXPORT_SYMBOL_GPL(spi_res_alloc);

/**
 * spi_res_free - free an spi resource
 * @res: pointer to the custom data of a resource
 *
 */
void spi_res_free(void *res)
{
	struct spi_res *sres = container_of(res, struct spi_res, data);

	if (!res)
		return;

	WARN_ON(!list_empty(&sres->entry));
	kfree(sres);
}
EXPORT_SYMBOL_GPL(spi_res_free);

/**
 * spi_res_add - add a spi_res to the spi_message
 * @message: the spi message
 * @res:     the spi_resource
 */
void spi_res_add(struct spi_message *message, void *res)
{
	struct spi_res *sres = container_of(res, struct spi_res, data);

	WARN_ON(!list_empty(&sres->entry));
	list_add_tail(&sres->entry, &message->resources);
}
EXPORT_SYMBOL_GPL(spi_res_add);

/**
 * spi_res_release - release all spi resources for this message
 * @ctlr:  the @spi_controller
 * @message: the @spi_message
 */
void spi_res_release(struct spi_controller *ctlr, struct spi_message *message)
{
	struct spi_res *res, *tmp;

	list_for_each_entry_safe_reverse(res, tmp, &message->resources, entry) {
		if (res->release)
			res->release(ctlr, message, res->data);

		list_del(&res->entry);

		kfree(res);
	}
}
EXPORT_SYMBOL_GPL(spi_res_release);

/*-------------------------------------------------------------------------*/

/* Core methods for spi_message alterations */

static void __spi_replace_transfers_release(struct spi_controller *ctlr,
					    struct spi_message *msg,
					    void *res)
{
	struct spi_replaced_transfers *rxfer = res;
	size_t i;

	/* call extra callback if requested */
	if (rxfer->release)
		rxfer->release(ctlr, msg, res);

	/* insert replaced transfers back into the message */
	list_splice(&rxfer->replaced_transfers, rxfer->replaced_after);

	/* remove the formerly inserted entries */
	for (i = 0; i < rxfer->inserted; i++)
		list_del(&rxfer->inserted_transfers[i].transfer_list);
}

/**
 * spi_replace_transfers - replace transfers with several transfers
 *                         and register change with spi_message.resources
 * @msg:           the spi_message we work upon
 * @xfer_first:    the first spi_transfer we want to replace
 * @remove:        number of transfers to remove
 * @insert:        the number of transfers we want to insert instead
 * @release:       extra release code necessary in some circumstances
 * @extradatasize: extra data to allocate (with alignment guarantees
 *                 of struct @spi_transfer)
 * @gfp:           gfp flags
 *
 * Returns: pointer to @spi_replaced_transfers,
 *          PTR_ERR(...) in case of errors.
 */
struct spi_replaced_transfers *spi_replace_transfers(
	struct spi_message *msg,
	struct spi_transfer *xfer_first,
	size_t remove,
	size_t insert,
	spi_replaced_release_t release,
	size_t extradatasize,
	gfp_t gfp)
{
	struct spi_replaced_transfers *rxfer;
	struct spi_transfer *xfer;
	size_t i;

	/* allocate the structure using spi_res */
	rxfer = spi_res_alloc(msg->spi, __spi_replace_transfers_release,
			      struct_size(rxfer, inserted_transfers, insert)
			      + extradatasize,
			      gfp);
	if (!rxfer)
		return ERR_PTR(-ENOMEM);

	/* the release code to invoke before running the generic release */
	rxfer->release = release;

	/* assign extradata */
	if (extradatasize)
		rxfer->extradata =
			&rxfer->inserted_transfers[insert];

	/* init the replaced_transfers list */
	INIT_LIST_HEAD(&rxfer->replaced_transfers);

	/* assign the list_entry after which we should reinsert
	 * the @replaced_transfers - it may be spi_message.messages!
	 */
	rxfer->replaced_after = xfer_first->transfer_list.prev;

	/* remove the requested number of transfers */
	for (i = 0; i < remove; i++) {
		/* if the entry after replaced_after it is msg->transfers
		 * then we have been requested to remove more transfers
		 * than are in the list
		 */
		if (rxfer->replaced_after->next == &msg->transfers) {
			dev_err(&msg->spi->dev,
				"requested to remove more spi_transfers than are available\n");
			/* insert replaced transfers back into the message */
			list_splice(&rxfer->replaced_transfers,
				    rxfer->replaced_after);

			/* free the spi_replace_transfer structure */
			spi_res_free(rxfer);

			/* and return with an error */
			return ERR_PTR(-EINVAL);
		}

		/* remove the entry after replaced_after from list of
		 * transfers and add it to list of replaced_transfers
		 */
		list_move_tail(rxfer->replaced_after->next,
			       &rxfer->replaced_transfers);
	}

	/* create copy of the given xfer with identical settings
	 * based on the first transfer to get removed
	 */
	for (i = 0; i < insert; i++) {
		/* we need to run in reverse order */
		xfer = &rxfer->inserted_transfers[insert - 1 - i];

		/* copy all spi_transfer data */
		memcpy(xfer, xfer_first, sizeof(*xfer));

		/* add to list */
		list_add(&xfer->transfer_list, rxfer->replaced_after);

		/* clear cs_change and delay for all but the last */
		if (i) {
			xfer->cs_change = false;
			xfer->delay.value = 0;
		}
	}

	/* set up inserted */
	rxfer->inserted = insert;

	/* and register it with spi_res/spi_message */
	spi_res_add(msg, rxfer);

	return rxfer;
}
EXPORT_SYMBOL_GPL(spi_replace_transfers);

static int __spi_split_transfer_maxsize(struct spi_controller *ctlr,
					struct spi_message *msg,
					struct spi_transfer **xferp,
					size_t maxsize,
					gfp_t gfp)
{
	struct spi_transfer *xfer = *xferp, *xfers;
	struct spi_replaced_transfers *srt;
	size_t offset;
	size_t count, i;

	/* calculate how many we have to replace */
	count = DIV_ROUND_UP(xfer->len, maxsize);

	/* create replacement */
	srt = spi_replace_transfers(msg, xfer, 1, count, NULL, 0, gfp);
	if (IS_ERR(srt))
		return PTR_ERR(srt);
	xfers = srt->inserted_transfers;

	/* now handle each of those newly inserted spi_transfers
	 * note that the replacements spi_transfers all are preset
	 * to the same values as *xferp, so tx_buf, rx_buf and len
	 * are all identical (as well as most others)
	 * so we just have to fix up len and the pointers.
	 *
	 * this also includes support for the depreciated
	 * spi_message.is_dma_mapped interface
	 */

	/* the first transfer just needs the length modified, so we
	 * run it outside the loop
	 */
	xfers[0].len = min_t(size_t, maxsize, xfer[0].len);

	/* all the others need rx_buf/tx_buf also set */
	for (i = 1, offset = maxsize; i < count; offset += maxsize, i++) {
		/* update rx_buf, tx_buf and dma */
		if (xfers[i].rx_buf)
			xfers[i].rx_buf += offset;
		if (xfers[i].rx_dma)
			xfers[i].rx_dma += offset;
		if (xfers[i].tx_buf)
			xfers[i].tx_buf += offset;
		if (xfers[i].tx_dma)
			xfers[i].tx_dma += offset;

		/* update length */
		xfers[i].len = min(maxsize, xfers[i].len - offset);
	}

	/* we set up xferp to the last entry we have inserted,
	 * so that we skip those already split transfers
	 */
	*xferp = &xfers[count - 1];

	/* increment statistics counters */
	SPI_STATISTICS_INCREMENT_FIELD(&ctlr->statistics,
				       transfers_split_maxsize);
	SPI_STATISTICS_INCREMENT_FIELD(&msg->spi->statistics,
				       transfers_split_maxsize);

	return 0;
}

/**
 * spi_split_transfers_maxsize - split spi transfers into multiple transfers
 *                               when an individual transfer exceeds a
 *                               certain size
 * @ctlr:    the @spi_controller for this transfer
 * @msg:   the @spi_message to transform
 * @maxsize:  the maximum when to apply this
 * @gfp: GFP allocation flags
 *
 * Return: status of transformation
 */
int spi_split_transfers_maxsize(struct spi_controller *ctlr,
				struct spi_message *msg,
				size_t maxsize,
				gfp_t gfp)
{
	struct spi_transfer *xfer;
	int ret;

	/* iterate over the transfer_list,
	 * but note that xfer is advanced to the last transfer inserted
	 * to avoid checking sizes again unnecessarily (also xfer does
	 * potentiall belong to a different list by the time the
	 * replacement has happened
	 */
	list_for_each_entry(xfer, &msg->transfers, transfer_list) {
		if (xfer->len > maxsize) {
			ret = __spi_split_transfer_maxsize(ctlr, msg, &xfer,
							   maxsize, gfp);
			if (ret)
				return ret;
		}
	}

	return 0;
}
EXPORT_SYMBOL_GPL(spi_split_transfers_maxsize);

/*-------------------------------------------------------------------------*/

/* Core methods for SPI controller protocol drivers.  Some of the
 * other core methods are currently defined as inline functions.
 */

static int __spi_validate_bits_per_word(struct spi_controller *ctlr,
					u8 bits_per_word)
{
	if (ctlr->bits_per_word_mask) {
		/* Only 32 bits fit in the mask */
		if (bits_per_word > 32)
			return -EINVAL;
		if (!(ctlr->bits_per_word_mask & SPI_BPW_MASK(bits_per_word)))
			return -EINVAL;
	}

	return 0;
}

/**
 * spi_setup - setup SPI mode and clock rate
 * @spi: the device whose settings are being modified
 * Context: can sleep, and no requests are queued to the device
 *
 * SPI protocol drivers may need to update the transfer mode if the
 * device doesn't work with its default.  They may likewise need
 * to update clock rates or word sizes from initial values.  This function
 * changes those settings, and must be called from a context that can sleep.
 * Except for SPI_CS_HIGH, which takes effect immediately, the changes take
 * effect the next time the device is selected and data is transferred to
 * or from it.  When this function returns, the spi device is deselected.
 *
 * Note that this call will fail if the protocol driver specifies an option
 * that the underlying controller or its driver does not support.  For
 * example, not all hardware supports wire transfers using nine bit words,
 * LSB-first wire encoding, or active-high chipselects.
 *
 * Return: zero on success, else a negative error code.
 */
int spi_setup(struct spi_device *spi)
{
	unsigned	bad_bits, ugly_bits;
	int		status;

	/*
	 * check mode to prevent that any two of DUAL, QUAD and NO_MOSI/MISO
	 * are set at the same time
	 */
	if ((hweight_long(spi->mode &
		(SPI_TX_DUAL | SPI_TX_QUAD | SPI_NO_TX)) > 1) ||
	    (hweight_long(spi->mode &
		(SPI_RX_DUAL | SPI_RX_QUAD | SPI_NO_RX)) > 1)) {
		dev_err(&spi->dev,
		"setup: can not select any two of dual, quad and no-rx/tx at the same time\n");
		return -EINVAL;
	}
	/* if it is SPI_3WIRE mode, DUAL and QUAD should be forbidden
	 */
	if ((spi->mode & SPI_3WIRE) && (spi->mode &
		(SPI_TX_DUAL | SPI_TX_QUAD | SPI_TX_OCTAL |
		 SPI_RX_DUAL | SPI_RX_QUAD | SPI_RX_OCTAL)))
		return -EINVAL;
	/* help drivers fail *cleanly* when they need options
	 * that aren't supported with their current controller
	 * SPI_CS_WORD has a fallback software implementation,
	 * so it is ignored here.
	 */
	bad_bits = spi->mode & ~(spi->controller->mode_bits | SPI_CS_WORD |
				 SPI_NO_TX | SPI_NO_RX);
	/* nothing prevents from working with active-high CS in case if it
	 * is driven by GPIO.
	 */
	if (gpio_is_valid(spi->cs_gpio))
		bad_bits &= ~SPI_CS_HIGH;
	ugly_bits = bad_bits &
		    (SPI_TX_DUAL | SPI_TX_QUAD | SPI_TX_OCTAL |
		     SPI_RX_DUAL | SPI_RX_QUAD | SPI_RX_OCTAL);
	if (ugly_bits) {
		dev_warn(&spi->dev,
			 "setup: ignoring unsupported mode bits %x\n",
			 ugly_bits);
		spi->mode &= ~ugly_bits;
		bad_bits &= ~ugly_bits;
	}
	if (bad_bits) {
		dev_err(&spi->dev, "setup: unsupported mode bits %x\n",
			bad_bits);
		return -EINVAL;
	}

	if (!spi->bits_per_word)
		spi->bits_per_word = 8;

	status = __spi_validate_bits_per_word(spi->controller,
					      spi->bits_per_word);
	if (status)
		return status;

	if (spi->controller->max_speed_hz &&
	    (!spi->max_speed_hz ||
	     spi->max_speed_hz > spi->controller->max_speed_hz))
		spi->max_speed_hz = spi->controller->max_speed_hz;

	mutex_lock(&spi->controller->io_mutex);

	if (spi->controller->setup) {
		status = spi->controller->setup(spi);
		if (status) {
			mutex_unlock(&spi->controller->io_mutex);
			dev_err(&spi->controller->dev, "Failed to setup device: %d\n",
				status);
			return status;
		}
	}

	if (spi->controller->auto_runtime_pm && spi->controller->set_cs) {
		status = pm_runtime_get_sync(spi->controller->dev.parent);
		if (status < 0) {
			mutex_unlock(&spi->controller->io_mutex);
			pm_runtime_put_noidle(spi->controller->dev.parent);
			dev_err(&spi->controller->dev, "Failed to power device: %d\n",
				status);
			return status;
		}

		/*
		 * We do not want to return positive value from pm_runtime_get,
		 * there are many instances of devices calling spi_setup() and
		 * checking for a non-zero return value instead of a negative
		 * return value.
		 */
		status = 0;

		spi_set_cs(spi, false, true);
		pm_runtime_mark_last_busy(spi->controller->dev.parent);
		pm_runtime_put_autosuspend(spi->controller->dev.parent);
	} else {
		spi_set_cs(spi, false, true);
	}

	mutex_unlock(&spi->controller->io_mutex);

	if (spi->rt && !spi->controller->rt) {
		spi->controller->rt = true;
		spi_set_thread_rt(spi->controller);
	}

	trace_spi_setup(spi, status);

	dev_dbg(&spi->dev, "setup mode %lu, %s%s%s%s%u bits/w, %u Hz max --> %d\n",
			spi->mode & SPI_MODE_X_MASK,
			(spi->mode & SPI_CS_HIGH) ? "cs_high, " : "",
			(spi->mode & SPI_LSB_FIRST) ? "lsb, " : "",
			(spi->mode & SPI_3WIRE) ? "3wire, " : "",
			(spi->mode & SPI_LOOP) ? "loopback, " : "",
			spi->bits_per_word, spi->max_speed_hz,
			status);

	return status;
}
EXPORT_SYMBOL_GPL(spi_setup);

static int _spi_xfer_word_delay_update(struct spi_transfer *xfer,
				       struct spi_device *spi)
{
	int delay1, delay2;

	delay1 = spi_delay_to_ns(&xfer->word_delay, xfer);
	if (delay1 < 0)
		return delay1;

	delay2 = spi_delay_to_ns(&spi->word_delay, xfer);
	if (delay2 < 0)
		return delay2;

	if (delay1 < delay2)
		memcpy(&xfer->word_delay, &spi->word_delay,
		       sizeof(xfer->word_delay));

	return 0;
}

static int __spi_validate(struct spi_device *spi, struct spi_message *message)
{
	struct spi_controller *ctlr = spi->controller;
	struct spi_transfer *xfer;
	int w_size;

	if (list_empty(&message->transfers))
		return -EINVAL;

	/* If an SPI controller does not support toggling the CS line on each
	 * transfer (indicated by the SPI_CS_WORD flag) or we are using a GPIO
	 * for the CS line, we can emulate the CS-per-word hardware function by
	 * splitting transfers into one-word transfers and ensuring that
	 * cs_change is set for each transfer.
	 */
	if ((spi->mode & SPI_CS_WORD) && (!(ctlr->mode_bits & SPI_CS_WORD) ||
					  spi->cs_gpiod ||
					  gpio_is_valid(spi->cs_gpio))) {
		size_t maxsize;
		int ret;

		maxsize = (spi->bits_per_word + 7) / 8;

		/* spi_split_transfers_maxsize() requires message->spi */
		message->spi = spi;

		ret = spi_split_transfers_maxsize(ctlr, message, maxsize,
						  GFP_KERNEL);
		if (ret)
			return ret;

		list_for_each_entry(xfer, &message->transfers, transfer_list) {
			/* don't change cs_change on the last entry in the list */
			if (list_is_last(&xfer->transfer_list, &message->transfers))
				break;
			xfer->cs_change = 1;
		}
	}

	/* Half-duplex links include original MicroWire, and ones with
	 * only one data pin like SPI_3WIRE (switches direction) or where
	 * either MOSI or MISO is missing.  They can also be caused by
	 * software limitations.
	 */
	if ((ctlr->flags & SPI_CONTROLLER_HALF_DUPLEX) ||
	    (spi->mode & SPI_3WIRE)) {
		unsigned flags = ctlr->flags;

		list_for_each_entry(xfer, &message->transfers, transfer_list) {
			if (xfer->rx_buf && xfer->tx_buf)
				return -EINVAL;
			if ((flags & SPI_CONTROLLER_NO_TX) && xfer->tx_buf)
				return -EINVAL;
			if ((flags & SPI_CONTROLLER_NO_RX) && xfer->rx_buf)
				return -EINVAL;
		}
	}

	/**
	 * Set transfer bits_per_word and max speed as spi device default if
	 * it is not set for this transfer.
	 * Set transfer tx_nbits and rx_nbits as single transfer default
	 * (SPI_NBITS_SINGLE) if it is not set for this transfer.
	 * Ensure transfer word_delay is at least as long as that required by
	 * device itself.
	 */
	message->frame_length = 0;
	list_for_each_entry(xfer, &message->transfers, transfer_list) {
		xfer->effective_speed_hz = 0;
		message->frame_length += xfer->len;
		if (!xfer->bits_per_word)
			xfer->bits_per_word = spi->bits_per_word;

		if (!xfer->speed_hz)
			xfer->speed_hz = spi->max_speed_hz;

		if (ctlr->max_speed_hz && xfer->speed_hz > ctlr->max_speed_hz)
			xfer->speed_hz = ctlr->max_speed_hz;

		if (__spi_validate_bits_per_word(ctlr, xfer->bits_per_word))
			return -EINVAL;

		/*
		 * SPI transfer length should be multiple of SPI word size
		 * where SPI word size should be power-of-two multiple
		 */
		if (xfer->bits_per_word <= 8)
			w_size = 1;
		else if (xfer->bits_per_word <= 16)
			w_size = 2;
		else
			w_size = 4;

		/* No partial transfers accepted */
		if (xfer->len % w_size)
			return -EINVAL;

		if (xfer->speed_hz && ctlr->min_speed_hz &&
		    xfer->speed_hz < ctlr->min_speed_hz)
			return -EINVAL;

		if (xfer->tx_buf && !xfer->tx_nbits)
			xfer->tx_nbits = SPI_NBITS_SINGLE;
		if (xfer->rx_buf && !xfer->rx_nbits)
			xfer->rx_nbits = SPI_NBITS_SINGLE;
		/* check transfer tx/rx_nbits:
		 * 1. check the value matches one of single, dual and quad
		 * 2. check tx/rx_nbits match the mode in spi_device
		 */
		if (xfer->tx_buf) {
			if (spi->mode & SPI_NO_TX)
				return -EINVAL;
			if (xfer->tx_nbits != SPI_NBITS_SINGLE &&
				xfer->tx_nbits != SPI_NBITS_DUAL &&
				xfer->tx_nbits != SPI_NBITS_QUAD)
				return -EINVAL;
			if ((xfer->tx_nbits == SPI_NBITS_DUAL) &&
				!(spi->mode & (SPI_TX_DUAL | SPI_TX_QUAD)))
				return -EINVAL;
			if ((xfer->tx_nbits == SPI_NBITS_QUAD) &&
				!(spi->mode & SPI_TX_QUAD))
				return -EINVAL;
		}
		/* check transfer rx_nbits */
		if (xfer->rx_buf) {
			if (spi->mode & SPI_NO_RX)
				return -EINVAL;
			if (xfer->rx_nbits != SPI_NBITS_SINGLE &&
				xfer->rx_nbits != SPI_NBITS_DUAL &&
				xfer->rx_nbits != SPI_NBITS_QUAD)
				return -EINVAL;
			if ((xfer->rx_nbits == SPI_NBITS_DUAL) &&
				!(spi->mode & (SPI_RX_DUAL | SPI_RX_QUAD)))
				return -EINVAL;
			if ((xfer->rx_nbits == SPI_NBITS_QUAD) &&
				!(spi->mode & SPI_RX_QUAD))
				return -EINVAL;
		}

		if (_spi_xfer_word_delay_update(xfer, spi))
			return -EINVAL;
	}

	message->status = -EINPROGRESS;

	return 0;
}

static int __spi_async(struct spi_device *spi, struct spi_message *message)
{
	struct spi_controller *ctlr = spi->controller;
	struct spi_transfer *xfer;

	/*
	 * Some controllers do not support doing regular SPI transfers. Return
	 * ENOTSUPP when this is the case.
	 */
	if (!ctlr->transfer)
		return -ENOTSUPP;

	message->spi = spi;

	SPI_STATISTICS_INCREMENT_FIELD(&ctlr->statistics, spi_async);
	SPI_STATISTICS_INCREMENT_FIELD(&spi->statistics, spi_async);

	trace_spi_message_submit(message);

	if (!ctlr->ptp_sts_supported) {
		list_for_each_entry(xfer, &message->transfers, transfer_list) {
			xfer->ptp_sts_word_pre = 0;
			ptp_read_system_prets(xfer->ptp_sts);
		}
	}

	return ctlr->transfer(spi, message);
}

/**
 * spi_async - asynchronous SPI transfer
 * @spi: device with which data will be exchanged
 * @message: describes the data transfers, including completion callback
 * Context: any (irqs may be blocked, etc)
 *
 * This call may be used in_irq and other contexts which can't sleep,
 * as well as from task contexts which can sleep.
 *
 * The completion callback is invoked in a context which can't sleep.
 * Before that invocation, the value of message->status is undefined.
 * When the callback is issued, message->status holds either zero (to
 * indicate complete success) or a negative error code.  After that
 * callback returns, the driver which issued the transfer request may
 * deallocate the associated memory; it's no longer in use by any SPI
 * core or controller driver code.
 *
 * Note that although all messages to a spi_device are handled in
 * FIFO order, messages may go to different devices in other orders.
 * Some device might be higher priority, or have various "hard" access
 * time requirements, for example.
 *
 * On detection of any fault during the transfer, processing of
 * the entire message is aborted, and the device is deselected.
 * Until returning from the associated message completion callback,
 * no other spi_message queued to that device will be processed.
 * (This rule applies equally to all the synchronous transfer calls,
 * which are wrappers around this core asynchronous primitive.)
 *
 * Return: zero on success, else a negative error code.
 */
int spi_async(struct spi_device *spi, struct spi_message *message)
{
	struct spi_controller *ctlr = spi->controller;
	int ret;
	unsigned long flags;

	ret = __spi_validate(spi, message);
	if (ret != 0)
		return ret;

	spin_lock_irqsave(&ctlr->bus_lock_spinlock, flags);

	if (ctlr->bus_lock_flag)
		ret = -EBUSY;
	else
		ret = __spi_async(spi, message);

	spin_unlock_irqrestore(&ctlr->bus_lock_spinlock, flags);

	return ret;
}
EXPORT_SYMBOL_GPL(spi_async);

/**
 * spi_async_locked - version of spi_async with exclusive bus usage
 * @spi: device with which data will be exchanged
 * @message: describes the data transfers, including completion callback
 * Context: any (irqs may be blocked, etc)
 *
 * This call may be used in_irq and other contexts which can't sleep,
 * as well as from task contexts which can sleep.
 *
 * The completion callback is invoked in a context which can't sleep.
 * Before that invocation, the value of message->status is undefined.
 * When the callback is issued, message->status holds either zero (to
 * indicate complete success) or a negative error code.  After that
 * callback returns, the driver which issued the transfer request may
 * deallocate the associated memory; it's no longer in use by any SPI
 * core or controller driver code.
 *
 * Note that although all messages to a spi_device are handled in
 * FIFO order, messages may go to different devices in other orders.
 * Some device might be higher priority, or have various "hard" access
 * time requirements, for example.
 *
 * On detection of any fault during the transfer, processing of
 * the entire message is aborted, and the device is deselected.
 * Until returning from the associated message completion callback,
 * no other spi_message queued to that device will be processed.
 * (This rule applies equally to all the synchronous transfer calls,
 * which are wrappers around this core asynchronous primitive.)
 *
 * Return: zero on success, else a negative error code.
 */
int spi_async_locked(struct spi_device *spi, struct spi_message *message)
{
	struct spi_controller *ctlr = spi->controller;
	int ret;
	unsigned long flags;

	ret = __spi_validate(spi, message);
	if (ret != 0)
		return ret;

	spin_lock_irqsave(&ctlr->bus_lock_spinlock, flags);

	ret = __spi_async(spi, message);

	spin_unlock_irqrestore(&ctlr->bus_lock_spinlock, flags);

	return ret;

}
EXPORT_SYMBOL_GPL(spi_async_locked);

/*-------------------------------------------------------------------------*/

/* Utility methods for SPI protocol drivers, layered on
 * top of the core.  Some other utility methods are defined as
 * inline functions.
 */

static void spi_complete(void *arg)
{
	complete(arg);
}

static int __spi_sync(struct spi_device *spi, struct spi_message *message)
{
	DECLARE_COMPLETION_ONSTACK(done);
	int status;
	struct spi_controller *ctlr = spi->controller;
	unsigned long flags;

	status = __spi_validate(spi, message);
	if (status != 0)
		return status;

	message->complete = spi_complete;
	message->context = &done;
	message->spi = spi;

	SPI_STATISTICS_INCREMENT_FIELD(&ctlr->statistics, spi_sync);
	SPI_STATISTICS_INCREMENT_FIELD(&spi->statistics, spi_sync);

	/* If we're not using the legacy transfer method then we will
	 * try to transfer in the calling context so special case.
	 * This code would be less tricky if we could remove the
	 * support for driver implemented message queues.
	 */
	if (ctlr->transfer == spi_queued_transfer) {
		spin_lock_irqsave(&ctlr->bus_lock_spinlock, flags);

		trace_spi_message_submit(message);

		status = __spi_queued_transfer(spi, message, false);

		spin_unlock_irqrestore(&ctlr->bus_lock_spinlock, flags);
	} else {
		status = spi_async_locked(spi, message);
	}

	if (status == 0) {
		/* Push out the messages in the calling context if we
		 * can.
		 */
		if (ctlr->transfer == spi_queued_transfer) {
			SPI_STATISTICS_INCREMENT_FIELD(&ctlr->statistics,
						       spi_sync_immediate);
			SPI_STATISTICS_INCREMENT_FIELD(&spi->statistics,
						       spi_sync_immediate);
			__spi_pump_messages(ctlr, false);
		}

		wait_for_completion(&done);
		status = message->status;
	}
	message->context = NULL;
	return status;
}

/**
 * spi_sync - blocking/synchronous SPI data transfers
 * @spi: device with which data will be exchanged
 * @message: describes the data transfers
 * Context: can sleep
 *
 * This call may only be used from a context that may sleep.  The sleep
 * is non-interruptible, and has no timeout.  Low-overhead controller
 * drivers may DMA directly into and out of the message buffers.
 *
 * Note that the SPI device's chip select is active during the message,
 * and then is normally disabled between messages.  Drivers for some
 * frequently-used devices may want to minimize costs of selecting a chip,
 * by leaving it selected in anticipation that the next message will go
 * to the same chip.  (That may increase power usage.)
 *
 * Also, the caller is guaranteeing that the memory associated with the
 * message will not be freed before this call returns.
 *
 * Return: zero on success, else a negative error code.
 */
int spi_sync(struct spi_device *spi, struct spi_message *message)
{
	int ret;

	mutex_lock(&spi->controller->bus_lock_mutex);
	ret = __spi_sync(spi, message);
	mutex_unlock(&spi->controller->bus_lock_mutex);

	return ret;
}
EXPORT_SYMBOL_GPL(spi_sync);

/**
 * spi_sync_locked - version of spi_sync with exclusive bus usage
 * @spi: device with which data will be exchanged
 * @message: describes the data transfers
 * Context: can sleep
 *
 * This call may only be used from a context that may sleep.  The sleep
 * is non-interruptible, and has no timeout.  Low-overhead controller
 * drivers may DMA directly into and out of the message buffers.
 *
 * This call should be used by drivers that require exclusive access to the
 * SPI bus. It has to be preceded by a spi_bus_lock call. The SPI bus must
 * be released by a spi_bus_unlock call when the exclusive access is over.
 *
 * Return: zero on success, else a negative error code.
 */
int spi_sync_locked(struct spi_device *spi, struct spi_message *message)
{
	return __spi_sync(spi, message);
}
EXPORT_SYMBOL_GPL(spi_sync_locked);

/**
 * spi_bus_lock - obtain a lock for exclusive SPI bus usage
 * @ctlr: SPI bus master that should be locked for exclusive bus access
 * Context: can sleep
 *
 * This call may only be used from a context that may sleep.  The sleep
 * is non-interruptible, and has no timeout.
 *
 * This call should be used by drivers that require exclusive access to the
 * SPI bus. The SPI bus must be released by a spi_bus_unlock call when the
 * exclusive access is over. Data transfer must be done by spi_sync_locked
 * and spi_async_locked calls when the SPI bus lock is held.
 *
 * Return: always zero.
 */
int spi_bus_lock(struct spi_controller *ctlr)
{
	unsigned long flags;

	mutex_lock(&ctlr->bus_lock_mutex);

	spin_lock_irqsave(&ctlr->bus_lock_spinlock, flags);
	ctlr->bus_lock_flag = 1;
	spin_unlock_irqrestore(&ctlr->bus_lock_spinlock, flags);

	/* mutex remains locked until spi_bus_unlock is called */

	return 0;
}
EXPORT_SYMBOL_GPL(spi_bus_lock);

/**
 * spi_bus_unlock - release the lock for exclusive SPI bus usage
 * @ctlr: SPI bus master that was locked for exclusive bus access
 * Context: can sleep
 *
 * This call may only be used from a context that may sleep.  The sleep
 * is non-interruptible, and has no timeout.
 *
 * This call releases an SPI bus lock previously obtained by an spi_bus_lock
 * call.
 *
 * Return: always zero.
 */
int spi_bus_unlock(struct spi_controller *ctlr)
{
	ctlr->bus_lock_flag = 0;

	mutex_unlock(&ctlr->bus_lock_mutex);

	return 0;
}
EXPORT_SYMBOL_GPL(spi_bus_unlock);

/* portable code must never pass more than 32 bytes */
#define	SPI_BUFSIZ	max(32, SMP_CACHE_BYTES)

static u8	*buf;

/**
 * spi_write_then_read - SPI synchronous write followed by read
 * @spi: device with which data will be exchanged
 * @txbuf: data to be written (need not be dma-safe)
 * @n_tx: size of txbuf, in bytes
 * @rxbuf: buffer into which data will be read (need not be dma-safe)
 * @n_rx: size of rxbuf, in bytes
 * Context: can sleep
 *
 * This performs a half duplex MicroWire style transaction with the
 * device, sending txbuf and then reading rxbuf.  The return value
 * is zero for success, else a negative errno status code.
 * This call may only be used from a context that may sleep.
 *
 * Parameters to this routine are always copied using a small buffer.
 * Performance-sensitive or bulk transfer code should instead use
 * spi_{async,sync}() calls with dma-safe buffers.
 *
 * Return: zero on success, else a negative error code.
 */
int spi_write_then_read(struct spi_device *spi,
		const void *txbuf, unsigned n_tx,
		void *rxbuf, unsigned n_rx)
{
	static DEFINE_MUTEX(lock);

	int			status;
	struct spi_message	message;
	struct spi_transfer	x[2];
	u8			*local_buf;

	/* Use preallocated DMA-safe buffer if we can.  We can't avoid
	 * copying here, (as a pure convenience thing), but we can
	 * keep heap costs out of the hot path unless someone else is
	 * using the pre-allocated buffer or the transfer is too large.
	 */
	if ((n_tx + n_rx) > SPI_BUFSIZ || !mutex_trylock(&lock)) {
		local_buf = kmalloc(max((unsigned)SPI_BUFSIZ, n_tx + n_rx),
				    GFP_KERNEL | GFP_DMA);
		if (!local_buf)
			return -ENOMEM;
	} else {
		local_buf = buf;
	}

	spi_message_init(&message);
	memset(x, 0, sizeof(x));
	if (n_tx) {
		x[0].len = n_tx;
		spi_message_add_tail(&x[0], &message);
	}
	if (n_rx) {
		x[1].len = n_rx;
		spi_message_add_tail(&x[1], &message);
	}

	memcpy(local_buf, txbuf, n_tx);
	x[0].tx_buf = local_buf;
	x[1].rx_buf = local_buf + n_tx;

	/* do the i/o */
	status = spi_sync(spi, &message);
	if (status == 0)
		memcpy(rxbuf, x[1].rx_buf, n_rx);

	if (x[0].tx_buf == buf)
		mutex_unlock(&lock);
	else
		kfree(local_buf);

	return status;
}
EXPORT_SYMBOL_GPL(spi_write_then_read);

/*-------------------------------------------------------------------------*/

#if IS_ENABLED(CONFIG_OF)
/* must call put_device() when done with returned spi_device device */
struct spi_device *of_find_spi_device_by_node(struct device_node *node)
{
	struct device *dev = bus_find_device_by_of_node(&spi_bus_type, node);

	return dev ? to_spi_device(dev) : NULL;
}
EXPORT_SYMBOL_GPL(of_find_spi_device_by_node);
#endif /* IS_ENABLED(CONFIG_OF) */

#if IS_ENABLED(CONFIG_OF_DYNAMIC)
/* the spi controllers are not using spi_bus, so we find it with another way */
static struct spi_controller *of_find_spi_controller_by_node(struct device_node *node)
{
	struct device *dev;

	dev = class_find_device_by_of_node(&spi_master_class, node);
	if (!dev && IS_ENABLED(CONFIG_SPI_SLAVE))
		dev = class_find_device_by_of_node(&spi_slave_class, node);
	if (!dev)
		return NULL;

	/* reference got in class_find_device */
	return container_of(dev, struct spi_controller, dev);
}

static int of_spi_notify(struct notifier_block *nb, unsigned long action,
			 void *arg)
{
	struct of_reconfig_data *rd = arg;
	struct spi_controller *ctlr;
	struct spi_device *spi;

	switch (of_reconfig_get_state_change(action, arg)) {
	case OF_RECONFIG_CHANGE_ADD:
		ctlr = of_find_spi_controller_by_node(rd->dn->parent);
		if (ctlr == NULL)
			return NOTIFY_OK;	/* not for us */

		if (of_node_test_and_set_flag(rd->dn, OF_POPULATED)) {
			put_device(&ctlr->dev);
			return NOTIFY_OK;
		}

		spi = of_register_spi_device(ctlr, rd->dn);
		put_device(&ctlr->dev);

		if (IS_ERR(spi)) {
			pr_err("%s: failed to create for '%pOF'\n",
					__func__, rd->dn);
			of_node_clear_flag(rd->dn, OF_POPULATED);
			return notifier_from_errno(PTR_ERR(spi));
		}
		break;

	case OF_RECONFIG_CHANGE_REMOVE:
		/* already depopulated? */
		if (!of_node_check_flag(rd->dn, OF_POPULATED))
			return NOTIFY_OK;

		/* find our device by node */
		spi = of_find_spi_device_by_node(rd->dn);
		if (spi == NULL)
			return NOTIFY_OK;	/* no? not meant for us */

		/* unregister takes one ref away */
		spi_unregister_device(spi);

		/* and put the reference of the find */
		put_device(&spi->dev);
		break;
	}

	return NOTIFY_OK;
}

static struct notifier_block spi_of_notifier = {
	.notifier_call = of_spi_notify,
};
#else /* IS_ENABLED(CONFIG_OF_DYNAMIC) */
extern struct notifier_block spi_of_notifier;
#endif /* IS_ENABLED(CONFIG_OF_DYNAMIC) */

#if IS_ENABLED(CONFIG_ACPI)
static int spi_acpi_controller_match(struct device *dev, const void *data)
{
	return ACPI_COMPANION(dev->parent) == data;
}

static struct spi_controller *acpi_spi_find_controller_by_adev(struct acpi_device *adev)
{
	struct device *dev;

	dev = class_find_device(&spi_master_class, NULL, adev,
				spi_acpi_controller_match);
	if (!dev && IS_ENABLED(CONFIG_SPI_SLAVE))
		dev = class_find_device(&spi_slave_class, NULL, adev,
					spi_acpi_controller_match);
	if (!dev)
		return NULL;

	return container_of(dev, struct spi_controller, dev);
}

static struct spi_device *acpi_spi_find_device_by_adev(struct acpi_device *adev)
{
	struct device *dev;

	dev = bus_find_device_by_acpi_dev(&spi_bus_type, adev);
	return to_spi_device(dev);
}

static int acpi_spi_notify(struct notifier_block *nb, unsigned long value,
			   void *arg)
{
	struct acpi_device *adev = arg;
	struct spi_controller *ctlr;
	struct spi_device *spi;

	switch (value) {
	case ACPI_RECONFIG_DEVICE_ADD:
		ctlr = acpi_spi_find_controller_by_adev(adev->parent);
		if (!ctlr)
			break;

		acpi_register_spi_device(ctlr, adev);
		put_device(&ctlr->dev);
		break;
	case ACPI_RECONFIG_DEVICE_REMOVE:
		if (!acpi_device_enumerated(adev))
			break;

		spi = acpi_spi_find_device_by_adev(adev);
		if (!spi)
			break;

		spi_unregister_device(spi);
		put_device(&spi->dev);
		break;
	}

	return NOTIFY_OK;
}

static struct notifier_block spi_acpi_notifier = {
	.notifier_call = acpi_spi_notify,
};
#else
extern struct notifier_block spi_acpi_notifier;
#endif

static int __init spi_init(void)
{
	int	status;

	buf = kmalloc(SPI_BUFSIZ, GFP_KERNEL);
	if (!buf) {
		status = -ENOMEM;
		goto err0;
	}

	status = bus_register(&spi_bus_type);
	if (status < 0)
		goto err1;

	status = class_register(&spi_master_class);
	if (status < 0)
		goto err2;

	if (IS_ENABLED(CONFIG_SPI_SLAVE)) {
		status = class_register(&spi_slave_class);
		if (status < 0)
			goto err3;
	}

	if (IS_ENABLED(CONFIG_OF_DYNAMIC))
		WARN_ON(of_reconfig_notifier_register(&spi_of_notifier));
	if (IS_ENABLED(CONFIG_ACPI))
		WARN_ON(acpi_reconfig_notifier_register(&spi_acpi_notifier));

	return 0;

err3:
	class_unregister(&spi_master_class);
err2:
	bus_unregister(&spi_bus_type);
err1:
	kfree(buf);
	buf = NULL;
err0:
	return status;
}

/* board_info is normally registered in arch_initcall(),
 * but even essential drivers wait till later
 *
 * REVISIT only boardinfo really needs static linking. the rest (device and
 * driver registration) _could_ be dynamically linked (modular) ... costs
 * include needing to have boardinfo data structures be much more public.
 */
postcore_initcall(spi_init);<|MERGE_RESOLUTION|>--- conflicted
+++ resolved
@@ -404,17 +404,9 @@
 static void spi_remove(struct device *dev)
 {
 	const struct spi_driver		*sdrv = to_spi_driver(dev->driver);
-<<<<<<< HEAD
-	int ret = 0;
-
-	if (sdrv->remove)
-		ret = sdrv->remove(to_spi_device(dev));
-	dev_pm_domain_detach(dev, true);
-=======
 
 	if (sdrv->remove) {
 		int ret;
->>>>>>> 3b17187f
 
 		ret = sdrv->remove(to_spi_device(dev));
 		if (ret)
@@ -459,12 +451,6 @@
 {
 	sdrv->driver.owner = owner;
 	sdrv->driver.bus = &spi_bus_type;
-<<<<<<< HEAD
-	sdrv->driver.probe = spi_drv_probe;
-	sdrv->driver.remove = spi_drv_remove;
-	if (sdrv->shutdown)
-		sdrv->driver.shutdown = spi_drv_shutdown;
-=======
 
 	/*
 	 * For Really Good Reasons we use spi: modaliases not of:
@@ -506,7 +492,6 @@
 		}
 	}
 
->>>>>>> 3b17187f
 	return driver_register(&sdrv->driver);
 }
 EXPORT_SYMBOL_GPL(__spi_register_driver);
@@ -608,20 +593,7 @@
 		spi->controller->cleanup(spi);
 }
 
-<<<<<<< HEAD
-/**
- * spi_add_device - Add spi_device allocated with spi_alloc_device
- * @spi: spi_device to register
- *
- * Companion function to spi_alloc_device.  Devices allocated with
- * spi_alloc_device can be added onto the spi bus with this function.
- *
- * Return: 0 on success; negative errno on failure
- */
-int spi_add_device(struct spi_device *spi)
-=======
 static int __spi_add_device(struct spi_device *spi)
->>>>>>> 3b17187f
 {
 	struct spi_controller *ctlr = spi->controller;
 	struct device *dev = ctlr->dev.parent;
@@ -807,10 +779,7 @@
 	}
 	if (ACPI_COMPANION(&spi->dev))
 		acpi_device_clear_enumerated(ACPI_COMPANION(&spi->dev));
-<<<<<<< HEAD
-=======
 	device_remove_software_node(&spi->dev);
->>>>>>> 3b17187f
 	device_del(&spi->dev);
 	spi_cleanup(spi);
 	put_device(&spi->dev);
@@ -927,11 +896,7 @@
 					gpiod_set_value_cansleep(spi->cs_gpiod, !enable);
 				else
 					/* Polarity handled by GPIO library */
-<<<<<<< HEAD
-					gpiod_set_value_cansleep(spi->cs_gpiod, enable1);
-=======
 					gpiod_set_value_cansleep(spi->cs_gpiod, activate);
->>>>>>> 3b17187f
 			} else {
 				/*
 				 * invert the enable line, as active low is
@@ -1231,13 +1196,6 @@
 	} else {
 		if (!speed_hz)
 			speed_hz = 100000;
-<<<<<<< HEAD
-
-		ms = 8LL * 1000LL * xfer->len;
-		do_div(ms, speed_hz);
-		ms += ms + 200; /* some tolerance */
-=======
->>>>>>> 3b17187f
 
 		/*
 		 * For each byte we wait for 8 cycles of the SPI clock.
