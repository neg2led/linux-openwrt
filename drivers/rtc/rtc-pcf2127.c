--- conflicted
+++ resolved
@@ -675,11 +675,7 @@
 		set_bit(RTC_FEATURE_ALARM, pcf2127->rtc->features);
 	}
 
-<<<<<<< HEAD
-	if (has_nvmem) {
-=======
 	if (is_pcf2127) {
->>>>>>> 3b17187f
 		struct nvmem_config nvmem_cfg = {
 			.priv = pcf2127,
 			.reg_read = pcf2127_nvmem_read,
