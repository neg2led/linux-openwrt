--- conflicted
+++ resolved
@@ -1291,10 +1291,6 @@
 		}
 
 	case NL80211_IFTYPE_P2P_CLIENT:
-<<<<<<< HEAD
-	case NL80211_IFTYPE_P2P_GO:
-=======
->>>>>>> 92b4b594
 		if (mwifiex_cfg80211_deinit_p2p(priv))
 			return -EFAULT;
 
@@ -1303,12 +1299,9 @@
 		case NL80211_IFTYPE_STATION:
 			return mwifiex_change_vif_to_sta_adhoc(dev, curr_iftype,
 							       type, params);
-<<<<<<< HEAD
-=======
 		case NL80211_IFTYPE_P2P_GO:
 			return mwifiex_change_vif_to_p2p(dev, curr_iftype,
 							 type, params);
->>>>>>> 92b4b594
 		case NL80211_IFTYPE_AP:
 			return mwifiex_change_vif_to_ap(dev, curr_iftype, type,
 							params);
