--- conflicted
+++ resolved
@@ -535,10 +535,6 @@
 	struct notifier_block notifier_block;
 	/* Vxlan/Geneve information */
 	struct hns3_udp_tunnel udp_tnl[HNS3_UDP_TNL_MAX];
-<<<<<<< HEAD
-	unsigned long active_vlans[BITS_TO_LONGS(VLAN_N_VID)];
-=======
->>>>>>> f7688b48
 	struct hns3_enet_coalesce tx_coal;
 	struct hns3_enet_coalesce rx_coal;
 };
