// SPDX-License-Identifier: GPL-2.0-only
/*
 * New driver for Marvell Yukon 2 chipset.
 * Based on earlier sk98lin, and skge driver.
 *
 * This driver intentionally does not support all the features
 * of the original driver such as link fail-over and link management because
 * those should be done at higher levels.
 *
 * Copyright (C) 2005 Stephen Hemminger <shemminger@osdl.org>
 */

#define pr_fmt(fmt) KBUILD_MODNAME ": " fmt

#include <linux/crc32.h>
#include <linux/kernel.h>
#include <linux/module.h>
#include <linux/netdevice.h>
#include <linux/dma-mapping.h>
#include <linux/etherdevice.h>
#include <linux/ethtool.h>
#include <linux/pci.h>
#include <linux/interrupt.h>
#include <linux/ip.h>
#include <linux/slab.h>
#include <net/ip.h>
#include <linux/tcp.h>
#include <linux/in.h>
#include <linux/delay.h>
#include <linux/workqueue.h>
#include <linux/if_vlan.h>
#include <linux/prefetch.h>
#include <linux/debugfs.h>
#include <linux/mii.h>
#include <linux/of_device.h>
#include <linux/of_net.h>
#include <linux/dmi.h>

#include <asm/irq.h>

#include "sky2.h"

#define DRV_NAME		"sky2"
#define DRV_VERSION		"1.30"

/*
 * The Yukon II chipset takes 64 bit command blocks (called list elements)
 * that are organized into three (receive, transmit, status) different rings
 * similar to Tigon3.
 */

#define RX_LE_SIZE	    	1024
#define RX_LE_BYTES		(RX_LE_SIZE*sizeof(struct sky2_rx_le))
#define RX_MAX_PENDING		(RX_LE_SIZE/6 - 2)
#define RX_DEF_PENDING		RX_MAX_PENDING

/* This is the worst case number of transmit list elements for a single skb:
   VLAN:GSO + CKSUM + Data + skb_frags * DMA */
#define MAX_SKB_TX_LE	(2 + (sizeof(dma_addr_t)/sizeof(u32))*(MAX_SKB_FRAGS+1))
#define TX_MIN_PENDING		(MAX_SKB_TX_LE+1)
#define TX_MAX_PENDING		1024
#define TX_DEF_PENDING		63

#define TX_WATCHDOG		(5 * HZ)
#define NAPI_WEIGHT		64
#define PHY_RETRIES		1000

#define SKY2_EEPROM_MAGIC	0x9955aabb

#define RING_NEXT(x, s)	(((x)+1) & ((s)-1))

static const u32 default_msg =
    NETIF_MSG_DRV | NETIF_MSG_PROBE | NETIF_MSG_LINK
    | NETIF_MSG_TIMER | NETIF_MSG_TX_ERR | NETIF_MSG_RX_ERR
    | NETIF_MSG_IFUP | NETIF_MSG_IFDOWN;

static int debug = -1;		/* defaults above */
module_param(debug, int, 0);
MODULE_PARM_DESC(debug, "Debug level (0=none,...,16=all)");

static int copybreak __read_mostly = 128;
module_param(copybreak, int, 0);
MODULE_PARM_DESC(copybreak, "Receive copy threshold");

static int disable_msi = -1;
module_param(disable_msi, int, 0);
MODULE_PARM_DESC(disable_msi, "Disable Message Signaled Interrupt (MSI)");

static int legacy_pme = 0;
module_param(legacy_pme, int, 0);
MODULE_PARM_DESC(legacy_pme, "Legacy power management");

static const struct pci_device_id sky2_id_table[] = {
	{ PCI_DEVICE(PCI_VENDOR_ID_SYSKONNECT, 0x9000) }, /* SK-9Sxx */
	{ PCI_DEVICE(PCI_VENDOR_ID_SYSKONNECT, 0x9E00) }, /* SK-9Exx */
	{ PCI_DEVICE(PCI_VENDOR_ID_SYSKONNECT, 0x9E01) }, /* SK-9E21M */
	{ PCI_DEVICE(PCI_VENDOR_ID_DLINK, 0x4b00) },	/* DGE-560T */
	{ PCI_DEVICE(PCI_VENDOR_ID_DLINK, 0x4001) }, 	/* DGE-550SX */
	{ PCI_DEVICE(PCI_VENDOR_ID_DLINK, 0x4B02) },	/* DGE-560SX */
	{ PCI_DEVICE(PCI_VENDOR_ID_DLINK, 0x4B03) },	/* DGE-550T */
	{ PCI_DEVICE(PCI_VENDOR_ID_MARVELL, 0x4340) }, /* 88E8021 */
	{ PCI_DEVICE(PCI_VENDOR_ID_MARVELL, 0x4341) }, /* 88E8022 */
	{ PCI_DEVICE(PCI_VENDOR_ID_MARVELL, 0x4342) }, /* 88E8061 */
	{ PCI_DEVICE(PCI_VENDOR_ID_MARVELL, 0x4343) }, /* 88E8062 */
	{ PCI_DEVICE(PCI_VENDOR_ID_MARVELL, 0x4344) }, /* 88E8021 */
	{ PCI_DEVICE(PCI_VENDOR_ID_MARVELL, 0x4345) }, /* 88E8022 */
	{ PCI_DEVICE(PCI_VENDOR_ID_MARVELL, 0x4346) }, /* 88E8061 */
	{ PCI_DEVICE(PCI_VENDOR_ID_MARVELL, 0x4347) }, /* 88E8062 */
	{ PCI_DEVICE(PCI_VENDOR_ID_MARVELL, 0x4350) }, /* 88E8035 */
	{ PCI_DEVICE(PCI_VENDOR_ID_MARVELL, 0x4351) }, /* 88E8036 */
	{ PCI_DEVICE(PCI_VENDOR_ID_MARVELL, 0x4352) }, /* 88E8038 */
	{ PCI_DEVICE(PCI_VENDOR_ID_MARVELL, 0x4353) }, /* 88E8039 */
	{ PCI_DEVICE(PCI_VENDOR_ID_MARVELL, 0x4354) }, /* 88E8040 */
	{ PCI_DEVICE(PCI_VENDOR_ID_MARVELL, 0x4355) }, /* 88E8040T */
	{ PCI_DEVICE(PCI_VENDOR_ID_MARVELL, 0x4356) }, /* 88EC033 */
	{ PCI_DEVICE(PCI_VENDOR_ID_MARVELL, 0x4357) }, /* 88E8042 */
	{ PCI_DEVICE(PCI_VENDOR_ID_MARVELL, 0x435A) }, /* 88E8048 */
	{ PCI_DEVICE(PCI_VENDOR_ID_MARVELL, 0x4360) }, /* 88E8052 */
	{ PCI_DEVICE(PCI_VENDOR_ID_MARVELL, 0x4361) }, /* 88E8050 */
	{ PCI_DEVICE(PCI_VENDOR_ID_MARVELL, 0x4362) }, /* 88E8053 */
	{ PCI_DEVICE(PCI_VENDOR_ID_MARVELL, 0x4363) }, /* 88E8055 */
	{ PCI_DEVICE(PCI_VENDOR_ID_MARVELL, 0x4364) }, /* 88E8056 */
	{ PCI_DEVICE(PCI_VENDOR_ID_MARVELL, 0x4365) }, /* 88E8070 */
	{ PCI_DEVICE(PCI_VENDOR_ID_MARVELL, 0x4366) }, /* 88EC036 */
	{ PCI_DEVICE(PCI_VENDOR_ID_MARVELL, 0x4367) }, /* 88EC032 */
	{ PCI_DEVICE(PCI_VENDOR_ID_MARVELL, 0x4368) }, /* 88EC034 */
	{ PCI_DEVICE(PCI_VENDOR_ID_MARVELL, 0x4369) }, /* 88EC042 */
	{ PCI_DEVICE(PCI_VENDOR_ID_MARVELL, 0x436A) }, /* 88E8058 */
	{ PCI_DEVICE(PCI_VENDOR_ID_MARVELL, 0x436B) }, /* 88E8071 */
	{ PCI_DEVICE(PCI_VENDOR_ID_MARVELL, 0x436C) }, /* 88E8072 */
	{ PCI_DEVICE(PCI_VENDOR_ID_MARVELL, 0x436D) }, /* 88E8055 */
	{ PCI_DEVICE(PCI_VENDOR_ID_MARVELL, 0x4370) }, /* 88E8075 */
	{ PCI_DEVICE(PCI_VENDOR_ID_MARVELL, 0x4380) }, /* 88E8057 */
	{ PCI_DEVICE(PCI_VENDOR_ID_MARVELL, 0x4381) }, /* 88E8059 */
	{ PCI_DEVICE(PCI_VENDOR_ID_MARVELL, 0x4382) }, /* 88E8079 */
	{ 0 }
};

MODULE_DEVICE_TABLE(pci, sky2_id_table);

/* Avoid conditionals by using array */
static const unsigned txqaddr[] = { Q_XA1, Q_XA2 };
static const unsigned rxqaddr[] = { Q_R1, Q_R2 };
static const u32 portirq_msk[] = { Y2_IS_PORT_1, Y2_IS_PORT_2 };

static void sky2_set_multicast(struct net_device *dev);
static irqreturn_t sky2_intr(int irq, void *dev_id);

/* Access to PHY via serial interconnect */
static int gm_phy_write(struct sky2_hw *hw, unsigned port, u16 reg, u16 val)
{
	int i;

	gma_write16(hw, port, GM_SMI_DATA, val);
	gma_write16(hw, port, GM_SMI_CTRL,
		    GM_SMI_CT_PHY_AD(PHY_ADDR_MARV) | GM_SMI_CT_REG_AD(reg));

	for (i = 0; i < PHY_RETRIES; i++) {
		u16 ctrl = gma_read16(hw, port, GM_SMI_CTRL);
		if (ctrl == 0xffff)
			goto io_error;

		if (!(ctrl & GM_SMI_CT_BUSY))
			return 0;

		udelay(10);
	}

	dev_warn(&hw->pdev->dev, "%s: phy write timeout\n", hw->dev[port]->name);
	return -ETIMEDOUT;

io_error:
	dev_err(&hw->pdev->dev, "%s: phy I/O error\n", hw->dev[port]->name);
	return -EIO;
}

static int __gm_phy_read(struct sky2_hw *hw, unsigned port, u16 reg, u16 *val)
{
	int i;

	gma_write16(hw, port, GM_SMI_CTRL, GM_SMI_CT_PHY_AD(PHY_ADDR_MARV)
		    | GM_SMI_CT_REG_AD(reg) | GM_SMI_CT_OP_RD);

	for (i = 0; i < PHY_RETRIES; i++) {
		u16 ctrl = gma_read16(hw, port, GM_SMI_CTRL);
		if (ctrl == 0xffff)
			goto io_error;

		if (ctrl & GM_SMI_CT_RD_VAL) {
			*val = gma_read16(hw, port, GM_SMI_DATA);
			return 0;
		}

		udelay(10);
	}

	dev_warn(&hw->pdev->dev, "%s: phy read timeout\n", hw->dev[port]->name);
	return -ETIMEDOUT;
io_error:
	dev_err(&hw->pdev->dev, "%s: phy I/O error\n", hw->dev[port]->name);
	return -EIO;
}

static inline u16 gm_phy_read(struct sky2_hw *hw, unsigned port, u16 reg)
{
	u16 v;
	__gm_phy_read(hw, port, reg, &v);
	return v;
}


static void sky2_power_on(struct sky2_hw *hw)
{
	/* switch power to VCC (WA for VAUX problem) */
	sky2_write8(hw, B0_POWER_CTRL,
		    PC_VAUX_ENA | PC_VCC_ENA | PC_VAUX_OFF | PC_VCC_ON);

	/* disable Core Clock Division, */
	sky2_write32(hw, B2_Y2_CLK_CTRL, Y2_CLK_DIV_DIS);

	if (hw->chip_id == CHIP_ID_YUKON_XL && hw->chip_rev > CHIP_REV_YU_XL_A1)
		/* enable bits are inverted */
		sky2_write8(hw, B2_Y2_CLK_GATE,
			    Y2_PCI_CLK_LNK1_DIS | Y2_COR_CLK_LNK1_DIS |
			    Y2_CLK_GAT_LNK1_DIS | Y2_PCI_CLK_LNK2_DIS |
			    Y2_COR_CLK_LNK2_DIS | Y2_CLK_GAT_LNK2_DIS);
	else
		sky2_write8(hw, B2_Y2_CLK_GATE, 0);

	if (hw->flags & SKY2_HW_ADV_POWER_CTL) {
		u32 reg;

		sky2_pci_write32(hw, PCI_DEV_REG3, 0);

		reg = sky2_pci_read32(hw, PCI_DEV_REG4);
		/* set all bits to 0 except bits 15..12 and 8 */
		reg &= P_ASPM_CONTROL_MSK;
		sky2_pci_write32(hw, PCI_DEV_REG4, reg);

		reg = sky2_pci_read32(hw, PCI_DEV_REG5);
		/* set all bits to 0 except bits 28 & 27 */
		reg &= P_CTL_TIM_VMAIN_AV_MSK;
		sky2_pci_write32(hw, PCI_DEV_REG5, reg);

		sky2_pci_write32(hw, PCI_CFG_REG_1, 0);

		sky2_write16(hw, B0_CTST, Y2_HW_WOL_ON);

		/* Enable workaround for dev 4.107 on Yukon-Ultra & Extreme */
		reg = sky2_read32(hw, B2_GP_IO);
		reg |= GLB_GPIO_STAT_RACE_DIS;
		sky2_write32(hw, B2_GP_IO, reg);

		sky2_read32(hw, B2_GP_IO);
	}

	/* Turn on "driver loaded" LED */
	sky2_write16(hw, B0_CTST, Y2_LED_STAT_ON);
}

static void sky2_power_aux(struct sky2_hw *hw)
{
	if (hw->chip_id == CHIP_ID_YUKON_XL && hw->chip_rev > CHIP_REV_YU_XL_A1)
		sky2_write8(hw, B2_Y2_CLK_GATE, 0);
	else
		/* enable bits are inverted */
		sky2_write8(hw, B2_Y2_CLK_GATE,
			    Y2_PCI_CLK_LNK1_DIS | Y2_COR_CLK_LNK1_DIS |
			    Y2_CLK_GAT_LNK1_DIS | Y2_PCI_CLK_LNK2_DIS |
			    Y2_COR_CLK_LNK2_DIS | Y2_CLK_GAT_LNK2_DIS);

	/* switch power to VAUX if supported and PME from D3cold */
	if ( (sky2_read32(hw, B0_CTST) & Y2_VAUX_AVAIL) &&
	     pci_pme_capable(hw->pdev, PCI_D3cold))
		sky2_write8(hw, B0_POWER_CTRL,
			    (PC_VAUX_ENA | PC_VCC_ENA |
			     PC_VAUX_ON | PC_VCC_OFF));

	/* turn off "driver loaded LED" */
	sky2_write16(hw, B0_CTST, Y2_LED_STAT_OFF);
}

static void sky2_gmac_reset(struct sky2_hw *hw, unsigned port)
{
	u16 reg;

	/* disable all GMAC IRQ's */
	sky2_write8(hw, SK_REG(port, GMAC_IRQ_MSK), 0);

	gma_write16(hw, port, GM_MC_ADDR_H1, 0);	/* clear MC hash */
	gma_write16(hw, port, GM_MC_ADDR_H2, 0);
	gma_write16(hw, port, GM_MC_ADDR_H3, 0);
	gma_write16(hw, port, GM_MC_ADDR_H4, 0);

	reg = gma_read16(hw, port, GM_RX_CTRL);
	reg |= GM_RXCR_UCF_ENA | GM_RXCR_MCF_ENA;
	gma_write16(hw, port, GM_RX_CTRL, reg);
}

/* flow control to advertise bits */
static const u16 copper_fc_adv[] = {
	[FC_NONE]	= 0,
	[FC_TX]		= PHY_M_AN_ASP,
	[FC_RX]		= PHY_M_AN_PC,
	[FC_BOTH]	= PHY_M_AN_PC | PHY_M_AN_ASP,
};

/* flow control to advertise bits when using 1000BaseX */
static const u16 fiber_fc_adv[] = {
	[FC_NONE] = PHY_M_P_NO_PAUSE_X,
	[FC_TX]   = PHY_M_P_ASYM_MD_X,
	[FC_RX]	  = PHY_M_P_SYM_MD_X,
	[FC_BOTH] = PHY_M_P_BOTH_MD_X,
};

/* flow control to GMA disable bits */
static const u16 gm_fc_disable[] = {
	[FC_NONE] = GM_GPCR_FC_RX_DIS | GM_GPCR_FC_TX_DIS,
	[FC_TX]	  = GM_GPCR_FC_RX_DIS,
	[FC_RX]	  = GM_GPCR_FC_TX_DIS,
	[FC_BOTH] = 0,
};


static void sky2_phy_init(struct sky2_hw *hw, unsigned port)
{
	struct sky2_port *sky2 = netdev_priv(hw->dev[port]);
	u16 ctrl, ct1000, adv, pg, ledctrl, ledover, reg;

	if ( (sky2->flags & SKY2_FLAG_AUTO_SPEED) &&
	    !(hw->flags & SKY2_HW_NEWER_PHY)) {
		u16 ectrl = gm_phy_read(hw, port, PHY_MARV_EXT_CTRL);

		ectrl &= ~(PHY_M_EC_M_DSC_MSK | PHY_M_EC_S_DSC_MSK |
			   PHY_M_EC_MAC_S_MSK);
		ectrl |= PHY_M_EC_MAC_S(MAC_TX_CLK_25_MHZ);

		/* on PHY 88E1040 Rev.D0 (and newer) downshift control changed */
		if (hw->chip_id == CHIP_ID_YUKON_EC)
			/* set downshift counter to 3x and enable downshift */
			ectrl |= PHY_M_EC_DSC_2(2) | PHY_M_EC_DOWN_S_ENA;
		else
			/* set master & slave downshift counter to 1x */
			ectrl |= PHY_M_EC_M_DSC(0) | PHY_M_EC_S_DSC(1);

		gm_phy_write(hw, port, PHY_MARV_EXT_CTRL, ectrl);
	}

	ctrl = gm_phy_read(hw, port, PHY_MARV_PHY_CTRL);
	if (sky2_is_copper(hw)) {
		if (!(hw->flags & SKY2_HW_GIGABIT)) {
			/* enable automatic crossover */
			ctrl |= PHY_M_PC_MDI_XMODE(PHY_M_PC_ENA_AUTO) >> 1;

			if (hw->chip_id == CHIP_ID_YUKON_FE_P &&
			    hw->chip_rev == CHIP_REV_YU_FE2_A0) {
				u16 spec;

				/* Enable Class A driver for FE+ A0 */
				spec = gm_phy_read(hw, port, PHY_MARV_FE_SPEC_2);
				spec |= PHY_M_FESC_SEL_CL_A;
				gm_phy_write(hw, port, PHY_MARV_FE_SPEC_2, spec);
			}
		} else {
			/* disable energy detect */
			ctrl &= ~PHY_M_PC_EN_DET_MSK;

			/* enable automatic crossover */
			ctrl |= PHY_M_PC_MDI_XMODE(PHY_M_PC_ENA_AUTO);

			/* downshift on PHY 88E1112 and 88E1149 is changed */
			if ( (sky2->flags & SKY2_FLAG_AUTO_SPEED) &&
			     (hw->flags & SKY2_HW_NEWER_PHY)) {
				/* set downshift counter to 3x and enable downshift */
				ctrl &= ~PHY_M_PC_DSC_MSK;
				ctrl |= PHY_M_PC_DSC(2) | PHY_M_PC_DOWN_S_ENA;
			}
		}
	} else {
		/* workaround for deviation #4.88 (CRC errors) */
		/* disable Automatic Crossover */

		ctrl &= ~PHY_M_PC_MDIX_MSK;
	}

	gm_phy_write(hw, port, PHY_MARV_PHY_CTRL, ctrl);

	/* special setup for PHY 88E1112 Fiber */
	if (hw->chip_id == CHIP_ID_YUKON_XL && (hw->flags & SKY2_HW_FIBRE_PHY)) {
		pg = gm_phy_read(hw, port, PHY_MARV_EXT_ADR);

		/* Fiber: select 1000BASE-X only mode MAC Specific Ctrl Reg. */
		gm_phy_write(hw, port, PHY_MARV_EXT_ADR, 2);
		ctrl = gm_phy_read(hw, port, PHY_MARV_PHY_CTRL);
		ctrl &= ~PHY_M_MAC_MD_MSK;
		ctrl |= PHY_M_MAC_MODE_SEL(PHY_M_MAC_MD_1000BX);
		gm_phy_write(hw, port, PHY_MARV_PHY_CTRL, ctrl);

		if (hw->pmd_type  == 'P') {
			/* select page 1 to access Fiber registers */
			gm_phy_write(hw, port, PHY_MARV_EXT_ADR, 1);

			/* for SFP-module set SIGDET polarity to low */
			ctrl = gm_phy_read(hw, port, PHY_MARV_PHY_CTRL);
			ctrl |= PHY_M_FIB_SIGD_POL;
			gm_phy_write(hw, port, PHY_MARV_PHY_CTRL, ctrl);
		}

		gm_phy_write(hw, port, PHY_MARV_EXT_ADR, pg);
	}

	ctrl = PHY_CT_RESET;
	ct1000 = 0;
	adv = PHY_AN_CSMA;
	reg = 0;

	if (sky2->flags & SKY2_FLAG_AUTO_SPEED) {
		if (sky2_is_copper(hw)) {
			if (sky2->advertising & ADVERTISED_1000baseT_Full)
				ct1000 |= PHY_M_1000C_AFD;
			if (sky2->advertising & ADVERTISED_1000baseT_Half)
				ct1000 |= PHY_M_1000C_AHD;
			if (sky2->advertising & ADVERTISED_100baseT_Full)
				adv |= PHY_M_AN_100_FD;
			if (sky2->advertising & ADVERTISED_100baseT_Half)
				adv |= PHY_M_AN_100_HD;
			if (sky2->advertising & ADVERTISED_10baseT_Full)
				adv |= PHY_M_AN_10_FD;
			if (sky2->advertising & ADVERTISED_10baseT_Half)
				adv |= PHY_M_AN_10_HD;

		} else {	/* special defines for FIBER (88E1040S only) */
			if (sky2->advertising & ADVERTISED_1000baseT_Full)
				adv |= PHY_M_AN_1000X_AFD;
			if (sky2->advertising & ADVERTISED_1000baseT_Half)
				adv |= PHY_M_AN_1000X_AHD;
		}

		/* Restart Auto-negotiation */
		ctrl |= PHY_CT_ANE | PHY_CT_RE_CFG;
	} else {
		/* forced speed/duplex settings */
		ct1000 = PHY_M_1000C_MSE;

		/* Disable auto update for duplex flow control and duplex */
		reg |= GM_GPCR_AU_DUP_DIS | GM_GPCR_AU_SPD_DIS;

		switch (sky2->speed) {
		case SPEED_1000:
			ctrl |= PHY_CT_SP1000;
			reg |= GM_GPCR_SPEED_1000;
			break;
		case SPEED_100:
			ctrl |= PHY_CT_SP100;
			reg |= GM_GPCR_SPEED_100;
			break;
		}

		if (sky2->duplex == DUPLEX_FULL) {
			reg |= GM_GPCR_DUP_FULL;
			ctrl |= PHY_CT_DUP_MD;
		} else if (sky2->speed < SPEED_1000)
			sky2->flow_mode = FC_NONE;
	}

	if (sky2->flags & SKY2_FLAG_AUTO_PAUSE) {
		if (sky2_is_copper(hw))
			adv |= copper_fc_adv[sky2->flow_mode];
		else
			adv |= fiber_fc_adv[sky2->flow_mode];
	} else {
		reg |= GM_GPCR_AU_FCT_DIS;
 		reg |= gm_fc_disable[sky2->flow_mode];

		/* Forward pause packets to GMAC? */
		if (sky2->flow_mode & FC_RX)
			sky2_write8(hw, SK_REG(port, GMAC_CTRL), GMC_PAUSE_ON);
		else
			sky2_write8(hw, SK_REG(port, GMAC_CTRL), GMC_PAUSE_OFF);
	}

	gma_write16(hw, port, GM_GP_CTRL, reg);

	if (hw->flags & SKY2_HW_GIGABIT)
		gm_phy_write(hw, port, PHY_MARV_1000T_CTRL, ct1000);

	gm_phy_write(hw, port, PHY_MARV_AUNE_ADV, adv);
	gm_phy_write(hw, port, PHY_MARV_CTRL, ctrl);

	/* Setup Phy LED's */
	ledctrl = PHY_M_LED_PULS_DUR(PULS_170MS);
	ledover = 0;

	switch (hw->chip_id) {
	case CHIP_ID_YUKON_FE:
		/* on 88E3082 these bits are at 11..9 (shifted left) */
		ledctrl |= PHY_M_LED_BLINK_RT(BLINK_84MS) << 1;

		ctrl = gm_phy_read(hw, port, PHY_MARV_FE_LED_PAR);

		/* delete ACT LED control bits */
		ctrl &= ~PHY_M_FELP_LED1_MSK;
		/* change ACT LED control to blink mode */
		ctrl |= PHY_M_FELP_LED1_CTRL(LED_PAR_CTRL_ACT_BL);
		gm_phy_write(hw, port, PHY_MARV_FE_LED_PAR, ctrl);
		break;

	case CHIP_ID_YUKON_FE_P:
		/* Enable Link Partner Next Page */
		ctrl = gm_phy_read(hw, port, PHY_MARV_PHY_CTRL);
		ctrl |= PHY_M_PC_ENA_LIP_NP;

		/* disable Energy Detect and enable scrambler */
		ctrl &= ~(PHY_M_PC_ENA_ENE_DT | PHY_M_PC_DIS_SCRAMB);
		gm_phy_write(hw, port, PHY_MARV_PHY_CTRL, ctrl);

		/* set LED2 -> ACT, LED1 -> LINK, LED0 -> SPEED */
		ctrl = PHY_M_FELP_LED2_CTRL(LED_PAR_CTRL_ACT_BL) |
			PHY_M_FELP_LED1_CTRL(LED_PAR_CTRL_LINK) |
			PHY_M_FELP_LED0_CTRL(LED_PAR_CTRL_SPEED);

		gm_phy_write(hw, port, PHY_MARV_FE_LED_PAR, ctrl);
		break;

	case CHIP_ID_YUKON_XL:
		pg = gm_phy_read(hw, port, PHY_MARV_EXT_ADR);

		/* select page 3 to access LED control register */
		gm_phy_write(hw, port, PHY_MARV_EXT_ADR, 3);

		/* set LED Function Control register */
		gm_phy_write(hw, port, PHY_MARV_PHY_CTRL,
			     (PHY_M_LEDC_LOS_CTRL(1) |	/* LINK/ACT */
			      PHY_M_LEDC_INIT_CTRL(7) |	/* 10 Mbps */
			      PHY_M_LEDC_STA1_CTRL(7) |	/* 100 Mbps */
			      PHY_M_LEDC_STA0_CTRL(7)));	/* 1000 Mbps */

		/* set Polarity Control register */
		gm_phy_write(hw, port, PHY_MARV_PHY_STAT,
			     (PHY_M_POLC_LS1_P_MIX(4) |
			      PHY_M_POLC_IS0_P_MIX(4) |
			      PHY_M_POLC_LOS_CTRL(2) |
			      PHY_M_POLC_INIT_CTRL(2) |
			      PHY_M_POLC_STA1_CTRL(2) |
			      PHY_M_POLC_STA0_CTRL(2)));

		/* restore page register */
		gm_phy_write(hw, port, PHY_MARV_EXT_ADR, pg);
		break;

	case CHIP_ID_YUKON_EC_U:
	case CHIP_ID_YUKON_EX:
	case CHIP_ID_YUKON_SUPR:
		pg = gm_phy_read(hw, port, PHY_MARV_EXT_ADR);

		/* select page 3 to access LED control register */
		gm_phy_write(hw, port, PHY_MARV_EXT_ADR, 3);

		/* set LED Function Control register */
		gm_phy_write(hw, port, PHY_MARV_PHY_CTRL,
			     (PHY_M_LEDC_LOS_CTRL(1) |	/* LINK/ACT */
			      PHY_M_LEDC_INIT_CTRL(8) |	/* 10 Mbps */
			      PHY_M_LEDC_STA1_CTRL(7) |	/* 100 Mbps */
			      PHY_M_LEDC_STA0_CTRL(7)));/* 1000 Mbps */

		/* set Blink Rate in LED Timer Control Register */
		gm_phy_write(hw, port, PHY_MARV_INT_MASK,
			     ledctrl | PHY_M_LED_BLINK_RT(BLINK_84MS));
		/* restore page register */
		gm_phy_write(hw, port, PHY_MARV_EXT_ADR, pg);
		break;

	default:
		/* set Tx LED (LED_TX) to blink mode on Rx OR Tx activity */
		ledctrl |= PHY_M_LED_BLINK_RT(BLINK_84MS) | PHY_M_LEDC_TX_CTRL;

		/* turn off the Rx LED (LED_RX) */
		ledover |= PHY_M_LED_MO_RX(MO_LED_OFF);
	}

	if (hw->chip_id == CHIP_ID_YUKON_EC_U || hw->chip_id == CHIP_ID_YUKON_UL_2) {
		/* apply fixes in PHY AFE */
		gm_phy_write(hw, port, PHY_MARV_EXT_ADR, 255);

		/* increase differential signal amplitude in 10BASE-T */
		gm_phy_write(hw, port, 0x18, 0xaa99);
		gm_phy_write(hw, port, 0x17, 0x2011);

		if (hw->chip_id == CHIP_ID_YUKON_EC_U) {
			/* fix for IEEE A/B Symmetry failure in 1000BASE-T */
			gm_phy_write(hw, port, 0x18, 0xa204);
			gm_phy_write(hw, port, 0x17, 0x2002);
		}

		/* set page register to 0 */
		gm_phy_write(hw, port, PHY_MARV_EXT_ADR, 0);
	} else if (hw->chip_id == CHIP_ID_YUKON_FE_P &&
		   hw->chip_rev == CHIP_REV_YU_FE2_A0) {
		/* apply workaround for integrated resistors calibration */
		gm_phy_write(hw, port, PHY_MARV_PAGE_ADDR, 17);
		gm_phy_write(hw, port, PHY_MARV_PAGE_DATA, 0x3f60);
	} else if (hw->chip_id == CHIP_ID_YUKON_OPT && hw->chip_rev == 0) {
		/* apply fixes in PHY AFE */
		gm_phy_write(hw, port, PHY_MARV_EXT_ADR, 0x00ff);

		/* apply RDAC termination workaround */
		gm_phy_write(hw, port, 24, 0x2800);
		gm_phy_write(hw, port, 23, 0x2001);

		/* set page register back to 0 */
		gm_phy_write(hw, port, PHY_MARV_EXT_ADR, 0);
	} else if (hw->chip_id != CHIP_ID_YUKON_EX &&
		   hw->chip_id < CHIP_ID_YUKON_SUPR) {
		/* no effect on Yukon-XL */
		gm_phy_write(hw, port, PHY_MARV_LED_CTRL, ledctrl);

		if (!(sky2->flags & SKY2_FLAG_AUTO_SPEED) ||
		    sky2->speed == SPEED_100) {
			/* turn on 100 Mbps LED (LED_LINK100) */
			ledover |= PHY_M_LED_MO_100(MO_LED_ON);
		}

		if (ledover)
			gm_phy_write(hw, port, PHY_MARV_LED_OVER, ledover);

	} else if (hw->chip_id == CHIP_ID_YUKON_PRM &&
		   (sky2_read8(hw, B2_MAC_CFG) & 0xf) == 0x7) {
		int i;
		/* This a phy register setup workaround copied from vendor driver. */
		static const struct {
			u16 reg, val;
		} eee_afe[] = {
			{ 0x156, 0x58ce },
			{ 0x153, 0x99eb },
			{ 0x141, 0x8064 },
			/* { 0x155, 0x130b },*/
			{ 0x000, 0x0000 },
			{ 0x151, 0x8433 },
			{ 0x14b, 0x8c44 },
			{ 0x14c, 0x0f90 },
			{ 0x14f, 0x39aa },
			/* { 0x154, 0x2f39 },*/
			{ 0x14d, 0xba33 },
			{ 0x144, 0x0048 },
			{ 0x152, 0x2010 },
			/* { 0x158, 0x1223 },*/
			{ 0x140, 0x4444 },
			{ 0x154, 0x2f3b },
			{ 0x158, 0xb203 },
			{ 0x157, 0x2029 },
		};

		/* Start Workaround for OptimaEEE Rev.Z0 */
		gm_phy_write(hw, port, PHY_MARV_EXT_ADR, 0x00fb);

		gm_phy_write(hw, port,  1, 0x4099);
		gm_phy_write(hw, port,  3, 0x1120);
		gm_phy_write(hw, port, 11, 0x113c);
		gm_phy_write(hw, port, 14, 0x8100);
		gm_phy_write(hw, port, 15, 0x112a);
		gm_phy_write(hw, port, 17, 0x1008);

		gm_phy_write(hw, port, PHY_MARV_EXT_ADR, 0x00fc);
		gm_phy_write(hw, port,  1, 0x20b0);

		gm_phy_write(hw, port, PHY_MARV_EXT_ADR, 0x00ff);

		for (i = 0; i < ARRAY_SIZE(eee_afe); i++) {
			/* apply AFE settings */
			gm_phy_write(hw, port, 17, eee_afe[i].val);
			gm_phy_write(hw, port, 16, eee_afe[i].reg | 1u<<13);
		}

		/* End Workaround for OptimaEEE */
		gm_phy_write(hw, port, PHY_MARV_EXT_ADR, 0);

		/* Enable 10Base-Te (EEE) */
		if (hw->chip_id >= CHIP_ID_YUKON_PRM) {
			reg = gm_phy_read(hw, port, PHY_MARV_EXT_CTRL);
			gm_phy_write(hw, port, PHY_MARV_EXT_CTRL,
				     reg | PHY_M_10B_TE_ENABLE);
		}
	}

	/* Enable phy interrupt on auto-negotiation complete (or link up) */
	if (sky2->flags & SKY2_FLAG_AUTO_SPEED)
		gm_phy_write(hw, port, PHY_MARV_INT_MASK, PHY_M_IS_AN_COMPL);
	else
		gm_phy_write(hw, port, PHY_MARV_INT_MASK, PHY_M_DEF_MSK);
}

static const u32 phy_power[] = { PCI_Y2_PHY1_POWD, PCI_Y2_PHY2_POWD };
static const u32 coma_mode[] = { PCI_Y2_PHY1_COMA, PCI_Y2_PHY2_COMA };

static void sky2_phy_power_up(struct sky2_hw *hw, unsigned port)
{
	u32 reg1;

	sky2_write8(hw, B2_TST_CTRL1, TST_CFG_WRITE_ON);
	reg1 = sky2_pci_read32(hw, PCI_DEV_REG1);
	reg1 &= ~phy_power[port];

	if (hw->chip_id == CHIP_ID_YUKON_XL && hw->chip_rev > CHIP_REV_YU_XL_A1)
		reg1 |= coma_mode[port];

	sky2_pci_write32(hw, PCI_DEV_REG1, reg1);
	sky2_write8(hw, B2_TST_CTRL1, TST_CFG_WRITE_OFF);
	sky2_pci_read32(hw, PCI_DEV_REG1);

	if (hw->chip_id == CHIP_ID_YUKON_FE)
		gm_phy_write(hw, port, PHY_MARV_CTRL, PHY_CT_ANE);
	else if (hw->flags & SKY2_HW_ADV_POWER_CTL)
		sky2_write8(hw, SK_REG(port, GPHY_CTRL), GPC_RST_CLR);
}

static void sky2_phy_power_down(struct sky2_hw *hw, unsigned port)
{
	u32 reg1;
	u16 ctrl;

	/* release GPHY Control reset */
	sky2_write8(hw, SK_REG(port, GPHY_CTRL), GPC_RST_CLR);

	/* release GMAC reset */
	sky2_write8(hw, SK_REG(port, GMAC_CTRL), GMC_RST_CLR);

	if (hw->flags & SKY2_HW_NEWER_PHY) {
		/* select page 2 to access MAC control register */
		gm_phy_write(hw, port, PHY_MARV_EXT_ADR, 2);

		ctrl = gm_phy_read(hw, port, PHY_MARV_PHY_CTRL);
		/* allow GMII Power Down */
		ctrl &= ~PHY_M_MAC_GMIF_PUP;
		gm_phy_write(hw, port, PHY_MARV_PHY_CTRL, ctrl);

		/* set page register back to 0 */
		gm_phy_write(hw, port, PHY_MARV_EXT_ADR, 0);
	}

	/* setup General Purpose Control Register */
	gma_write16(hw, port, GM_GP_CTRL,
		    GM_GPCR_FL_PASS | GM_GPCR_SPEED_100 |
		    GM_GPCR_AU_DUP_DIS | GM_GPCR_AU_FCT_DIS |
		    GM_GPCR_AU_SPD_DIS);

	if (hw->chip_id != CHIP_ID_YUKON_EC) {
		if (hw->chip_id == CHIP_ID_YUKON_EC_U) {
			/* select page 2 to access MAC control register */
			gm_phy_write(hw, port, PHY_MARV_EXT_ADR, 2);

			ctrl = gm_phy_read(hw, port, PHY_MARV_PHY_CTRL);
			/* enable Power Down */
			ctrl |= PHY_M_PC_POW_D_ENA;
			gm_phy_write(hw, port, PHY_MARV_PHY_CTRL, ctrl);

			/* set page register back to 0 */
			gm_phy_write(hw, port, PHY_MARV_EXT_ADR, 0);
		}

		/* set IEEE compatible Power Down Mode (dev. #4.99) */
		gm_phy_write(hw, port, PHY_MARV_CTRL, PHY_CT_PDOWN);
	}

	sky2_write8(hw, B2_TST_CTRL1, TST_CFG_WRITE_ON);
	reg1 = sky2_pci_read32(hw, PCI_DEV_REG1);
	reg1 |= phy_power[port];		/* set PHY to PowerDown/COMA Mode */
	sky2_pci_write32(hw, PCI_DEV_REG1, reg1);
	sky2_write8(hw, B2_TST_CTRL1, TST_CFG_WRITE_OFF);
}

/* configure IPG according to used link speed */
static void sky2_set_ipg(struct sky2_port *sky2)
{
	u16 reg;

	reg = gma_read16(sky2->hw, sky2->port, GM_SERIAL_MODE);
	reg &= ~GM_SMOD_IPG_MSK;
	if (sky2->speed > SPEED_100)
		reg |= IPG_DATA_VAL(IPG_DATA_DEF_1000);
	else
		reg |= IPG_DATA_VAL(IPG_DATA_DEF_10_100);
	gma_write16(sky2->hw, sky2->port, GM_SERIAL_MODE, reg);
}

/* Enable Rx/Tx */
static void sky2_enable_rx_tx(struct sky2_port *sky2)
{
	struct sky2_hw *hw = sky2->hw;
	unsigned port = sky2->port;
	u16 reg;

	reg = gma_read16(hw, port, GM_GP_CTRL);
	reg |= GM_GPCR_RX_ENA | GM_GPCR_TX_ENA;
	gma_write16(hw, port, GM_GP_CTRL, reg);
}

/* Force a renegotiation */
static void sky2_phy_reinit(struct sky2_port *sky2)
{
	spin_lock_bh(&sky2->phy_lock);
	sky2_phy_init(sky2->hw, sky2->port);
	sky2_enable_rx_tx(sky2);
	spin_unlock_bh(&sky2->phy_lock);
}

/* Put device in state to listen for Wake On Lan */
static void sky2_wol_init(struct sky2_port *sky2)
{
	struct sky2_hw *hw = sky2->hw;
	unsigned port = sky2->port;
	enum flow_control save_mode;
	u16 ctrl;

	/* Bring hardware out of reset */
	sky2_write16(hw, B0_CTST, CS_RST_CLR);
	sky2_write16(hw, SK_REG(port, GMAC_LINK_CTRL), GMLC_RST_CLR);

	sky2_write8(hw, SK_REG(port, GPHY_CTRL), GPC_RST_CLR);
	sky2_write8(hw, SK_REG(port, GMAC_CTRL), GMC_RST_CLR);

	/* Force to 10/100
	 * sky2_reset will re-enable on resume
	 */
	save_mode = sky2->flow_mode;
	ctrl = sky2->advertising;

	sky2->advertising &= ~(ADVERTISED_1000baseT_Half|ADVERTISED_1000baseT_Full);
	sky2->flow_mode = FC_NONE;

	spin_lock_bh(&sky2->phy_lock);
	sky2_phy_power_up(hw, port);
	sky2_phy_init(hw, port);
	spin_unlock_bh(&sky2->phy_lock);

	sky2->flow_mode = save_mode;
	sky2->advertising = ctrl;

	/* Set GMAC to no flow control and auto update for speed/duplex */
	gma_write16(hw, port, GM_GP_CTRL,
		    GM_GPCR_FC_TX_DIS|GM_GPCR_TX_ENA|GM_GPCR_RX_ENA|
		    GM_GPCR_DUP_FULL|GM_GPCR_FC_RX_DIS|GM_GPCR_AU_FCT_DIS);

	/* Set WOL address */
	memcpy_toio(hw->regs + WOL_REGS(port, WOL_MAC_ADDR),
		    sky2->netdev->dev_addr, ETH_ALEN);

	/* Turn on appropriate WOL control bits */
	sky2_write16(hw, WOL_REGS(port, WOL_CTRL_STAT), WOL_CTL_CLEAR_RESULT);
	ctrl = 0;
	if (sky2->wol & WAKE_PHY)
		ctrl |= WOL_CTL_ENA_PME_ON_LINK_CHG|WOL_CTL_ENA_LINK_CHG_UNIT;
	else
		ctrl |= WOL_CTL_DIS_PME_ON_LINK_CHG|WOL_CTL_DIS_LINK_CHG_UNIT;

	if (sky2->wol & WAKE_MAGIC)
		ctrl |= WOL_CTL_ENA_PME_ON_MAGIC_PKT|WOL_CTL_ENA_MAGIC_PKT_UNIT;
	else
		ctrl |= WOL_CTL_DIS_PME_ON_MAGIC_PKT|WOL_CTL_DIS_MAGIC_PKT_UNIT;

	ctrl |= WOL_CTL_DIS_PME_ON_PATTERN|WOL_CTL_DIS_PATTERN_UNIT;
	sky2_write16(hw, WOL_REGS(port, WOL_CTRL_STAT), ctrl);

	/* Disable PiG firmware */
	sky2_write16(hw, B0_CTST, Y2_HW_WOL_OFF);

	/* Needed by some broken BIOSes, use PCI rather than PCI-e for WOL */
	if (legacy_pme) {
		u32 reg1 = sky2_pci_read32(hw, PCI_DEV_REG1);
		reg1 |= PCI_Y2_PME_LEGACY;
		sky2_pci_write32(hw, PCI_DEV_REG1, reg1);
	}

	/* block receiver */
	sky2_write8(hw, SK_REG(port, RX_GMF_CTRL_T), GMF_RST_SET);
	sky2_read32(hw, B0_CTST);
}

static void sky2_set_tx_stfwd(struct sky2_hw *hw, unsigned port)
{
	struct net_device *dev = hw->dev[port];

	if ( (hw->chip_id == CHIP_ID_YUKON_EX &&
	      hw->chip_rev != CHIP_REV_YU_EX_A0) ||
	     hw->chip_id >= CHIP_ID_YUKON_FE_P) {
		/* Yukon-Extreme B0 and further Extreme devices */
		sky2_write32(hw, SK_REG(port, TX_GMF_CTRL_T), TX_STFW_ENA);
	} else if (dev->mtu > ETH_DATA_LEN) {
		/* set Tx GMAC FIFO Almost Empty Threshold */
		sky2_write32(hw, SK_REG(port, TX_GMF_AE_THR),
			     (ECU_JUMBO_WM << 16) | ECU_AE_THR);

		sky2_write32(hw, SK_REG(port, TX_GMF_CTRL_T), TX_STFW_DIS);
	} else
		sky2_write32(hw, SK_REG(port, TX_GMF_CTRL_T), TX_STFW_ENA);
}

static void sky2_mac_init(struct sky2_hw *hw, unsigned port)
{
	struct sky2_port *sky2 = netdev_priv(hw->dev[port]);
	u16 reg;
	u32 rx_reg;
	int i;
	const u8 *addr = hw->dev[port]->dev_addr;

	sky2_write8(hw, SK_REG(port, GPHY_CTRL), GPC_RST_SET);
	sky2_write8(hw, SK_REG(port, GPHY_CTRL), GPC_RST_CLR);

	sky2_write8(hw, SK_REG(port, GMAC_CTRL), GMC_RST_CLR);

	if (hw->chip_id == CHIP_ID_YUKON_XL &&
	    hw->chip_rev == CHIP_REV_YU_XL_A0 &&
	    port == 1) {
		/* WA DEV_472 -- looks like crossed wires on port 2 */
		/* clear GMAC 1 Control reset */
		sky2_write8(hw, SK_REG(0, GMAC_CTRL), GMC_RST_CLR);
		do {
			sky2_write8(hw, SK_REG(1, GMAC_CTRL), GMC_RST_SET);
			sky2_write8(hw, SK_REG(1, GMAC_CTRL), GMC_RST_CLR);
		} while (gm_phy_read(hw, 1, PHY_MARV_ID0) != PHY_MARV_ID0_VAL ||
			 gm_phy_read(hw, 1, PHY_MARV_ID1) != PHY_MARV_ID1_Y2 ||
			 gm_phy_read(hw, 1, PHY_MARV_INT_MASK) != 0);
	}

	sky2_read16(hw, SK_REG(port, GMAC_IRQ_SRC));

	/* Enable Transmit FIFO Underrun */
	sky2_write8(hw, SK_REG(port, GMAC_IRQ_MSK), GMAC_DEF_MSK);

	spin_lock_bh(&sky2->phy_lock);
	sky2_phy_power_up(hw, port);
	sky2_phy_init(hw, port);
	spin_unlock_bh(&sky2->phy_lock);

	/* MIB clear */
	reg = gma_read16(hw, port, GM_PHY_ADDR);
	gma_write16(hw, port, GM_PHY_ADDR, reg | GM_PAR_MIB_CLR);

	for (i = GM_MIB_CNT_BASE; i <= GM_MIB_CNT_END; i += 4)
		gma_read16(hw, port, i);
	gma_write16(hw, port, GM_PHY_ADDR, reg);

	/* transmit control */
	gma_write16(hw, port, GM_TX_CTRL, TX_COL_THR(TX_COL_DEF));

	/* receive control reg: unicast + multicast + no FCS  */
	gma_write16(hw, port, GM_RX_CTRL,
		    GM_RXCR_UCF_ENA | GM_RXCR_CRC_DIS | GM_RXCR_MCF_ENA);

	/* transmit flow control */
	gma_write16(hw, port, GM_TX_FLOW_CTRL, 0xffff);

	/* transmit parameter */
	gma_write16(hw, port, GM_TX_PARAM,
		    TX_JAM_LEN_VAL(TX_JAM_LEN_DEF) |
		    TX_JAM_IPG_VAL(TX_JAM_IPG_DEF) |
		    TX_IPG_JAM_DATA(TX_IPG_JAM_DEF) |
		    TX_BACK_OFF_LIM(TX_BOF_LIM_DEF));

	/* serial mode register */
	reg = DATA_BLIND_VAL(DATA_BLIND_DEF) |
		GM_SMOD_VLAN_ENA | IPG_DATA_VAL(IPG_DATA_DEF_1000);

	if (hw->dev[port]->mtu > ETH_DATA_LEN)
		reg |= GM_SMOD_JUMBO_ENA;

	if (hw->chip_id == CHIP_ID_YUKON_EC_U &&
	    hw->chip_rev == CHIP_REV_YU_EC_U_B1)
		reg |= GM_NEW_FLOW_CTRL;

	gma_write16(hw, port, GM_SERIAL_MODE, reg);

	/* virtual address for data */
	gma_set_addr(hw, port, GM_SRC_ADDR_2L, addr);

	/* physical address: used for pause frames */
	gma_set_addr(hw, port, GM_SRC_ADDR_1L, addr);

	/* ignore counter overflows */
	gma_write16(hw, port, GM_TX_IRQ_MSK, 0);
	gma_write16(hw, port, GM_RX_IRQ_MSK, 0);
	gma_write16(hw, port, GM_TR_IRQ_MSK, 0);

	/* Configure Rx MAC FIFO */
	sky2_write8(hw, SK_REG(port, RX_GMF_CTRL_T), GMF_RST_CLR);
	rx_reg = GMF_OPER_ON | GMF_RX_F_FL_ON;
	if (hw->chip_id == CHIP_ID_YUKON_EX ||
	    hw->chip_id == CHIP_ID_YUKON_FE_P)
		rx_reg |= GMF_RX_OVER_ON;

	sky2_write32(hw, SK_REG(port, RX_GMF_CTRL_T), rx_reg);

	if (hw->chip_id == CHIP_ID_YUKON_XL) {
		/* Hardware errata - clear flush mask */
		sky2_write16(hw, SK_REG(port, RX_GMF_FL_MSK), 0);
	} else {
		/* Flush Rx MAC FIFO on any flow control or error */
		sky2_write16(hw, SK_REG(port, RX_GMF_FL_MSK), GMR_FS_ANY_ERR);
	}

	/* Set threshold to 0xa (64 bytes) + 1 to workaround pause bug  */
	reg = RX_GMF_FL_THR_DEF + 1;
	/* Another magic mystery workaround from sk98lin */
	if (hw->chip_id == CHIP_ID_YUKON_FE_P &&
	    hw->chip_rev == CHIP_REV_YU_FE2_A0)
		reg = 0x178;
	sky2_write16(hw, SK_REG(port, RX_GMF_FL_THR), reg);

	/* Configure Tx MAC FIFO */
	sky2_write8(hw, SK_REG(port, TX_GMF_CTRL_T), GMF_RST_CLR);
	sky2_write16(hw, SK_REG(port, TX_GMF_CTRL_T), GMF_OPER_ON);

	/* On chips without ram buffer, pause is controlled by MAC level */
	if (!(hw->flags & SKY2_HW_RAM_BUFFER)) {
		/* Pause threshold is scaled by 8 in bytes */
		if (hw->chip_id == CHIP_ID_YUKON_FE_P &&
		    hw->chip_rev == CHIP_REV_YU_FE2_A0)
			reg = 1568 / 8;
		else
			reg = 1024 / 8;
		sky2_write16(hw, SK_REG(port, RX_GMF_UP_THR), reg);
		sky2_write16(hw, SK_REG(port, RX_GMF_LP_THR), 768 / 8);

		sky2_set_tx_stfwd(hw, port);
	}

	if (hw->chip_id == CHIP_ID_YUKON_FE_P &&
	    hw->chip_rev == CHIP_REV_YU_FE2_A0) {
		/* disable dynamic watermark */
		reg = sky2_read16(hw, SK_REG(port, TX_GMF_EA));
		reg &= ~TX_DYN_WM_ENA;
		sky2_write16(hw, SK_REG(port, TX_GMF_EA), reg);
	}
}

/* Assign Ram Buffer allocation to queue */
static void sky2_ramset(struct sky2_hw *hw, u16 q, u32 start, u32 space)
{
	u32 end;

	/* convert from K bytes to qwords used for hw register */
	start *= 1024/8;
	space *= 1024/8;
	end = start + space - 1;

	sky2_write8(hw, RB_ADDR(q, RB_CTRL), RB_RST_CLR);
	sky2_write32(hw, RB_ADDR(q, RB_START), start);
	sky2_write32(hw, RB_ADDR(q, RB_END), end);
	sky2_write32(hw, RB_ADDR(q, RB_WP), start);
	sky2_write32(hw, RB_ADDR(q, RB_RP), start);

	if (q == Q_R1 || q == Q_R2) {
		u32 tp = space - space/4;

		/* On receive queue's set the thresholds
		 * give receiver priority when > 3/4 full
		 * send pause when down to 2K
		 */
		sky2_write32(hw, RB_ADDR(q, RB_RX_UTHP), tp);
		sky2_write32(hw, RB_ADDR(q, RB_RX_LTHP), space/2);

		tp = space - 8192/8;
		sky2_write32(hw, RB_ADDR(q, RB_RX_UTPP), tp);
		sky2_write32(hw, RB_ADDR(q, RB_RX_LTPP), space/4);
	} else {
		/* Enable store & forward on Tx queue's because
		 * Tx FIFO is only 1K on Yukon
		 */
		sky2_write8(hw, RB_ADDR(q, RB_CTRL), RB_ENA_STFWD);
	}

	sky2_write8(hw, RB_ADDR(q, RB_CTRL), RB_ENA_OP_MD);
	sky2_read8(hw, RB_ADDR(q, RB_CTRL));
}

/* Setup Bus Memory Interface */
static void sky2_qset(struct sky2_hw *hw, u16 q)
{
	sky2_write32(hw, Q_ADDR(q, Q_CSR), BMU_CLR_RESET);
	sky2_write32(hw, Q_ADDR(q, Q_CSR), BMU_OPER_INIT);
	sky2_write32(hw, Q_ADDR(q, Q_CSR), BMU_FIFO_OP_ON);
	sky2_write32(hw, Q_ADDR(q, Q_WM),  BMU_WM_DEFAULT);
}

/* Setup prefetch unit registers. This is the interface between
 * hardware and driver list elements
 */
static void sky2_prefetch_init(struct sky2_hw *hw, u32 qaddr,
			       dma_addr_t addr, u32 last)
{
	sky2_write32(hw, Y2_QADDR(qaddr, PREF_UNIT_CTRL), PREF_UNIT_RST_SET);
	sky2_write32(hw, Y2_QADDR(qaddr, PREF_UNIT_CTRL), PREF_UNIT_RST_CLR);
	sky2_write32(hw, Y2_QADDR(qaddr, PREF_UNIT_ADDR_HI), upper_32_bits(addr));
	sky2_write32(hw, Y2_QADDR(qaddr, PREF_UNIT_ADDR_LO), lower_32_bits(addr));
	sky2_write16(hw, Y2_QADDR(qaddr, PREF_UNIT_LAST_IDX), last);
	sky2_write32(hw, Y2_QADDR(qaddr, PREF_UNIT_CTRL), PREF_UNIT_OP_ON);

	sky2_read32(hw, Y2_QADDR(qaddr, PREF_UNIT_CTRL));
}

static inline struct sky2_tx_le *get_tx_le(struct sky2_port *sky2, u16 *slot)
{
	struct sky2_tx_le *le = sky2->tx_le + *slot;

	*slot = RING_NEXT(*slot, sky2->tx_ring_size);
	le->ctrl = 0;
	return le;
}

static void tx_init(struct sky2_port *sky2)
{
	struct sky2_tx_le *le;

	sky2->tx_prod = sky2->tx_cons = 0;
	sky2->tx_tcpsum = 0;
	sky2->tx_last_mss = 0;
	netdev_reset_queue(sky2->netdev);

	le = get_tx_le(sky2, &sky2->tx_prod);
	le->addr = 0;
	le->opcode = OP_ADDR64 | HW_OWNER;
	sky2->tx_last_upper = 0;
}

/* Update chip's next pointer */
static inline void sky2_put_idx(struct sky2_hw *hw, unsigned q, u16 idx)
{
	/* Make sure write' to descriptors are complete before we tell hardware */
	wmb();
	sky2_write16(hw, Y2_QADDR(q, PREF_UNIT_PUT_IDX), idx);
}


static inline struct sky2_rx_le *sky2_next_rx(struct sky2_port *sky2)
{
	struct sky2_rx_le *le = sky2->rx_le + sky2->rx_put;
	sky2->rx_put = RING_NEXT(sky2->rx_put, RX_LE_SIZE);
	le->ctrl = 0;
	return le;
}

static unsigned sky2_get_rx_threshold(struct sky2_port *sky2)
{
	unsigned size;

	/* Space needed for frame data + headers rounded up */
	size = roundup(sky2->netdev->mtu + ETH_HLEN + VLAN_HLEN, 8);

	/* Stopping point for hardware truncation */
	return (size - 8) / sizeof(u32);
}

static unsigned sky2_get_rx_data_size(struct sky2_port *sky2)
{
	struct rx_ring_info *re;
	unsigned size;

	/* Space needed for frame data + headers rounded up */
	size = roundup(sky2->netdev->mtu + ETH_HLEN + VLAN_HLEN, 8);

	sky2->rx_nfrags = size >> PAGE_SHIFT;
	BUG_ON(sky2->rx_nfrags > ARRAY_SIZE(re->frag_addr));

	/* Compute residue after pages */
	size -= sky2->rx_nfrags << PAGE_SHIFT;

	/* Optimize to handle small packets and headers */
	if (size < copybreak)
		size = copybreak;
	if (size < ETH_HLEN)
		size = ETH_HLEN;

	return size;
}

/* Build description to hardware for one receive segment */
static void sky2_rx_add(struct sky2_port *sky2, u8 op,
			dma_addr_t map, unsigned len)
{
	struct sky2_rx_le *le;

	if (sizeof(dma_addr_t) > sizeof(u32)) {
		le = sky2_next_rx(sky2);
		le->addr = cpu_to_le32(upper_32_bits(map));
		le->opcode = OP_ADDR64 | HW_OWNER;
	}

	le = sky2_next_rx(sky2);
	le->addr = cpu_to_le32(lower_32_bits(map));
	le->length = cpu_to_le16(len);
	le->opcode = op | HW_OWNER;
}

/* Build description to hardware for one possibly fragmented skb */
static void sky2_rx_submit(struct sky2_port *sky2,
			   const struct rx_ring_info *re)
{
	int i;

	sky2_rx_add(sky2, OP_PACKET, re->data_addr, sky2->rx_data_size);

	for (i = 0; i < skb_shinfo(re->skb)->nr_frags; i++)
		sky2_rx_add(sky2, OP_BUFFER, re->frag_addr[i], PAGE_SIZE);
}


static int sky2_rx_map_skb(struct pci_dev *pdev, struct rx_ring_info *re,
			    unsigned size)
{
	struct sk_buff *skb = re->skb;
	int i;

	re->data_addr = pci_map_single(pdev, skb->data, size, PCI_DMA_FROMDEVICE);
	if (pci_dma_mapping_error(pdev, re->data_addr))
		goto mapping_error;

	dma_unmap_len_set(re, data_size, size);

	for (i = 0; i < skb_shinfo(skb)->nr_frags; i++) {
		const skb_frag_t *frag = &skb_shinfo(skb)->frags[i];

		re->frag_addr[i] = skb_frag_dma_map(&pdev->dev, frag, 0,
						    skb_frag_size(frag),
						    DMA_FROM_DEVICE);

		if (dma_mapping_error(&pdev->dev, re->frag_addr[i]))
			goto map_page_error;
	}
	return 0;

map_page_error:
	while (--i >= 0) {
		pci_unmap_page(pdev, re->frag_addr[i],
			       skb_frag_size(&skb_shinfo(skb)->frags[i]),
			       PCI_DMA_FROMDEVICE);
	}

	pci_unmap_single(pdev, re->data_addr, dma_unmap_len(re, data_size),
			 PCI_DMA_FROMDEVICE);

mapping_error:
	if (net_ratelimit())
		dev_warn(&pdev->dev, "%s: rx mapping error\n",
			 skb->dev->name);
	return -EIO;
}

static void sky2_rx_unmap_skb(struct pci_dev *pdev, struct rx_ring_info *re)
{
	struct sk_buff *skb = re->skb;
	int i;

	pci_unmap_single(pdev, re->data_addr, dma_unmap_len(re, data_size),
			 PCI_DMA_FROMDEVICE);

	for (i = 0; i < skb_shinfo(skb)->nr_frags; i++)
		pci_unmap_page(pdev, re->frag_addr[i],
			       skb_frag_size(&skb_shinfo(skb)->frags[i]),
			       PCI_DMA_FROMDEVICE);
}

/* Tell chip where to start receive checksum.
 * Actually has two checksums, but set both same to avoid possible byte
 * order problems.
 */
static void rx_set_checksum(struct sky2_port *sky2)
{
	struct sky2_rx_le *le = sky2_next_rx(sky2);

	le->addr = cpu_to_le32((ETH_HLEN << 16) | ETH_HLEN);
	le->ctrl = 0;
	le->opcode = OP_TCPSTART | HW_OWNER;

	sky2_write32(sky2->hw,
		     Q_ADDR(rxqaddr[sky2->port], Q_CSR),
		     (sky2->netdev->features & NETIF_F_RXCSUM)
		     ? BMU_ENA_RX_CHKSUM : BMU_DIS_RX_CHKSUM);
}

/* Enable/disable receive hash calculation (RSS) */
static void rx_set_rss(struct net_device *dev, netdev_features_t features)
{
	struct sky2_port *sky2 = netdev_priv(dev);
	struct sky2_hw *hw = sky2->hw;
	int i, nkeys = 4;

	/* Supports IPv6 and other modes */
	if (hw->flags & SKY2_HW_NEW_LE) {
		nkeys = 10;
		sky2_write32(hw, SK_REG(sky2->port, RSS_CFG), HASH_ALL);
	}

	/* Program RSS initial values */
	if (features & NETIF_F_RXHASH) {
		u32 rss_key[10];

		netdev_rss_key_fill(rss_key, sizeof(rss_key));
		for (i = 0; i < nkeys; i++)
			sky2_write32(hw, SK_REG(sky2->port, RSS_KEY + i * 4),
				     rss_key[i]);

		/* Need to turn on (undocumented) flag to make hashing work  */
		sky2_write32(hw, SK_REG(sky2->port, RX_GMF_CTRL_T),
			     RX_STFW_ENA);

		sky2_write32(hw, Q_ADDR(rxqaddr[sky2->port], Q_CSR),
			     BMU_ENA_RX_RSS_HASH);
	} else
		sky2_write32(hw, Q_ADDR(rxqaddr[sky2->port], Q_CSR),
			     BMU_DIS_RX_RSS_HASH);
}

/*
 * The RX Stop command will not work for Yukon-2 if the BMU does not
 * reach the end of packet and since we can't make sure that we have
 * incoming data, we must reset the BMU while it is not doing a DMA
 * transfer. Since it is possible that the RX path is still active,
 * the RX RAM buffer will be stopped first, so any possible incoming
 * data will not trigger a DMA. After the RAM buffer is stopped, the
 * BMU is polled until any DMA in progress is ended and only then it
 * will be reset.
 */
static void sky2_rx_stop(struct sky2_port *sky2)
{
	struct sky2_hw *hw = sky2->hw;
	unsigned rxq = rxqaddr[sky2->port];
	int i;

	/* disable the RAM Buffer receive queue */
	sky2_write8(hw, RB_ADDR(rxq, RB_CTRL), RB_DIS_OP_MD);

	for (i = 0; i < 0xffff; i++)
		if (sky2_read8(hw, RB_ADDR(rxq, Q_RSL))
		    == sky2_read8(hw, RB_ADDR(rxq, Q_RL)))
			goto stopped;

	netdev_warn(sky2->netdev, "receiver stop failed\n");
stopped:
	sky2_write32(hw, Q_ADDR(rxq, Q_CSR), BMU_RST_SET | BMU_FIFO_RST);

	/* reset the Rx prefetch unit */
	sky2_write32(hw, Y2_QADDR(rxq, PREF_UNIT_CTRL), PREF_UNIT_RST_SET);
}

/* Clean out receive buffer area, assumes receiver hardware stopped */
static void sky2_rx_clean(struct sky2_port *sky2)
{
	unsigned i;

	if (sky2->rx_le)
		memset(sky2->rx_le, 0, RX_LE_BYTES);

	for (i = 0; i < sky2->rx_pending; i++) {
		struct rx_ring_info *re = sky2->rx_ring + i;

		if (re->skb) {
			sky2_rx_unmap_skb(sky2->hw->pdev, re);
			kfree_skb(re->skb);
			re->skb = NULL;
		}
	}
}

/* Basic MII support */
static int sky2_ioctl(struct net_device *dev, struct ifreq *ifr, int cmd)
{
	struct mii_ioctl_data *data = if_mii(ifr);
	struct sky2_port *sky2 = netdev_priv(dev);
	struct sky2_hw *hw = sky2->hw;
	int err = -EOPNOTSUPP;

	if (!netif_running(dev))
		return -ENODEV;	/* Phy still in reset */

	switch (cmd) {
	case SIOCGMIIPHY:
		data->phy_id = PHY_ADDR_MARV;

		/* fallthru */
	case SIOCGMIIREG: {
		u16 val = 0;

		spin_lock_bh(&sky2->phy_lock);
		err = __gm_phy_read(hw, sky2->port, data->reg_num & 0x1f, &val);
		spin_unlock_bh(&sky2->phy_lock);

		data->val_out = val;
		break;
	}

	case SIOCSMIIREG:
		spin_lock_bh(&sky2->phy_lock);
		err = gm_phy_write(hw, sky2->port, data->reg_num & 0x1f,
				   data->val_in);
		spin_unlock_bh(&sky2->phy_lock);
		break;
	}
	return err;
}

#define SKY2_VLAN_OFFLOADS (NETIF_F_IP_CSUM | NETIF_F_SG | NETIF_F_TSO)

static void sky2_vlan_mode(struct net_device *dev, netdev_features_t features)
{
	struct sky2_port *sky2 = netdev_priv(dev);
	struct sky2_hw *hw = sky2->hw;
	u16 port = sky2->port;

	if (features & NETIF_F_HW_VLAN_CTAG_RX)
		sky2_write32(hw, SK_REG(port, RX_GMF_CTRL_T),
			     RX_VLAN_STRIP_ON);
	else
		sky2_write32(hw, SK_REG(port, RX_GMF_CTRL_T),
			     RX_VLAN_STRIP_OFF);

	if (features & NETIF_F_HW_VLAN_CTAG_TX) {
		sky2_write32(hw, SK_REG(port, TX_GMF_CTRL_T),
			     TX_VLAN_TAG_ON);

		dev->vlan_features |= SKY2_VLAN_OFFLOADS;
	} else {
		sky2_write32(hw, SK_REG(port, TX_GMF_CTRL_T),
			     TX_VLAN_TAG_OFF);

		/* Can't do transmit offload of vlan without hw vlan */
		dev->vlan_features &= ~SKY2_VLAN_OFFLOADS;
	}
}

/* Amount of required worst case padding in rx buffer */
static inline unsigned sky2_rx_pad(const struct sky2_hw *hw)
{
	return (hw->flags & SKY2_HW_RAM_BUFFER) ? 8 : 2;
}

/*
 * Allocate an skb for receiving. If the MTU is large enough
 * make the skb non-linear with a fragment list of pages.
 */
static struct sk_buff *sky2_rx_alloc(struct sky2_port *sky2, gfp_t gfp)
{
	struct sk_buff *skb;
	int i;

	skb = __netdev_alloc_skb(sky2->netdev,
				 sky2->rx_data_size + sky2_rx_pad(sky2->hw),
				 gfp);
	if (!skb)
		goto nomem;

	if (sky2->hw->flags & SKY2_HW_RAM_BUFFER) {
		unsigned char *start;
		/*
		 * Workaround for a bug in FIFO that cause hang
		 * if the FIFO if the receive buffer is not 64 byte aligned.
		 * The buffer returned from netdev_alloc_skb is
		 * aligned except if slab debugging is enabled.
		 */
		start = PTR_ALIGN(skb->data, 8);
		skb_reserve(skb, start - skb->data);
	} else
		skb_reserve(skb, NET_IP_ALIGN);

	for (i = 0; i < sky2->rx_nfrags; i++) {
		struct page *page = alloc_page(gfp);

		if (!page)
			goto free_partial;
		skb_fill_page_desc(skb, i, page, 0, PAGE_SIZE);
	}

	return skb;
free_partial:
	kfree_skb(skb);
nomem:
	return NULL;
}

static inline void sky2_rx_update(struct sky2_port *sky2, unsigned rxq)
{
	sky2_put_idx(sky2->hw, rxq, sky2->rx_put);
}

static int sky2_alloc_rx_skbs(struct sky2_port *sky2)
{
	struct sky2_hw *hw = sky2->hw;
	unsigned i;

	sky2->rx_data_size = sky2_get_rx_data_size(sky2);

	/* Fill Rx ring */
	for (i = 0; i < sky2->rx_pending; i++) {
		struct rx_ring_info *re = sky2->rx_ring + i;

		re->skb = sky2_rx_alloc(sky2, GFP_KERNEL);
		if (!re->skb)
			return -ENOMEM;

		if (sky2_rx_map_skb(hw->pdev, re, sky2->rx_data_size)) {
			dev_kfree_skb(re->skb);
			re->skb = NULL;
			return -ENOMEM;
		}
	}
	return 0;
}

/*
 * Setup receiver buffer pool.
 * Normal case this ends up creating one list element for skb
 * in the receive ring. Worst case if using large MTU and each
 * allocation falls on a different 64 bit region, that results
 * in 6 list elements per ring entry.
 * One element is used for checksum enable/disable, and one
 * extra to avoid wrap.
 */
static void sky2_rx_start(struct sky2_port *sky2)
{
	struct sky2_hw *hw = sky2->hw;
	struct rx_ring_info *re;
	unsigned rxq = rxqaddr[sky2->port];
	unsigned i, thresh;

	sky2->rx_put = sky2->rx_next = 0;
	sky2_qset(hw, rxq);

	/* On PCI express lowering the watermark gives better performance */
	if (pci_is_pcie(hw->pdev))
		sky2_write32(hw, Q_ADDR(rxq, Q_WM), BMU_WM_PEX);

	/* These chips have no ram buffer?
	 * MAC Rx RAM Read is controlled by hardware */
	if (hw->chip_id == CHIP_ID_YUKON_EC_U &&
	    hw->chip_rev > CHIP_REV_YU_EC_U_A0)
		sky2_write32(hw, Q_ADDR(rxq, Q_TEST), F_M_RX_RAM_DIS);

	sky2_prefetch_init(hw, rxq, sky2->rx_le_map, RX_LE_SIZE - 1);

	if (!(hw->flags & SKY2_HW_NEW_LE))
		rx_set_checksum(sky2);

	if (!(hw->flags & SKY2_HW_RSS_BROKEN))
		rx_set_rss(sky2->netdev, sky2->netdev->features);

	/* submit Rx ring */
	for (i = 0; i < sky2->rx_pending; i++) {
		re = sky2->rx_ring + i;
		sky2_rx_submit(sky2, re);
	}

	/*
	 * The receiver hangs if it receives frames larger than the
	 * packet buffer. As a workaround, truncate oversize frames, but
	 * the register is limited to 9 bits, so if you do frames > 2052
	 * you better get the MTU right!
	 */
	thresh = sky2_get_rx_threshold(sky2);
	if (thresh > 0x1ff)
		sky2_write32(hw, SK_REG(sky2->port, RX_GMF_CTRL_T), RX_TRUNC_OFF);
	else {
		sky2_write16(hw, SK_REG(sky2->port, RX_GMF_TR_THR), thresh);
		sky2_write32(hw, SK_REG(sky2->port, RX_GMF_CTRL_T), RX_TRUNC_ON);
	}

	/* Tell chip about available buffers */
	sky2_rx_update(sky2, rxq);

	if (hw->chip_id == CHIP_ID_YUKON_EX ||
	    hw->chip_id == CHIP_ID_YUKON_SUPR) {
		/*
		 * Disable flushing of non ASF packets;
		 * must be done after initializing the BMUs;
		 * drivers without ASF support should do this too, otherwise
		 * it may happen that they cannot run on ASF devices;
		 * remember that the MAC FIFO isn't reset during initialization.
		 */
		sky2_write32(hw, SK_REG(sky2->port, RX_GMF_CTRL_T), RX_MACSEC_FLUSH_OFF);
	}

	if (hw->chip_id >= CHIP_ID_YUKON_SUPR) {
		/* Enable RX Home Address & Routing Header checksum fix */
		sky2_write16(hw, SK_REG(sky2->port, RX_GMF_FL_CTRL),
			     RX_IPV6_SA_MOB_ENA | RX_IPV6_DA_MOB_ENA);

		/* Enable TX Home Address & Routing Header checksum fix */
		sky2_write32(hw, Q_ADDR(txqaddr[sky2->port], Q_TEST),
			     TBMU_TEST_HOME_ADD_FIX_EN | TBMU_TEST_ROUTING_ADD_FIX_EN);
	}
}

static int sky2_alloc_buffers(struct sky2_port *sky2)
{
	struct sky2_hw *hw = sky2->hw;

	/* must be power of 2 */
	sky2->tx_le = pci_alloc_consistent(hw->pdev,
					   sky2->tx_ring_size *
					   sizeof(struct sky2_tx_le),
					   &sky2->tx_le_map);
	if (!sky2->tx_le)
		goto nomem;

	sky2->tx_ring = kcalloc(sky2->tx_ring_size, sizeof(struct tx_ring_info),
				GFP_KERNEL);
	if (!sky2->tx_ring)
		goto nomem;

	sky2->rx_le = pci_zalloc_consistent(hw->pdev, RX_LE_BYTES,
					    &sky2->rx_le_map);
	if (!sky2->rx_le)
		goto nomem;

	sky2->rx_ring = kcalloc(sky2->rx_pending, sizeof(struct rx_ring_info),
				GFP_KERNEL);
	if (!sky2->rx_ring)
		goto nomem;

	return sky2_alloc_rx_skbs(sky2);
nomem:
	return -ENOMEM;
}

static void sky2_free_buffers(struct sky2_port *sky2)
{
	struct sky2_hw *hw = sky2->hw;

	sky2_rx_clean(sky2);

	if (sky2->rx_le) {
		pci_free_consistent(hw->pdev, RX_LE_BYTES,
				    sky2->rx_le, sky2->rx_le_map);
		sky2->rx_le = NULL;
	}
	if (sky2->tx_le) {
		pci_free_consistent(hw->pdev,
				    sky2->tx_ring_size * sizeof(struct sky2_tx_le),
				    sky2->tx_le, sky2->tx_le_map);
		sky2->tx_le = NULL;
	}
	kfree(sky2->tx_ring);
	kfree(sky2->rx_ring);

	sky2->tx_ring = NULL;
	sky2->rx_ring = NULL;
}

static void sky2_hw_up(struct sky2_port *sky2)
{
	struct sky2_hw *hw = sky2->hw;
	unsigned port = sky2->port;
	u32 ramsize;
	int cap;
	struct net_device *otherdev = hw->dev[sky2->port^1];

	tx_init(sky2);

	/*
 	 * On dual port PCI-X card, there is an problem where status
	 * can be received out of order due to split transactions
	 */
	if (otherdev && netif_running(otherdev) &&
 	    (cap = pci_find_capability(hw->pdev, PCI_CAP_ID_PCIX))) {
 		u16 cmd;

		cmd = sky2_pci_read16(hw, cap + PCI_X_CMD);
 		cmd &= ~PCI_X_CMD_MAX_SPLIT;
 		sky2_pci_write16(hw, cap + PCI_X_CMD, cmd);
	}

	sky2_mac_init(hw, port);

	/* Register is number of 4K blocks on internal RAM buffer. */
	ramsize = sky2_read8(hw, B2_E_0) * 4;
	if (ramsize > 0) {
		u32 rxspace;

		netdev_dbg(sky2->netdev, "ram buffer %dK\n", ramsize);
		if (ramsize < 16)
			rxspace = ramsize / 2;
		else
			rxspace = 8 + (2*(ramsize - 16))/3;

		sky2_ramset(hw, rxqaddr[port], 0, rxspace);
		sky2_ramset(hw, txqaddr[port], rxspace, ramsize - rxspace);

		/* Make sure SyncQ is disabled */
		sky2_write8(hw, RB_ADDR(port == 0 ? Q_XS1 : Q_XS2, RB_CTRL),
			    RB_RST_SET);
	}

	sky2_qset(hw, txqaddr[port]);

	/* This is copied from sk98lin 10.0.5.3; no one tells me about erratta's */
	if (hw->chip_id == CHIP_ID_YUKON_EX && hw->chip_rev == CHIP_REV_YU_EX_B0)
		sky2_write32(hw, Q_ADDR(txqaddr[port], Q_TEST), F_TX_CHK_AUTO_OFF);

	/* Set almost empty threshold */
	if (hw->chip_id == CHIP_ID_YUKON_EC_U &&
	    hw->chip_rev == CHIP_REV_YU_EC_U_A0)
		sky2_write16(hw, Q_ADDR(txqaddr[port], Q_AL), ECU_TXFF_LEV);

	sky2_prefetch_init(hw, txqaddr[port], sky2->tx_le_map,
			   sky2->tx_ring_size - 1);

	sky2_vlan_mode(sky2->netdev, sky2->netdev->features);
	netdev_update_features(sky2->netdev);

	sky2_rx_start(sky2);
}

/* Setup device IRQ and enable napi to process */
static int sky2_setup_irq(struct sky2_hw *hw, const char *name)
{
	struct pci_dev *pdev = hw->pdev;
	int err;

	err = request_irq(pdev->irq, sky2_intr,
			  (hw->flags & SKY2_HW_USE_MSI) ? 0 : IRQF_SHARED,
			  name, hw);
	if (err)
		dev_err(&pdev->dev, "cannot assign irq %d\n", pdev->irq);
	else {
		hw->flags |= SKY2_HW_IRQ_SETUP;

		napi_enable(&hw->napi);
		sky2_write32(hw, B0_IMSK, Y2_IS_BASE);
		sky2_read32(hw, B0_IMSK);
	}

	return err;
}


/* Bring up network interface. */
static int sky2_open(struct net_device *dev)
{
	struct sky2_port *sky2 = netdev_priv(dev);
	struct sky2_hw *hw = sky2->hw;
	unsigned port = sky2->port;
	u32 imask;
	int err;

	netif_carrier_off(dev);

	err = sky2_alloc_buffers(sky2);
	if (err)
		goto err_out;

	/* With single port, IRQ is setup when device is brought up */
	if (hw->ports == 1 && (err = sky2_setup_irq(hw, dev->name)))
		goto err_out;

	sky2_hw_up(sky2);

	/* Enable interrupts from phy/mac for port */
	imask = sky2_read32(hw, B0_IMSK);

	if (hw->chip_id == CHIP_ID_YUKON_OPT ||
	    hw->chip_id == CHIP_ID_YUKON_PRM ||
	    hw->chip_id == CHIP_ID_YUKON_OP_2)
		imask |= Y2_IS_PHY_QLNK;	/* enable PHY Quick Link */

	imask |= portirq_msk[port];
	sky2_write32(hw, B0_IMSK, imask);
	sky2_read32(hw, B0_IMSK);

	netif_info(sky2, ifup, dev, "enabling interface\n");

	return 0;

err_out:
	sky2_free_buffers(sky2);
	return err;
}

/* Modular subtraction in ring */
static inline int tx_inuse(const struct sky2_port *sky2)
{
	return (sky2->tx_prod - sky2->tx_cons) & (sky2->tx_ring_size - 1);
}

/* Number of list elements available for next tx */
static inline int tx_avail(const struct sky2_port *sky2)
{
	return sky2->tx_pending - tx_inuse(sky2);
}

/* Estimate of number of transmit list elements required */
static unsigned tx_le_req(const struct sk_buff *skb)
{
	unsigned count;

	count = (skb_shinfo(skb)->nr_frags + 1)
		* (sizeof(dma_addr_t) / sizeof(u32));

	if (skb_is_gso(skb))
		++count;
	else if (sizeof(dma_addr_t) == sizeof(u32))
		++count;	/* possible vlan */

	if (skb->ip_summed == CHECKSUM_PARTIAL)
		++count;

	return count;
}

static void sky2_tx_unmap(struct pci_dev *pdev, struct tx_ring_info *re)
{
	if (re->flags & TX_MAP_SINGLE)
		pci_unmap_single(pdev, dma_unmap_addr(re, mapaddr),
				 dma_unmap_len(re, maplen),
				 PCI_DMA_TODEVICE);
	else if (re->flags & TX_MAP_PAGE)
		pci_unmap_page(pdev, dma_unmap_addr(re, mapaddr),
			       dma_unmap_len(re, maplen),
			       PCI_DMA_TODEVICE);
	re->flags = 0;
}

/*
 * Put one packet in ring for transmit.
 * A single packet can generate multiple list elements, and
 * the number of ring elements will probably be less than the number
 * of list elements used.
 */
static netdev_tx_t sky2_xmit_frame(struct sk_buff *skb,
				   struct net_device *dev)
{
	struct sky2_port *sky2 = netdev_priv(dev);
	struct sky2_hw *hw = sky2->hw;
	struct sky2_tx_le *le = NULL;
	struct tx_ring_info *re;
	unsigned i, len;
	dma_addr_t mapping;
	u32 upper;
	u16 slot;
	u16 mss;
	u8 ctrl;

 	if (unlikely(tx_avail(sky2) < tx_le_req(skb)))
  		return NETDEV_TX_BUSY;

	len = skb_headlen(skb);
	mapping = pci_map_single(hw->pdev, skb->data, len, PCI_DMA_TODEVICE);

	if (pci_dma_mapping_error(hw->pdev, mapping))
		goto mapping_error;

	slot = sky2->tx_prod;
	netif_printk(sky2, tx_queued, KERN_DEBUG, dev,
		     "tx queued, slot %u, len %d\n", slot, skb->len);

	/* Send high bits if needed */
	upper = upper_32_bits(mapping);
	if (upper != sky2->tx_last_upper) {
		le = get_tx_le(sky2, &slot);
		le->addr = cpu_to_le32(upper);
		sky2->tx_last_upper = upper;
		le->opcode = OP_ADDR64 | HW_OWNER;
	}

	/* Check for TCP Segmentation Offload */
	mss = skb_shinfo(skb)->gso_size;
	if (mss != 0) {

		if (!(hw->flags & SKY2_HW_NEW_LE))
			mss += ETH_HLEN + ip_hdrlen(skb) + tcp_hdrlen(skb);

  		if (mss != sky2->tx_last_mss) {
			le = get_tx_le(sky2, &slot);
  			le->addr = cpu_to_le32(mss);

			if (hw->flags & SKY2_HW_NEW_LE)
				le->opcode = OP_MSS | HW_OWNER;
			else
				le->opcode = OP_LRGLEN | HW_OWNER;
			sky2->tx_last_mss = mss;
		}
	}

	ctrl = 0;

	/* Add VLAN tag, can piggyback on LRGLEN or ADDR64 */
	if (skb_vlan_tag_present(skb)) {
		if (!le) {
			le = get_tx_le(sky2, &slot);
			le->addr = 0;
			le->opcode = OP_VLAN|HW_OWNER;
		} else
			le->opcode |= OP_VLAN;
		le->length = cpu_to_be16(skb_vlan_tag_get(skb));
		ctrl |= INS_VLAN;
	}

	/* Handle TCP checksum offload */
	if (skb->ip_summed == CHECKSUM_PARTIAL) {
		/* On Yukon EX (some versions) encoding change. */
 		if (hw->flags & SKY2_HW_AUTO_TX_SUM)
 			ctrl |= CALSUM;	/* auto checksum */
		else {
			const unsigned offset = skb_transport_offset(skb);
			u32 tcpsum;

			tcpsum = offset << 16;			/* sum start */
			tcpsum |= offset + skb->csum_offset;	/* sum write */

			ctrl |= CALSUM | WR_SUM | INIT_SUM | LOCK_SUM;
			if (ip_hdr(skb)->protocol == IPPROTO_UDP)
				ctrl |= UDPTCP;

			if (tcpsum != sky2->tx_tcpsum) {
				sky2->tx_tcpsum = tcpsum;

				le = get_tx_le(sky2, &slot);
				le->addr = cpu_to_le32(tcpsum);
				le->length = 0;	/* initial checksum value */
				le->ctrl = 1;	/* one packet */
				le->opcode = OP_TCPLISW | HW_OWNER;
			}
		}
	}

	re = sky2->tx_ring + slot;
	re->flags = TX_MAP_SINGLE;
	dma_unmap_addr_set(re, mapaddr, mapping);
	dma_unmap_len_set(re, maplen, len);

	le = get_tx_le(sky2, &slot);
	le->addr = cpu_to_le32(lower_32_bits(mapping));
	le->length = cpu_to_le16(len);
	le->ctrl = ctrl;
	le->opcode = mss ? (OP_LARGESEND | HW_OWNER) : (OP_PACKET | HW_OWNER);


	for (i = 0; i < skb_shinfo(skb)->nr_frags; i++) {
		const skb_frag_t *frag = &skb_shinfo(skb)->frags[i];

		mapping = skb_frag_dma_map(&hw->pdev->dev, frag, 0,
					   skb_frag_size(frag), DMA_TO_DEVICE);

		if (dma_mapping_error(&hw->pdev->dev, mapping))
			goto mapping_unwind;

		upper = upper_32_bits(mapping);
		if (upper != sky2->tx_last_upper) {
			le = get_tx_le(sky2, &slot);
			le->addr = cpu_to_le32(upper);
			sky2->tx_last_upper = upper;
			le->opcode = OP_ADDR64 | HW_OWNER;
		}

		re = sky2->tx_ring + slot;
		re->flags = TX_MAP_PAGE;
		dma_unmap_addr_set(re, mapaddr, mapping);
		dma_unmap_len_set(re, maplen, skb_frag_size(frag));

		le = get_tx_le(sky2, &slot);
		le->addr = cpu_to_le32(lower_32_bits(mapping));
		le->length = cpu_to_le16(skb_frag_size(frag));
		le->ctrl = ctrl;
		le->opcode = OP_BUFFER | HW_OWNER;
	}

	re->skb = skb;
	le->ctrl |= EOP;

	sky2->tx_prod = slot;

	if (tx_avail(sky2) <= MAX_SKB_TX_LE)
		netif_stop_queue(dev);

	netdev_sent_queue(dev, skb->len);
	sky2_put_idx(hw, txqaddr[sky2->port], sky2->tx_prod);

	return NETDEV_TX_OK;

mapping_unwind:
	for (i = sky2->tx_prod; i != slot; i = RING_NEXT(i, sky2->tx_ring_size)) {
		re = sky2->tx_ring + i;

		sky2_tx_unmap(hw->pdev, re);
	}

mapping_error:
	if (net_ratelimit())
		dev_warn(&hw->pdev->dev, "%s: tx mapping error\n", dev->name);
	dev_kfree_skb_any(skb);
	return NETDEV_TX_OK;
}

/*
 * Free ring elements from starting at tx_cons until "done"
 *
 * NB:
 *  1. The hardware will tell us about partial completion of multi-part
 *     buffers so make sure not to free skb to early.
 *  2. This may run in parallel start_xmit because the it only
 *     looks at the tail of the queue of FIFO (tx_cons), not
 *     the head (tx_prod)
 */
static void sky2_tx_complete(struct sky2_port *sky2, u16 done)
{
	struct net_device *dev = sky2->netdev;
	u16 idx;
	unsigned int bytes_compl = 0, pkts_compl = 0;

	BUG_ON(done >= sky2->tx_ring_size);

	for (idx = sky2->tx_cons; idx != done;
	     idx = RING_NEXT(idx, sky2->tx_ring_size)) {
		struct tx_ring_info *re = sky2->tx_ring + idx;
		struct sk_buff *skb = re->skb;

		sky2_tx_unmap(sky2->hw->pdev, re);

		if (skb) {
			netif_printk(sky2, tx_done, KERN_DEBUG, dev,
				     "tx done %u\n", idx);

			pkts_compl++;
			bytes_compl += skb->len;

			re->skb = NULL;
			dev_kfree_skb_any(skb);

			sky2->tx_next = RING_NEXT(idx, sky2->tx_ring_size);
		}
	}

	sky2->tx_cons = idx;
	smp_mb();

	netdev_completed_queue(dev, pkts_compl, bytes_compl);

	u64_stats_update_begin(&sky2->tx_stats.syncp);
	sky2->tx_stats.packets += pkts_compl;
	sky2->tx_stats.bytes += bytes_compl;
	u64_stats_update_end(&sky2->tx_stats.syncp);
}

static void sky2_tx_reset(struct sky2_hw *hw, unsigned port)
{
	/* Disable Force Sync bit and Enable Alloc bit */
	sky2_write8(hw, SK_REG(port, TXA_CTRL),
		    TXA_DIS_FSYNC | TXA_DIS_ALLOC | TXA_STOP_RC);

	/* Stop Interval Timer and Limit Counter of Tx Arbiter */
	sky2_write32(hw, SK_REG(port, TXA_ITI_INI), 0L);
	sky2_write32(hw, SK_REG(port, TXA_LIM_INI), 0L);

	/* Reset the PCI FIFO of the async Tx queue */
	sky2_write32(hw, Q_ADDR(txqaddr[port], Q_CSR),
		     BMU_RST_SET | BMU_FIFO_RST);

	/* Reset the Tx prefetch units */
	sky2_write32(hw, Y2_QADDR(txqaddr[port], PREF_UNIT_CTRL),
		     PREF_UNIT_RST_SET);

	sky2_write32(hw, RB_ADDR(txqaddr[port], RB_CTRL), RB_RST_SET);
	sky2_write8(hw, SK_REG(port, TX_GMF_CTRL_T), GMF_RST_SET);

	sky2_read32(hw, B0_CTST);
}

static void sky2_hw_down(struct sky2_port *sky2)
{
	struct sky2_hw *hw = sky2->hw;
	unsigned port = sky2->port;
	u16 ctrl;

	/* Force flow control off */
	sky2_write8(hw, SK_REG(port, GMAC_CTRL), GMC_PAUSE_OFF);

	/* Stop transmitter */
	sky2_write32(hw, Q_ADDR(txqaddr[port], Q_CSR), BMU_STOP);
	sky2_read32(hw, Q_ADDR(txqaddr[port], Q_CSR));

	sky2_write32(hw, RB_ADDR(txqaddr[port], RB_CTRL),
		     RB_RST_SET | RB_DIS_OP_MD);

	ctrl = gma_read16(hw, port, GM_GP_CTRL);
	ctrl &= ~(GM_GPCR_TX_ENA | GM_GPCR_RX_ENA);
	gma_write16(hw, port, GM_GP_CTRL, ctrl);

	sky2_write8(hw, SK_REG(port, GPHY_CTRL), GPC_RST_SET);

	/* Workaround shared GMAC reset */
	if (!(hw->chip_id == CHIP_ID_YUKON_XL && hw->chip_rev == 0 &&
	      port == 0 && hw->dev[1] && netif_running(hw->dev[1])))
		sky2_write8(hw, SK_REG(port, GMAC_CTRL), GMC_RST_SET);

	sky2_write8(hw, SK_REG(port, RX_GMF_CTRL_T), GMF_RST_SET);

	/* Force any delayed status interrupt and NAPI */
	sky2_write32(hw, STAT_LEV_TIMER_CNT, 0);
	sky2_write32(hw, STAT_TX_TIMER_CNT, 0);
	sky2_write32(hw, STAT_ISR_TIMER_CNT, 0);
	sky2_read8(hw, STAT_ISR_TIMER_CTRL);

	sky2_rx_stop(sky2);

	spin_lock_bh(&sky2->phy_lock);
	sky2_phy_power_down(hw, port);
	spin_unlock_bh(&sky2->phy_lock);

	sky2_tx_reset(hw, port);

	/* Free any pending frames stuck in HW queue */
	sky2_tx_complete(sky2, sky2->tx_prod);
}

/* Network shutdown */
static int sky2_close(struct net_device *dev)
{
	struct sky2_port *sky2 = netdev_priv(dev);
	struct sky2_hw *hw = sky2->hw;

	/* Never really got started! */
	if (!sky2->tx_le)
		return 0;

	netif_info(sky2, ifdown, dev, "disabling interface\n");

	if (hw->ports == 1) {
		sky2_write32(hw, B0_IMSK, 0);
		sky2_read32(hw, B0_IMSK);

		napi_disable(&hw->napi);
		free_irq(hw->pdev->irq, hw);
		hw->flags &= ~SKY2_HW_IRQ_SETUP;
	} else {
		u32 imask;

		/* Disable port IRQ */
		imask  = sky2_read32(hw, B0_IMSK);
		imask &= ~portirq_msk[sky2->port];
		sky2_write32(hw, B0_IMSK, imask);
		sky2_read32(hw, B0_IMSK);

		synchronize_irq(hw->pdev->irq);
		napi_synchronize(&hw->napi);
	}

	sky2_hw_down(sky2);

	sky2_free_buffers(sky2);

	return 0;
}

static u16 sky2_phy_speed(const struct sky2_hw *hw, u16 aux)
{
	if (hw->flags & SKY2_HW_FIBRE_PHY)
		return SPEED_1000;

	if (!(hw->flags & SKY2_HW_GIGABIT)) {
		if (aux & PHY_M_PS_SPEED_100)
			return SPEED_100;
		else
			return SPEED_10;
	}

	switch (aux & PHY_M_PS_SPEED_MSK) {
	case PHY_M_PS_SPEED_1000:
		return SPEED_1000;
	case PHY_M_PS_SPEED_100:
		return SPEED_100;
	default:
		return SPEED_10;
	}
}

static void sky2_link_up(struct sky2_port *sky2)
{
	struct sky2_hw *hw = sky2->hw;
	unsigned port = sky2->port;
	static const char *fc_name[] = {
		[FC_NONE]	= "none",
		[FC_TX]		= "tx",
		[FC_RX]		= "rx",
		[FC_BOTH]	= "both",
	};

	sky2_set_ipg(sky2);

	sky2_enable_rx_tx(sky2);

	gm_phy_write(hw, port, PHY_MARV_INT_MASK, PHY_M_DEF_MSK);

	netif_carrier_on(sky2->netdev);

	mod_timer(&hw->watchdog_timer, jiffies + 1);

	/* Turn on link LED */
	sky2_write8(hw, SK_REG(port, LNK_LED_REG),
		    LINKLED_ON | LINKLED_BLINK_OFF | LINKLED_LINKSYNC_OFF);

	netif_info(sky2, link, sky2->netdev,
		   "Link is up at %d Mbps, %s duplex, flow control %s\n",
		   sky2->speed,
		   sky2->duplex == DUPLEX_FULL ? "full" : "half",
		   fc_name[sky2->flow_status]);
}

static void sky2_link_down(struct sky2_port *sky2)
{
	struct sky2_hw *hw = sky2->hw;
	unsigned port = sky2->port;
	u16 reg;

	gm_phy_write(hw, port, PHY_MARV_INT_MASK, 0);

	reg = gma_read16(hw, port, GM_GP_CTRL);
	reg &= ~(GM_GPCR_RX_ENA | GM_GPCR_TX_ENA);
	gma_write16(hw, port, GM_GP_CTRL, reg);

	netif_carrier_off(sky2->netdev);

	/* Turn off link LED */
	sky2_write8(hw, SK_REG(port, LNK_LED_REG), LINKLED_OFF);

	netif_info(sky2, link, sky2->netdev, "Link is down\n");

	sky2_phy_init(hw, port);
}

static enum flow_control sky2_flow(int rx, int tx)
{
	if (rx)
		return tx ? FC_BOTH : FC_RX;
	else
		return tx ? FC_TX : FC_NONE;
}

static int sky2_autoneg_done(struct sky2_port *sky2, u16 aux)
{
	struct sky2_hw *hw = sky2->hw;
	unsigned port = sky2->port;
	u16 advert, lpa;

	advert = gm_phy_read(hw, port, PHY_MARV_AUNE_ADV);
	lpa = gm_phy_read(hw, port, PHY_MARV_AUNE_LP);
	if (lpa & PHY_M_AN_RF) {
		netdev_err(sky2->netdev, "remote fault\n");
		return -1;
	}

	if (!(aux & PHY_M_PS_SPDUP_RES)) {
		netdev_err(sky2->netdev, "speed/duplex mismatch\n");
		return -1;
	}

	sky2->speed = sky2_phy_speed(hw, aux);
	sky2->duplex = (aux & PHY_M_PS_FULL_DUP) ? DUPLEX_FULL : DUPLEX_HALF;

	/* Since the pause result bits seem to in different positions on
	 * different chips. look at registers.
	 */
	if (hw->flags & SKY2_HW_FIBRE_PHY) {
		/* Shift for bits in fiber PHY */
		advert &= ~(ADVERTISE_PAUSE_CAP|ADVERTISE_PAUSE_ASYM);
		lpa &= ~(LPA_PAUSE_CAP|LPA_PAUSE_ASYM);

		if (advert & ADVERTISE_1000XPAUSE)
			advert |= ADVERTISE_PAUSE_CAP;
		if (advert & ADVERTISE_1000XPSE_ASYM)
			advert |= ADVERTISE_PAUSE_ASYM;
		if (lpa & LPA_1000XPAUSE)
			lpa |= LPA_PAUSE_CAP;
		if (lpa & LPA_1000XPAUSE_ASYM)
			lpa |= LPA_PAUSE_ASYM;
	}

	sky2->flow_status = FC_NONE;
	if (advert & ADVERTISE_PAUSE_CAP) {
		if (lpa & LPA_PAUSE_CAP)
			sky2->flow_status = FC_BOTH;
		else if (advert & ADVERTISE_PAUSE_ASYM)
			sky2->flow_status = FC_RX;
	} else if (advert & ADVERTISE_PAUSE_ASYM) {
		if ((lpa & LPA_PAUSE_CAP) && (lpa & LPA_PAUSE_ASYM))
			sky2->flow_status = FC_TX;
	}

	if (sky2->duplex == DUPLEX_HALF && sky2->speed < SPEED_1000 &&
	    !(hw->chip_id == CHIP_ID_YUKON_EC_U || hw->chip_id == CHIP_ID_YUKON_EX))
		sky2->flow_status = FC_NONE;

	if (sky2->flow_status & FC_TX)
		sky2_write8(hw, SK_REG(port, GMAC_CTRL), GMC_PAUSE_ON);
	else
		sky2_write8(hw, SK_REG(port, GMAC_CTRL), GMC_PAUSE_OFF);

	return 0;
}

/* Interrupt from PHY */
static void sky2_phy_intr(struct sky2_hw *hw, unsigned port)
{
	struct net_device *dev = hw->dev[port];
	struct sky2_port *sky2 = netdev_priv(dev);
	u16 istatus, phystat;

	if (!netif_running(dev))
		return;

	spin_lock(&sky2->phy_lock);
	istatus = gm_phy_read(hw, port, PHY_MARV_INT_STAT);
	phystat = gm_phy_read(hw, port, PHY_MARV_PHY_STAT);

	netif_info(sky2, intr, sky2->netdev, "phy interrupt status 0x%x 0x%x\n",
		   istatus, phystat);

	if (istatus & PHY_M_IS_AN_COMPL) {
		if (sky2_autoneg_done(sky2, phystat) == 0 &&
		    !netif_carrier_ok(dev))
			sky2_link_up(sky2);
		goto out;
	}

	if (istatus & PHY_M_IS_LSP_CHANGE)
		sky2->speed = sky2_phy_speed(hw, phystat);

	if (istatus & PHY_M_IS_DUP_CHANGE)
		sky2->duplex =
		    (phystat & PHY_M_PS_FULL_DUP) ? DUPLEX_FULL : DUPLEX_HALF;

	if (istatus & PHY_M_IS_LST_CHANGE) {
		if (phystat & PHY_M_PS_LINK_UP)
			sky2_link_up(sky2);
		else
			sky2_link_down(sky2);
	}
out:
	spin_unlock(&sky2->phy_lock);
}

/* Special quick link interrupt (Yukon-2 Optima only) */
static void sky2_qlink_intr(struct sky2_hw *hw)
{
	struct sky2_port *sky2 = netdev_priv(hw->dev[0]);
	u32 imask;
	u16 phy;

	/* disable irq */
	imask = sky2_read32(hw, B0_IMSK);
	imask &= ~Y2_IS_PHY_QLNK;
	sky2_write32(hw, B0_IMSK, imask);

	/* reset PHY Link Detect */
	phy = sky2_pci_read16(hw, PSM_CONFIG_REG4);
	sky2_write8(hw, B2_TST_CTRL1, TST_CFG_WRITE_ON);
	sky2_pci_write16(hw, PSM_CONFIG_REG4, phy | 1);
	sky2_write8(hw, B2_TST_CTRL1, TST_CFG_WRITE_OFF);

	sky2_link_up(sky2);
}

/* Transmit timeout is only called if we are running, carrier is up
 * and tx queue is full (stopped).
 */
static void sky2_tx_timeout(struct net_device *dev)
{
	struct sky2_port *sky2 = netdev_priv(dev);
	struct sky2_hw *hw = sky2->hw;

	netif_err(sky2, timer, dev, "tx timeout\n");

	netdev_printk(KERN_DEBUG, dev, "transmit ring %u .. %u report=%u done=%u\n",
		      sky2->tx_cons, sky2->tx_prod,
		      sky2_read16(hw, sky2->port == 0 ? STAT_TXA1_RIDX : STAT_TXA2_RIDX),
		      sky2_read16(hw, Q_ADDR(txqaddr[sky2->port], Q_DONE)));

	/* can't restart safely under softirq */
	schedule_work(&hw->restart_work);
}

static int sky2_change_mtu(struct net_device *dev, int new_mtu)
{
	struct sky2_port *sky2 = netdev_priv(dev);
	struct sky2_hw *hw = sky2->hw;
	unsigned port = sky2->port;
	int err;
	u16 ctl, mode;
	u32 imask;

	if (!netif_running(dev)) {
		dev->mtu = new_mtu;
		netdev_update_features(dev);
		return 0;
	}

	imask = sky2_read32(hw, B0_IMSK);
	sky2_write32(hw, B0_IMSK, 0);
	sky2_read32(hw, B0_IMSK);

	netif_trans_update(dev);	/* prevent tx timeout */
	napi_disable(&hw->napi);
	netif_tx_disable(dev);

	synchronize_irq(hw->pdev->irq);

	if (!(hw->flags & SKY2_HW_RAM_BUFFER))
		sky2_set_tx_stfwd(hw, port);

	ctl = gma_read16(hw, port, GM_GP_CTRL);
	gma_write16(hw, port, GM_GP_CTRL, ctl & ~GM_GPCR_RX_ENA);
	sky2_rx_stop(sky2);
	sky2_rx_clean(sky2);

	dev->mtu = new_mtu;
	netdev_update_features(dev);

	mode = DATA_BLIND_VAL(DATA_BLIND_DEF) |	GM_SMOD_VLAN_ENA;
	if (sky2->speed > SPEED_100)
		mode |= IPG_DATA_VAL(IPG_DATA_DEF_1000);
	else
		mode |= IPG_DATA_VAL(IPG_DATA_DEF_10_100);

	if (dev->mtu > ETH_DATA_LEN)
		mode |= GM_SMOD_JUMBO_ENA;

	gma_write16(hw, port, GM_SERIAL_MODE, mode);

	sky2_write8(hw, RB_ADDR(rxqaddr[port], RB_CTRL), RB_ENA_OP_MD);

	err = sky2_alloc_rx_skbs(sky2);
	if (!err)
		sky2_rx_start(sky2);
	else
		sky2_rx_clean(sky2);
	sky2_write32(hw, B0_IMSK, imask);

	sky2_read32(hw, B0_Y2_SP_LISR);
	napi_enable(&hw->napi);

	if (err)
		dev_close(dev);
	else {
		gma_write16(hw, port, GM_GP_CTRL, ctl);

		netif_wake_queue(dev);
	}

	return err;
}

static inline bool needs_copy(const struct rx_ring_info *re,
			      unsigned length)
{
#ifndef CONFIG_HAVE_EFFICIENT_UNALIGNED_ACCESS
	/* Some architectures need the IP header to be aligned */
	if (!IS_ALIGNED(re->data_addr + ETH_HLEN, sizeof(u32)))
		return true;
#endif
	return length < copybreak;
}

/* For small just reuse existing skb for next receive */
static struct sk_buff *receive_copy(struct sky2_port *sky2,
				    const struct rx_ring_info *re,
				    unsigned length)
{
	struct sk_buff *skb;

	skb = netdev_alloc_skb_ip_align(sky2->netdev, length);
	if (likely(skb)) {
		pci_dma_sync_single_for_cpu(sky2->hw->pdev, re->data_addr,
					    length, PCI_DMA_FROMDEVICE);
		skb_copy_from_linear_data(re->skb, skb->data, length);
		skb->ip_summed = re->skb->ip_summed;
		skb->csum = re->skb->csum;
		skb_copy_hash(skb, re->skb);
		__vlan_hwaccel_copy_tag(skb, re->skb);

		pci_dma_sync_single_for_device(sky2->hw->pdev, re->data_addr,
					       length, PCI_DMA_FROMDEVICE);
		__vlan_hwaccel_clear_tag(re->skb);
		skb_clear_hash(re->skb);
		re->skb->ip_summed = CHECKSUM_NONE;
		skb_put(skb, length);
	}
	return skb;
}

/* Adjust length of skb with fragments to match received data */
static void skb_put_frags(struct sk_buff *skb, unsigned int hdr_space,
			  unsigned int length)
{
	int i, num_frags;
	unsigned int size;

	/* put header into skb */
	size = min(length, hdr_space);
	skb->tail += size;
	skb->len += size;
	length -= size;

	num_frags = skb_shinfo(skb)->nr_frags;
	for (i = 0; i < num_frags; i++) {
		skb_frag_t *frag = &skb_shinfo(skb)->frags[i];

		if (length == 0) {
			/* don't need this page */
			__skb_frag_unref(frag);
			--skb_shinfo(skb)->nr_frags;
		} else {
			size = min(length, (unsigned) PAGE_SIZE);

			skb_frag_size_set(frag, size);
			skb->data_len += size;
			skb->truesize += PAGE_SIZE;
			skb->len += size;
			length -= size;
		}
	}
}

/* Normal packet - take skb from ring element and put in a new one  */
static struct sk_buff *receive_new(struct sky2_port *sky2,
				   struct rx_ring_info *re,
				   unsigned int length)
{
	struct sk_buff *skb;
	struct rx_ring_info nre;
	unsigned hdr_space = sky2->rx_data_size;

	nre.skb = sky2_rx_alloc(sky2, GFP_ATOMIC);
	if (unlikely(!nre.skb))
		goto nobuf;

	if (sky2_rx_map_skb(sky2->hw->pdev, &nre, hdr_space))
		goto nomap;

	skb = re->skb;
	sky2_rx_unmap_skb(sky2->hw->pdev, re);
	prefetch(skb->data);
	*re = nre;

	if (skb_shinfo(skb)->nr_frags)
		skb_put_frags(skb, hdr_space, length);
	else
		skb_put(skb, length);
	return skb;

nomap:
	dev_kfree_skb(nre.skb);
nobuf:
	return NULL;
}

/*
 * Receive one packet.
 * For larger packets, get new buffer.
 */
static struct sk_buff *sky2_receive(struct net_device *dev,
				    u16 length, u32 status)
{
 	struct sky2_port *sky2 = netdev_priv(dev);
	struct rx_ring_info *re = sky2->rx_ring + sky2->rx_next;
	struct sk_buff *skb = NULL;
	u16 count = (status & GMR_FS_LEN) >> 16;

	netif_printk(sky2, rx_status, KERN_DEBUG, dev,
		     "rx slot %u status 0x%x len %d\n",
		     sky2->rx_next, status, length);

	sky2->rx_next = (sky2->rx_next + 1) % sky2->rx_pending;
	prefetch(sky2->rx_ring + sky2->rx_next);

	if (skb_vlan_tag_present(re->skb))
		count -= VLAN_HLEN;	/* Account for vlan tag */

	/* This chip has hardware problems that generates bogus status.
	 * So do only marginal checking and expect higher level protocols
	 * to handle crap frames.
	 */
	if (sky2->hw->chip_id == CHIP_ID_YUKON_FE_P &&
	    sky2->hw->chip_rev == CHIP_REV_YU_FE2_A0 &&
	    length != count)
		goto okay;

	if (status & GMR_FS_ANY_ERR)
		goto error;

	if (!(status & GMR_FS_RX_OK))
		goto resubmit;

	/* if length reported by DMA does not match PHY, packet was truncated */
	if (length != count)
		goto error;

okay:
	if (needs_copy(re, length))
		skb = receive_copy(sky2, re, length);
	else
		skb = receive_new(sky2, re, length);

	dev->stats.rx_dropped += (skb == NULL);

resubmit:
	sky2_rx_submit(sky2, re);

	return skb;

error:
	++dev->stats.rx_errors;

	if (net_ratelimit())
		netif_info(sky2, rx_err, dev,
			   "rx error, status 0x%x length %d\n", status, length);

	goto resubmit;
}

/* Transmit complete */
static inline void sky2_tx_done(struct net_device *dev, u16 last)
{
	struct sky2_port *sky2 = netdev_priv(dev);

	if (netif_running(dev)) {
		sky2_tx_complete(sky2, last);

		/* Wake unless it's detached, and called e.g. from sky2_close() */
		if (tx_avail(sky2) > MAX_SKB_TX_LE + 4)
			netif_wake_queue(dev);
	}
}

static inline void sky2_skb_rx(const struct sky2_port *sky2,
			       struct sk_buff *skb)
{
	if (skb->ip_summed == CHECKSUM_NONE)
		netif_receive_skb(skb);
	else
		napi_gro_receive(&sky2->hw->napi, skb);
}

static inline void sky2_rx_done(struct sky2_hw *hw, unsigned port,
				unsigned packets, unsigned bytes)
{
	struct net_device *dev = hw->dev[port];
	struct sky2_port *sky2 = netdev_priv(dev);

	if (packets == 0)
		return;

	u64_stats_update_begin(&sky2->rx_stats.syncp);
	sky2->rx_stats.packets += packets;
	sky2->rx_stats.bytes += bytes;
	u64_stats_update_end(&sky2->rx_stats.syncp);

	sky2->last_rx = jiffies;
	sky2_rx_update(netdev_priv(dev), rxqaddr[port]);
}

static void sky2_rx_checksum(struct sky2_port *sky2, u32 status)
{
	/* If this happens then driver assuming wrong format for chip type */
	BUG_ON(sky2->hw->flags & SKY2_HW_NEW_LE);

	/* Both checksum counters are programmed to start at
	 * the same offset, so unless there is a problem they
	 * should match. This failure is an early indication that
	 * hardware receive checksumming won't work.
	 */
	if (likely((u16)(status >> 16) == (u16)status)) {
		struct sk_buff *skb = sky2->rx_ring[sky2->rx_next].skb;
		skb->ip_summed = CHECKSUM_COMPLETE;
		skb->csum = le16_to_cpu(status);
	} else {
		dev_notice(&sky2->hw->pdev->dev,
			   "%s: receive checksum problem (status = %#x)\n",
			   sky2->netdev->name, status);

		/* Disable checksum offload
		 * It will be reenabled on next ndo_set_features, but if it's
		 * really broken, will get disabled again
		 */
		sky2->netdev->features &= ~NETIF_F_RXCSUM;
		sky2_write32(sky2->hw, Q_ADDR(rxqaddr[sky2->port], Q_CSR),
			     BMU_DIS_RX_CHKSUM);
	}
}

static void sky2_rx_tag(struct sky2_port *sky2, u16 length)
{
	struct sk_buff *skb;

	skb = sky2->rx_ring[sky2->rx_next].skb;
	__vlan_hwaccel_put_tag(skb, htons(ETH_P_8021Q), be16_to_cpu(length));
}

static void sky2_rx_hash(struct sky2_port *sky2, u32 status)
{
	struct sk_buff *skb;

	skb = sky2->rx_ring[sky2->rx_next].skb;
	skb_set_hash(skb, le32_to_cpu(status), PKT_HASH_TYPE_L3);
}

/* Process status response ring */
static int sky2_status_intr(struct sky2_hw *hw, int to_do, u16 idx)
{
	int work_done = 0;
	unsigned int total_bytes[2] = { 0 };
	unsigned int total_packets[2] = { 0 };

	if (to_do <= 0)
		return work_done;

	rmb();
	do {
		struct sky2_port *sky2;
		struct sky2_status_le *le  = hw->st_le + hw->st_idx;
		unsigned port;
		struct net_device *dev;
		struct sk_buff *skb;
		u32 status;
		u16 length;
		u8 opcode = le->opcode;

		if (!(opcode & HW_OWNER))
			break;

		hw->st_idx = RING_NEXT(hw->st_idx, hw->st_size);

		port = le->css & CSS_LINK_BIT;
		dev = hw->dev[port];
		sky2 = netdev_priv(dev);
		length = le16_to_cpu(le->length);
		status = le32_to_cpu(le->status);

		le->opcode = 0;
		switch (opcode & ~HW_OWNER) {
		case OP_RXSTAT:
			total_packets[port]++;
			total_bytes[port] += length;

			skb = sky2_receive(dev, length, status);
			if (!skb)
				break;

			/* This chip reports checksum status differently */
			if (hw->flags & SKY2_HW_NEW_LE) {
				if ((dev->features & NETIF_F_RXCSUM) &&
				    (le->css & (CSS_ISIPV4 | CSS_ISIPV6)) &&
				    (le->css & CSS_TCPUDPCSOK))
					skb->ip_summed = CHECKSUM_UNNECESSARY;
				else
					skb->ip_summed = CHECKSUM_NONE;
			}

			skb->protocol = eth_type_trans(skb, dev);
			sky2_skb_rx(sky2, skb);

			/* Stop after net poll weight */
			if (++work_done >= to_do)
				goto exit_loop;
			break;

		case OP_RXVLAN:
			sky2_rx_tag(sky2, length);
			break;

		case OP_RXCHKSVLAN:
			sky2_rx_tag(sky2, length);
			/* fall through */
		case OP_RXCHKS:
			if (likely(dev->features & NETIF_F_RXCSUM))
				sky2_rx_checksum(sky2, status);
			break;

		case OP_RSS_HASH:
			sky2_rx_hash(sky2, status);
			break;

		case OP_TXINDEXLE:
			/* TX index reports status for both ports */
			sky2_tx_done(hw->dev[0], status & 0xfff);
			if (hw->dev[1])
				sky2_tx_done(hw->dev[1],
				     ((status >> 24) & 0xff)
					     | (u16)(length & 0xf) << 8);
			break;

		default:
			if (net_ratelimit())
				pr_warn("unknown status opcode 0x%x\n", opcode);
		}
	} while (hw->st_idx != idx);

	/* Fully processed status ring so clear irq */
	sky2_write32(hw, STAT_CTRL, SC_STAT_CLR_IRQ);

exit_loop:
	sky2_rx_done(hw, 0, total_packets[0], total_bytes[0]);
	sky2_rx_done(hw, 1, total_packets[1], total_bytes[1]);

	return work_done;
}

static void sky2_hw_error(struct sky2_hw *hw, unsigned port, u32 status)
{
	struct net_device *dev = hw->dev[port];

	if (net_ratelimit())
		netdev_info(dev, "hw error interrupt status 0x%x\n", status);

	if (status & Y2_IS_PAR_RD1) {
		if (net_ratelimit())
			netdev_err(dev, "ram data read parity error\n");
		/* Clear IRQ */
		sky2_write16(hw, RAM_BUFFER(port, B3_RI_CTRL), RI_CLR_RD_PERR);
	}

	if (status & Y2_IS_PAR_WR1) {
		if (net_ratelimit())
			netdev_err(dev, "ram data write parity error\n");

		sky2_write16(hw, RAM_BUFFER(port, B3_RI_CTRL), RI_CLR_WR_PERR);
	}

	if (status & Y2_IS_PAR_MAC1) {
		if (net_ratelimit())
			netdev_err(dev, "MAC parity error\n");
		sky2_write8(hw, SK_REG(port, TX_GMF_CTRL_T), GMF_CLI_TX_PE);
	}

	if (status & Y2_IS_PAR_RX1) {
		if (net_ratelimit())
			netdev_err(dev, "RX parity error\n");
		sky2_write32(hw, Q_ADDR(rxqaddr[port], Q_CSR), BMU_CLR_IRQ_PAR);
	}

	if (status & Y2_IS_TCP_TXA1) {
		if (net_ratelimit())
			netdev_err(dev, "TCP segmentation error\n");
		sky2_write32(hw, Q_ADDR(txqaddr[port], Q_CSR), BMU_CLR_IRQ_TCP);
	}
}

static void sky2_hw_intr(struct sky2_hw *hw)
{
	struct pci_dev *pdev = hw->pdev;
	u32 status = sky2_read32(hw, B0_HWE_ISRC);
	u32 hwmsk = sky2_read32(hw, B0_HWE_IMSK);

	status &= hwmsk;

	if (status & Y2_IS_TIST_OV)
		sky2_write8(hw, GMAC_TI_ST_CTRL, GMT_ST_CLR_IRQ);

	if (status & (Y2_IS_MST_ERR | Y2_IS_IRQ_STAT)) {
		u16 pci_err;

		sky2_write8(hw, B2_TST_CTRL1, TST_CFG_WRITE_ON);
		pci_err = sky2_pci_read16(hw, PCI_STATUS);
		if (net_ratelimit())
			dev_err(&pdev->dev, "PCI hardware error (0x%x)\n",
			        pci_err);

		sky2_pci_write16(hw, PCI_STATUS,
				      pci_err | PCI_STATUS_ERROR_BITS);
		sky2_write8(hw, B2_TST_CTRL1, TST_CFG_WRITE_OFF);
	}

	if (status & Y2_IS_PCI_EXP) {
		/* PCI-Express uncorrectable Error occurred */
		u32 err;

		sky2_write8(hw, B2_TST_CTRL1, TST_CFG_WRITE_ON);
		err = sky2_read32(hw, Y2_CFG_AER + PCI_ERR_UNCOR_STATUS);
		sky2_write32(hw, Y2_CFG_AER + PCI_ERR_UNCOR_STATUS,
			     0xfffffffful);
		if (net_ratelimit())
			dev_err(&pdev->dev, "PCI Express error (0x%x)\n", err);

		sky2_read32(hw, Y2_CFG_AER + PCI_ERR_UNCOR_STATUS);
		sky2_write8(hw, B2_TST_CTRL1, TST_CFG_WRITE_OFF);
	}

	if (status & Y2_HWE_L1_MASK)
		sky2_hw_error(hw, 0, status);
	status >>= 8;
	if (status & Y2_HWE_L1_MASK)
		sky2_hw_error(hw, 1, status);
}

static void sky2_mac_intr(struct sky2_hw *hw, unsigned port)
{
	struct net_device *dev = hw->dev[port];
	struct sky2_port *sky2 = netdev_priv(dev);
	u8 status = sky2_read8(hw, SK_REG(port, GMAC_IRQ_SRC));

	netif_info(sky2, intr, dev, "mac interrupt status 0x%x\n", status);

	if (status & GM_IS_RX_CO_OV)
		gma_read16(hw, port, GM_RX_IRQ_SRC);

	if (status & GM_IS_TX_CO_OV)
		gma_read16(hw, port, GM_TX_IRQ_SRC);

	if (status & GM_IS_RX_FF_OR) {
		++dev->stats.rx_fifo_errors;
		sky2_write8(hw, SK_REG(port, RX_GMF_CTRL_T), GMF_CLI_RX_FO);
	}

	if (status & GM_IS_TX_FF_UR) {
		++dev->stats.tx_fifo_errors;
		sky2_write8(hw, SK_REG(port, TX_GMF_CTRL_T), GMF_CLI_TX_FU);
	}
}

/* This should never happen it is a bug. */
static void sky2_le_error(struct sky2_hw *hw, unsigned port, u16 q)
{
	struct net_device *dev = hw->dev[port];
	u16 idx = sky2_read16(hw, Y2_QADDR(q, PREF_UNIT_GET_IDX));

	dev_err(&hw->pdev->dev, "%s: descriptor error q=%#x get=%u put=%u\n",
		dev->name, (unsigned) q, (unsigned) idx,
		(unsigned) sky2_read16(hw, Y2_QADDR(q, PREF_UNIT_PUT_IDX)));

	sky2_write32(hw, Q_ADDR(q, Q_CSR), BMU_CLR_IRQ_CHK);
}

static int sky2_rx_hung(struct net_device *dev)
{
	struct sky2_port *sky2 = netdev_priv(dev);
	struct sky2_hw *hw = sky2->hw;
	unsigned port = sky2->port;
	unsigned rxq = rxqaddr[port];
	u32 mac_rp = sky2_read32(hw, SK_REG(port, RX_GMF_RP));
	u8 mac_lev = sky2_read8(hw, SK_REG(port, RX_GMF_RLEV));
	u8 fifo_rp = sky2_read8(hw, Q_ADDR(rxq, Q_RP));
	u8 fifo_lev = sky2_read8(hw, Q_ADDR(rxq, Q_RL));

	/* If idle and MAC or PCI is stuck */
	if (sky2->check.last == sky2->last_rx &&
	    ((mac_rp == sky2->check.mac_rp &&
	      mac_lev != 0 && mac_lev >= sky2->check.mac_lev) ||
	     /* Check if the PCI RX hang */
	     (fifo_rp == sky2->check.fifo_rp &&
	      fifo_lev != 0 && fifo_lev >= sky2->check.fifo_lev))) {
		netdev_printk(KERN_DEBUG, dev,
			      "hung mac %d:%d fifo %d (%d:%d)\n",
			      mac_lev, mac_rp, fifo_lev,
			      fifo_rp, sky2_read8(hw, Q_ADDR(rxq, Q_WP)));
		return 1;
	} else {
		sky2->check.last = sky2->last_rx;
		sky2->check.mac_rp = mac_rp;
		sky2->check.mac_lev = mac_lev;
		sky2->check.fifo_rp = fifo_rp;
		sky2->check.fifo_lev = fifo_lev;
		return 0;
	}
}

static void sky2_watchdog(struct timer_list *t)
{
	struct sky2_hw *hw = from_timer(hw, t, watchdog_timer);

	/* Check for lost IRQ once a second */
	if (sky2_read32(hw, B0_ISRC)) {
		napi_schedule(&hw->napi);
	} else {
		int i, active = 0;

		for (i = 0; i < hw->ports; i++) {
			struct net_device *dev = hw->dev[i];
			if (!netif_running(dev))
				continue;
			++active;

			/* For chips with Rx FIFO, check if stuck */
			if ((hw->flags & SKY2_HW_RAM_BUFFER) &&
			     sky2_rx_hung(dev)) {
				netdev_info(dev, "receiver hang detected\n");
				schedule_work(&hw->restart_work);
				return;
			}
		}

		if (active == 0)
			return;
	}

	mod_timer(&hw->watchdog_timer, round_jiffies(jiffies + HZ));
}

/* Hardware/software error handling */
static void sky2_err_intr(struct sky2_hw *hw, u32 status)
{
	if (net_ratelimit())
		dev_warn(&hw->pdev->dev, "error interrupt status=%#x\n", status);

	if (status & Y2_IS_HW_ERR)
		sky2_hw_intr(hw);

	if (status & Y2_IS_IRQ_MAC1)
		sky2_mac_intr(hw, 0);

	if (status & Y2_IS_IRQ_MAC2)
		sky2_mac_intr(hw, 1);

	if (status & Y2_IS_CHK_RX1)
		sky2_le_error(hw, 0, Q_R1);

	if (status & Y2_IS_CHK_RX2)
		sky2_le_error(hw, 1, Q_R2);

	if (status & Y2_IS_CHK_TXA1)
		sky2_le_error(hw, 0, Q_XA1);

	if (status & Y2_IS_CHK_TXA2)
		sky2_le_error(hw, 1, Q_XA2);
}

static int sky2_poll(struct napi_struct *napi, int work_limit)
{
	struct sky2_hw *hw = container_of(napi, struct sky2_hw, napi);
	u32 status = sky2_read32(hw, B0_Y2_SP_EISR);
	int work_done = 0;
	u16 idx;

	if (unlikely(status & Y2_IS_ERROR))
		sky2_err_intr(hw, status);

	if (status & Y2_IS_IRQ_PHY1)
		sky2_phy_intr(hw, 0);

	if (status & Y2_IS_IRQ_PHY2)
		sky2_phy_intr(hw, 1);

	if (status & Y2_IS_PHY_QLNK)
		sky2_qlink_intr(hw);

	while ((idx = sky2_read16(hw, STAT_PUT_IDX)) != hw->st_idx) {
		work_done += sky2_status_intr(hw, work_limit - work_done, idx);

		if (work_done >= work_limit)
			goto done;
	}

	napi_complete_done(napi, work_done);
	sky2_read32(hw, B0_Y2_SP_LISR);
done:

	return work_done;
}

static irqreturn_t sky2_intr(int irq, void *dev_id)
{
	struct sky2_hw *hw = dev_id;
	u32 status;

	/* Reading this mask interrupts as side effect */
	status = sky2_read32(hw, B0_Y2_SP_ISRC2);
	if (status == 0 || status == ~0) {
		sky2_write32(hw, B0_Y2_SP_ICR, 2);
		return IRQ_NONE;
	}

	prefetch(&hw->st_le[hw->st_idx]);

	napi_schedule(&hw->napi);

	return IRQ_HANDLED;
}

#ifdef CONFIG_NET_POLL_CONTROLLER
static void sky2_netpoll(struct net_device *dev)
{
	struct sky2_port *sky2 = netdev_priv(dev);

	napi_schedule(&sky2->hw->napi);
}
#endif

/* Chip internal frequency for clock calculations */
static u32 sky2_mhz(const struct sky2_hw *hw)
{
	switch (hw->chip_id) {
	case CHIP_ID_YUKON_EC:
	case CHIP_ID_YUKON_EC_U:
	case CHIP_ID_YUKON_EX:
	case CHIP_ID_YUKON_SUPR:
	case CHIP_ID_YUKON_UL_2:
	case CHIP_ID_YUKON_OPT:
	case CHIP_ID_YUKON_PRM:
	case CHIP_ID_YUKON_OP_2:
		return 125;

	case CHIP_ID_YUKON_FE:
		return 100;

	case CHIP_ID_YUKON_FE_P:
		return 50;

	case CHIP_ID_YUKON_XL:
		return 156;

	default:
		BUG();
	}
}

static inline u32 sky2_us2clk(const struct sky2_hw *hw, u32 us)
{
	return sky2_mhz(hw) * us;
}

static inline u32 sky2_clk2us(const struct sky2_hw *hw, u32 clk)
{
	return clk / sky2_mhz(hw);
}


static int sky2_init(struct sky2_hw *hw)
{
	u8 t8;

	/* Enable all clocks and check for bad PCI access */
	sky2_pci_write32(hw, PCI_DEV_REG3, 0);

	sky2_write8(hw, B0_CTST, CS_RST_CLR);

	hw->chip_id = sky2_read8(hw, B2_CHIP_ID);
	hw->chip_rev = (sky2_read8(hw, B2_MAC_CFG) & CFG_CHIP_R_MSK) >> 4;

	switch (hw->chip_id) {
	case CHIP_ID_YUKON_XL:
		hw->flags = SKY2_HW_GIGABIT | SKY2_HW_NEWER_PHY;
		if (hw->chip_rev < CHIP_REV_YU_XL_A2)
			hw->flags |= SKY2_HW_RSS_BROKEN;
		break;

	case CHIP_ID_YUKON_EC_U:
		hw->flags = SKY2_HW_GIGABIT
			| SKY2_HW_NEWER_PHY
			| SKY2_HW_ADV_POWER_CTL;
		break;

	case CHIP_ID_YUKON_EX:
		hw->flags = SKY2_HW_GIGABIT
			| SKY2_HW_NEWER_PHY
			| SKY2_HW_NEW_LE
			| SKY2_HW_ADV_POWER_CTL
			| SKY2_HW_RSS_CHKSUM;

		/* New transmit checksum */
		if (hw->chip_rev != CHIP_REV_YU_EX_B0)
			hw->flags |= SKY2_HW_AUTO_TX_SUM;
		break;

	case CHIP_ID_YUKON_EC:
		/* This rev is really old, and requires untested workarounds */
		if (hw->chip_rev == CHIP_REV_YU_EC_A1) {
			dev_err(&hw->pdev->dev, "unsupported revision Yukon-EC rev A1\n");
			return -EOPNOTSUPP;
		}
		hw->flags = SKY2_HW_GIGABIT | SKY2_HW_RSS_BROKEN;
		break;

	case CHIP_ID_YUKON_FE:
		hw->flags = SKY2_HW_RSS_BROKEN;
		break;

	case CHIP_ID_YUKON_FE_P:
		hw->flags = SKY2_HW_NEWER_PHY
			| SKY2_HW_NEW_LE
			| SKY2_HW_AUTO_TX_SUM
			| SKY2_HW_ADV_POWER_CTL;

		/* The workaround for status conflicts VLAN tag detection. */
		if (hw->chip_rev == CHIP_REV_YU_FE2_A0)
			hw->flags |= SKY2_HW_VLAN_BROKEN | SKY2_HW_RSS_CHKSUM;
		break;

	case CHIP_ID_YUKON_SUPR:
		hw->flags = SKY2_HW_GIGABIT
			| SKY2_HW_NEWER_PHY
			| SKY2_HW_NEW_LE
			| SKY2_HW_AUTO_TX_SUM
			| SKY2_HW_ADV_POWER_CTL;

		if (hw->chip_rev == CHIP_REV_YU_SU_A0)
			hw->flags |= SKY2_HW_RSS_CHKSUM;
		break;

	case CHIP_ID_YUKON_UL_2:
		hw->flags = SKY2_HW_GIGABIT
			| SKY2_HW_ADV_POWER_CTL;
		break;

	case CHIP_ID_YUKON_OPT:
	case CHIP_ID_YUKON_PRM:
	case CHIP_ID_YUKON_OP_2:
		hw->flags = SKY2_HW_GIGABIT
			| SKY2_HW_NEW_LE
			| SKY2_HW_ADV_POWER_CTL;
		break;

	default:
		dev_err(&hw->pdev->dev, "unsupported chip type 0x%x\n",
			hw->chip_id);
		return -EOPNOTSUPP;
	}

	hw->pmd_type = sky2_read8(hw, B2_PMD_TYP);
	if (hw->pmd_type == 'L' || hw->pmd_type == 'S' || hw->pmd_type == 'P')
		hw->flags |= SKY2_HW_FIBRE_PHY;

	hw->ports = 1;
	t8 = sky2_read8(hw, B2_Y2_HW_RES);
	if ((t8 & CFG_DUAL_MAC_MSK) == CFG_DUAL_MAC_MSK) {
		if (!(sky2_read8(hw, B2_Y2_CLK_GATE) & Y2_STATUS_LNK2_INAC))
			++hw->ports;
	}

	if (sky2_read8(hw, B2_E_0))
		hw->flags |= SKY2_HW_RAM_BUFFER;

	return 0;
}

static void sky2_reset(struct sky2_hw *hw)
{
	struct pci_dev *pdev = hw->pdev;
	u16 status;
	int i;
	u32 hwe_mask = Y2_HWE_ALL_MASK;

	/* disable ASF */
	if (hw->chip_id == CHIP_ID_YUKON_EX
	    || hw->chip_id == CHIP_ID_YUKON_SUPR) {
		sky2_write32(hw, CPU_WDOG, 0);
		status = sky2_read16(hw, HCU_CCSR);
		status &= ~(HCU_CCSR_AHB_RST | HCU_CCSR_CPU_RST_MODE |
			    HCU_CCSR_UC_STATE_MSK);
		/*
		 * CPU clock divider shouldn't be used because
		 * - ASF firmware may malfunction
		 * - Yukon-Supreme: Parallel FLASH doesn't support divided clocks
		 */
		status &= ~HCU_CCSR_CPU_CLK_DIVIDE_MSK;
		sky2_write16(hw, HCU_CCSR, status);
		sky2_write32(hw, CPU_WDOG, 0);
	} else
		sky2_write8(hw, B28_Y2_ASF_STAT_CMD, Y2_ASF_RESET);
	sky2_write16(hw, B0_CTST, Y2_ASF_DISABLE);

	/* do a SW reset */
	sky2_write8(hw, B0_CTST, CS_RST_SET);
	sky2_write8(hw, B0_CTST, CS_RST_CLR);

	/* allow writes to PCI config */
	sky2_write8(hw, B2_TST_CTRL1, TST_CFG_WRITE_ON);

	/* clear PCI errors, if any */
	status = sky2_pci_read16(hw, PCI_STATUS);
	status |= PCI_STATUS_ERROR_BITS;
	sky2_pci_write16(hw, PCI_STATUS, status);

	sky2_write8(hw, B0_CTST, CS_MRST_CLR);

	if (pci_is_pcie(pdev)) {
		sky2_write32(hw, Y2_CFG_AER + PCI_ERR_UNCOR_STATUS,
			     0xfffffffful);

		/* If error bit is stuck on ignore it */
		if (sky2_read32(hw, B0_HWE_ISRC) & Y2_IS_PCI_EXP)
			dev_info(&pdev->dev, "ignoring stuck error report bit\n");
		else
			hwe_mask |= Y2_IS_PCI_EXP;
	}

	sky2_power_on(hw);
	sky2_write8(hw, B2_TST_CTRL1, TST_CFG_WRITE_OFF);

	for (i = 0; i < hw->ports; i++) {
		sky2_write8(hw, SK_REG(i, GMAC_LINK_CTRL), GMLC_RST_SET);
		sky2_write8(hw, SK_REG(i, GMAC_LINK_CTRL), GMLC_RST_CLR);

		if (hw->chip_id == CHIP_ID_YUKON_EX ||
		    hw->chip_id == CHIP_ID_YUKON_SUPR)
			sky2_write16(hw, SK_REG(i, GMAC_CTRL),
				     GMC_BYP_MACSECRX_ON | GMC_BYP_MACSECTX_ON
				     | GMC_BYP_RETR_ON);

	}

	if (hw->chip_id == CHIP_ID_YUKON_SUPR && hw->chip_rev > CHIP_REV_YU_SU_B0) {
		/* enable MACSec clock gating */
		sky2_pci_write32(hw, PCI_DEV_REG3, P_CLK_MACSEC_DIS);
	}

	if (hw->chip_id == CHIP_ID_YUKON_OPT ||
	    hw->chip_id == CHIP_ID_YUKON_PRM ||
	    hw->chip_id == CHIP_ID_YUKON_OP_2) {
		u16 reg;

		if (hw->chip_id == CHIP_ID_YUKON_OPT && hw->chip_rev == 0) {
			/* disable PCI-E PHY power down (set PHY reg 0x80, bit 7 */
			sky2_write32(hw, Y2_PEX_PHY_DATA, (0x80UL << 16) | (1 << 7));

			/* set PHY Link Detect Timer to 1.1 second (11x 100ms) */
			reg = 10;

			/* re-enable PEX PM in PEX PHY debug reg. 8 (clear bit 12) */
			sky2_write32(hw, Y2_PEX_PHY_DATA, PEX_DB_ACCESS | (0x08UL << 16));
		} else {
			/* set PHY Link Detect Timer to 0.4 second (4x 100ms) */
			reg = 3;
		}

		reg <<= PSM_CONFIG_REG4_TIMER_PHY_LINK_DETECT_BASE;
		reg |= PSM_CONFIG_REG4_RST_PHY_LINK_DETECT;

		/* reset PHY Link Detect */
		sky2_write8(hw, B2_TST_CTRL1, TST_CFG_WRITE_ON);
		sky2_pci_write16(hw, PSM_CONFIG_REG4, reg);

		/* check if PSMv2 was running before */
		reg = sky2_pci_read16(hw, PSM_CONFIG_REG3);
		if (reg & PCI_EXP_LNKCTL_ASPMC)
			/* restore the PCIe Link Control register */
			sky2_pci_write16(hw, pdev->pcie_cap + PCI_EXP_LNKCTL,
					 reg);

		if (hw->chip_id == CHIP_ID_YUKON_PRM &&
			hw->chip_rev == CHIP_REV_YU_PRM_A0) {
			/* change PHY Interrupt polarity to low active */
			reg = sky2_read16(hw, GPHY_CTRL);
			sky2_write16(hw, GPHY_CTRL, reg | GPC_INTPOL);

			/* adapt HW for low active PHY Interrupt */
			reg = sky2_read16(hw, Y2_CFG_SPC + PCI_LDO_CTRL);
			sky2_write16(hw, Y2_CFG_SPC + PCI_LDO_CTRL, reg | PHY_M_UNDOC1);
		}

		sky2_write8(hw, B2_TST_CTRL1, TST_CFG_WRITE_OFF);

		/* re-enable PEX PM in PEX PHY debug reg. 8 (clear bit 12) */
		sky2_write32(hw, Y2_PEX_PHY_DATA, PEX_DB_ACCESS | (0x08UL << 16));
	}

	/* Clear I2C IRQ noise */
	sky2_write32(hw, B2_I2C_IRQ, 1);

	/* turn off hardware timer (unused) */
	sky2_write8(hw, B2_TI_CTRL, TIM_STOP);
	sky2_write8(hw, B2_TI_CTRL, TIM_CLR_IRQ);

	/* Turn off descriptor polling */
	sky2_write32(hw, B28_DPT_CTRL, DPT_STOP);

	/* Turn off receive timestamp */
	sky2_write8(hw, GMAC_TI_ST_CTRL, GMT_ST_STOP);
	sky2_write8(hw, GMAC_TI_ST_CTRL, GMT_ST_CLR_IRQ);

	/* enable the Tx Arbiters */
	for (i = 0; i < hw->ports; i++)
		sky2_write8(hw, SK_REG(i, TXA_CTRL), TXA_ENA_ARB);

	/* Initialize ram interface */
	for (i = 0; i < hw->ports; i++) {
		sky2_write8(hw, RAM_BUFFER(i, B3_RI_CTRL), RI_RST_CLR);

		sky2_write8(hw, RAM_BUFFER(i, B3_RI_WTO_R1), SK_RI_TO_53);
		sky2_write8(hw, RAM_BUFFER(i, B3_RI_WTO_XA1), SK_RI_TO_53);
		sky2_write8(hw, RAM_BUFFER(i, B3_RI_WTO_XS1), SK_RI_TO_53);
		sky2_write8(hw, RAM_BUFFER(i, B3_RI_RTO_R1), SK_RI_TO_53);
		sky2_write8(hw, RAM_BUFFER(i, B3_RI_RTO_XA1), SK_RI_TO_53);
		sky2_write8(hw, RAM_BUFFER(i, B3_RI_RTO_XS1), SK_RI_TO_53);
		sky2_write8(hw, RAM_BUFFER(i, B3_RI_WTO_R2), SK_RI_TO_53);
		sky2_write8(hw, RAM_BUFFER(i, B3_RI_WTO_XA2), SK_RI_TO_53);
		sky2_write8(hw, RAM_BUFFER(i, B3_RI_WTO_XS2), SK_RI_TO_53);
		sky2_write8(hw, RAM_BUFFER(i, B3_RI_RTO_R2), SK_RI_TO_53);
		sky2_write8(hw, RAM_BUFFER(i, B3_RI_RTO_XA2), SK_RI_TO_53);
		sky2_write8(hw, RAM_BUFFER(i, B3_RI_RTO_XS2), SK_RI_TO_53);
	}

	sky2_write32(hw, B0_HWE_IMSK, hwe_mask);

	for (i = 0; i < hw->ports; i++)
		sky2_gmac_reset(hw, i);

	memset(hw->st_le, 0, hw->st_size * sizeof(struct sky2_status_le));
	hw->st_idx = 0;

	sky2_write32(hw, STAT_CTRL, SC_STAT_RST_SET);
	sky2_write32(hw, STAT_CTRL, SC_STAT_RST_CLR);

	sky2_write32(hw, STAT_LIST_ADDR_LO, hw->st_dma);
	sky2_write32(hw, STAT_LIST_ADDR_HI, (u64) hw->st_dma >> 32);

	/* Set the list last index */
	sky2_write16(hw, STAT_LAST_IDX, hw->st_size - 1);

	sky2_write16(hw, STAT_TX_IDX_TH, 10);
	sky2_write8(hw, STAT_FIFO_WM, 16);

	/* set Status-FIFO ISR watermark */
	if (hw->chip_id == CHIP_ID_YUKON_XL && hw->chip_rev == 0)
		sky2_write8(hw, STAT_FIFO_ISR_WM, 4);
	else
		sky2_write8(hw, STAT_FIFO_ISR_WM, 16);

	sky2_write32(hw, STAT_TX_TIMER_INI, sky2_us2clk(hw, 1000));
	sky2_write32(hw, STAT_ISR_TIMER_INI, sky2_us2clk(hw, 20));
	sky2_write32(hw, STAT_LEV_TIMER_INI, sky2_us2clk(hw, 100));

	/* enable status unit */
	sky2_write32(hw, STAT_CTRL, SC_STAT_OP_ON);

	sky2_write8(hw, STAT_TX_TIMER_CTRL, TIM_START);
	sky2_write8(hw, STAT_LEV_TIMER_CTRL, TIM_START);
	sky2_write8(hw, STAT_ISR_TIMER_CTRL, TIM_START);
}

/* Take device down (offline).
 * Equivalent to doing dev_stop() but this does not
 * inform upper layers of the transition.
 */
static void sky2_detach(struct net_device *dev)
{
	if (netif_running(dev)) {
		netif_tx_lock(dev);
		netif_device_detach(dev);	/* stop txq */
		netif_tx_unlock(dev);
		sky2_close(dev);
	}
}

/* Bring device back after doing sky2_detach */
static int sky2_reattach(struct net_device *dev)
{
	int err = 0;

	if (netif_running(dev)) {
		err = sky2_open(dev);
		if (err) {
			netdev_info(dev, "could not restart %d\n", err);
			dev_close(dev);
		} else {
			netif_device_attach(dev);
			sky2_set_multicast(dev);
		}
	}

	return err;
}

static void sky2_all_down(struct sky2_hw *hw)
{
	int i;

	if (hw->flags & SKY2_HW_IRQ_SETUP) {
		sky2_write32(hw, B0_IMSK, 0);
		sky2_read32(hw, B0_IMSK);

		synchronize_irq(hw->pdev->irq);
		napi_disable(&hw->napi);
	}

	for (i = 0; i < hw->ports; i++) {
		struct net_device *dev = hw->dev[i];
		struct sky2_port *sky2 = netdev_priv(dev);

		if (!netif_running(dev))
			continue;

		netif_carrier_off(dev);
		netif_tx_disable(dev);
		sky2_hw_down(sky2);
	}
}

static void sky2_all_up(struct sky2_hw *hw)
{
	u32 imask = Y2_IS_BASE;
	int i;

	for (i = 0; i < hw->ports; i++) {
		struct net_device *dev = hw->dev[i];
		struct sky2_port *sky2 = netdev_priv(dev);

		if (!netif_running(dev))
			continue;

		sky2_hw_up(sky2);
		sky2_set_multicast(dev);
		imask |= portirq_msk[i];
		netif_wake_queue(dev);
	}

	if (hw->flags & SKY2_HW_IRQ_SETUP) {
		sky2_write32(hw, B0_IMSK, imask);
		sky2_read32(hw, B0_IMSK);
		sky2_read32(hw, B0_Y2_SP_LISR);
		napi_enable(&hw->napi);
	}
}

static void sky2_restart(struct work_struct *work)
{
	struct sky2_hw *hw = container_of(work, struct sky2_hw, restart_work);

	rtnl_lock();

	sky2_all_down(hw);
	sky2_reset(hw);
	sky2_all_up(hw);

	rtnl_unlock();
}

static inline u8 sky2_wol_supported(const struct sky2_hw *hw)
{
	return sky2_is_copper(hw) ? (WAKE_PHY | WAKE_MAGIC) : 0;
}

static void sky2_get_wol(struct net_device *dev, struct ethtool_wolinfo *wol)
{
	const struct sky2_port *sky2 = netdev_priv(dev);

	wol->supported = sky2_wol_supported(sky2->hw);
	wol->wolopts = sky2->wol;
}

static int sky2_set_wol(struct net_device *dev, struct ethtool_wolinfo *wol)
{
	struct sky2_port *sky2 = netdev_priv(dev);
	struct sky2_hw *hw = sky2->hw;
	bool enable_wakeup = false;
	int i;

	if ((wol->wolopts & ~sky2_wol_supported(sky2->hw)) ||
	    !device_can_wakeup(&hw->pdev->dev))
		return -EOPNOTSUPP;

	sky2->wol = wol->wolopts;

	for (i = 0; i < hw->ports; i++) {
		struct net_device *dev = hw->dev[i];
		struct sky2_port *sky2 = netdev_priv(dev);

		if (sky2->wol)
			enable_wakeup = true;
	}
	device_set_wakeup_enable(&hw->pdev->dev, enable_wakeup);

	return 0;
}

static u32 sky2_supported_modes(const struct sky2_hw *hw)
{
	if (sky2_is_copper(hw)) {
		u32 modes = SUPPORTED_10baseT_Half
			| SUPPORTED_10baseT_Full
			| SUPPORTED_100baseT_Half
			| SUPPORTED_100baseT_Full;

		if (hw->flags & SKY2_HW_GIGABIT)
			modes |= SUPPORTED_1000baseT_Half
				| SUPPORTED_1000baseT_Full;
		return modes;
	} else
		return SUPPORTED_1000baseT_Half
			| SUPPORTED_1000baseT_Full;
}

static int sky2_get_link_ksettings(struct net_device *dev,
				   struct ethtool_link_ksettings *cmd)
{
	struct sky2_port *sky2 = netdev_priv(dev);
	struct sky2_hw *hw = sky2->hw;
	u32 supported, advertising;

	supported = sky2_supported_modes(hw);
	cmd->base.phy_address = PHY_ADDR_MARV;
	if (sky2_is_copper(hw)) {
		cmd->base.port = PORT_TP;
		cmd->base.speed = sky2->speed;
		supported |=  SUPPORTED_Autoneg | SUPPORTED_TP;
	} else {
		cmd->base.speed = SPEED_1000;
		cmd->base.port = PORT_FIBRE;
		supported |=  SUPPORTED_Autoneg | SUPPORTED_FIBRE;
	}

	advertising = sky2->advertising;
	cmd->base.autoneg = (sky2->flags & SKY2_FLAG_AUTO_SPEED)
		? AUTONEG_ENABLE : AUTONEG_DISABLE;
	cmd->base.duplex = sky2->duplex;

	ethtool_convert_legacy_u32_to_link_mode(cmd->link_modes.supported,
						supported);
	ethtool_convert_legacy_u32_to_link_mode(cmd->link_modes.advertising,
						advertising);

	return 0;
}

static int sky2_set_link_ksettings(struct net_device *dev,
				   const struct ethtool_link_ksettings *cmd)
{
	struct sky2_port *sky2 = netdev_priv(dev);
	const struct sky2_hw *hw = sky2->hw;
	u32 supported = sky2_supported_modes(hw);
	u32 new_advertising;

	ethtool_convert_link_mode_to_legacy_u32(&new_advertising,
						cmd->link_modes.advertising);

	if (cmd->base.autoneg == AUTONEG_ENABLE) {
		if (new_advertising & ~supported)
			return -EINVAL;

		if (sky2_is_copper(hw))
			sky2->advertising = new_advertising |
					    ADVERTISED_TP |
					    ADVERTISED_Autoneg;
		else
			sky2->advertising = new_advertising |
					    ADVERTISED_FIBRE |
					    ADVERTISED_Autoneg;

		sky2->flags |= SKY2_FLAG_AUTO_SPEED;
		sky2->duplex = -1;
		sky2->speed = -1;
	} else {
		u32 setting;
		u32 speed = cmd->base.speed;

		switch (speed) {
		case SPEED_1000:
			if (cmd->base.duplex == DUPLEX_FULL)
				setting = SUPPORTED_1000baseT_Full;
			else if (cmd->base.duplex == DUPLEX_HALF)
				setting = SUPPORTED_1000baseT_Half;
			else
				return -EINVAL;
			break;
		case SPEED_100:
			if (cmd->base.duplex == DUPLEX_FULL)
				setting = SUPPORTED_100baseT_Full;
			else if (cmd->base.duplex == DUPLEX_HALF)
				setting = SUPPORTED_100baseT_Half;
			else
				return -EINVAL;
			break;

		case SPEED_10:
			if (cmd->base.duplex == DUPLEX_FULL)
				setting = SUPPORTED_10baseT_Full;
			else if (cmd->base.duplex == DUPLEX_HALF)
				setting = SUPPORTED_10baseT_Half;
			else
				return -EINVAL;
			break;
		default:
			return -EINVAL;
		}

		if ((setting & supported) == 0)
			return -EINVAL;

		sky2->speed = speed;
		sky2->duplex = cmd->base.duplex;
		sky2->flags &= ~SKY2_FLAG_AUTO_SPEED;
	}

	if (netif_running(dev)) {
		sky2_phy_reinit(sky2);
		sky2_set_multicast(dev);
	}

	return 0;
}

static void sky2_get_drvinfo(struct net_device *dev,
			     struct ethtool_drvinfo *info)
{
	struct sky2_port *sky2 = netdev_priv(dev);

	strlcpy(info->driver, DRV_NAME, sizeof(info->driver));
	strlcpy(info->version, DRV_VERSION, sizeof(info->version));
	strlcpy(info->bus_info, pci_name(sky2->hw->pdev),
		sizeof(info->bus_info));
}

static const struct sky2_stat {
	char name[ETH_GSTRING_LEN];
	u16 offset;
} sky2_stats[] = {
	{ "tx_bytes",	   GM_TXO_OK_HI },
	{ "rx_bytes",	   GM_RXO_OK_HI },
	{ "tx_broadcast",  GM_TXF_BC_OK },
	{ "rx_broadcast",  GM_RXF_BC_OK },
	{ "tx_multicast",  GM_TXF_MC_OK },
	{ "rx_multicast",  GM_RXF_MC_OK },
	{ "tx_unicast",    GM_TXF_UC_OK },
	{ "rx_unicast",    GM_RXF_UC_OK },
	{ "tx_mac_pause",  GM_TXF_MPAUSE },
	{ "rx_mac_pause",  GM_RXF_MPAUSE },
	{ "collisions",    GM_TXF_COL },
	{ "late_collision",GM_TXF_LAT_COL },
	{ "aborted", 	   GM_TXF_ABO_COL },
	{ "single_collisions", GM_TXF_SNG_COL },
	{ "multi_collisions", GM_TXF_MUL_COL },

	{ "rx_short",      GM_RXF_SHT },
	{ "rx_runt", 	   GM_RXE_FRAG },
	{ "rx_64_byte_packets", GM_RXF_64B },
	{ "rx_65_to_127_byte_packets", GM_RXF_127B },
	{ "rx_128_to_255_byte_packets", GM_RXF_255B },
	{ "rx_256_to_511_byte_packets", GM_RXF_511B },
	{ "rx_512_to_1023_byte_packets", GM_RXF_1023B },
	{ "rx_1024_to_1518_byte_packets", GM_RXF_1518B },
	{ "rx_1518_to_max_byte_packets", GM_RXF_MAX_SZ },
	{ "rx_too_long",   GM_RXF_LNG_ERR },
	{ "rx_fifo_overflow", GM_RXE_FIFO_OV },
	{ "rx_jabber",     GM_RXF_JAB_PKT },
	{ "rx_fcs_error",   GM_RXF_FCS_ERR },

	{ "tx_64_byte_packets", GM_TXF_64B },
	{ "tx_65_to_127_byte_packets", GM_TXF_127B },
	{ "tx_128_to_255_byte_packets", GM_TXF_255B },
	{ "tx_256_to_511_byte_packets", GM_TXF_511B },
	{ "tx_512_to_1023_byte_packets", GM_TXF_1023B },
	{ "tx_1024_to_1518_byte_packets", GM_TXF_1518B },
	{ "tx_1519_to_max_byte_packets", GM_TXF_MAX_SZ },
	{ "tx_fifo_underrun", GM_TXE_FIFO_UR },
};

static u32 sky2_get_msglevel(struct net_device *netdev)
{
	struct sky2_port *sky2 = netdev_priv(netdev);
	return sky2->msg_enable;
}

static int sky2_nway_reset(struct net_device *dev)
{
	struct sky2_port *sky2 = netdev_priv(dev);

	if (!netif_running(dev) || !(sky2->flags & SKY2_FLAG_AUTO_SPEED))
		return -EINVAL;

	sky2_phy_reinit(sky2);
	sky2_set_multicast(dev);

	return 0;
}

static void sky2_phy_stats(struct sky2_port *sky2, u64 * data, unsigned count)
{
	struct sky2_hw *hw = sky2->hw;
	unsigned port = sky2->port;
	int i;

	data[0] = get_stats64(hw, port, GM_TXO_OK_LO);
	data[1] = get_stats64(hw, port, GM_RXO_OK_LO);

	for (i = 2; i < count; i++)
		data[i] = get_stats32(hw, port, sky2_stats[i].offset);
}

static void sky2_set_msglevel(struct net_device *netdev, u32 value)
{
	struct sky2_port *sky2 = netdev_priv(netdev);
	sky2->msg_enable = value;
}

static int sky2_get_sset_count(struct net_device *dev, int sset)
{
	switch (sset) {
	case ETH_SS_STATS:
		return ARRAY_SIZE(sky2_stats);
	default:
		return -EOPNOTSUPP;
	}
}

static void sky2_get_ethtool_stats(struct net_device *dev,
				   struct ethtool_stats *stats, u64 * data)
{
	struct sky2_port *sky2 = netdev_priv(dev);

	sky2_phy_stats(sky2, data, ARRAY_SIZE(sky2_stats));
}

static void sky2_get_strings(struct net_device *dev, u32 stringset, u8 * data)
{
	int i;

	switch (stringset) {
	case ETH_SS_STATS:
		for (i = 0; i < ARRAY_SIZE(sky2_stats); i++)
			memcpy(data + i * ETH_GSTRING_LEN,
			       sky2_stats[i].name, ETH_GSTRING_LEN);
		break;
	}
}

static int sky2_set_mac_address(struct net_device *dev, void *p)
{
	struct sky2_port *sky2 = netdev_priv(dev);
	struct sky2_hw *hw = sky2->hw;
	unsigned port = sky2->port;
	const struct sockaddr *addr = p;

	if (!is_valid_ether_addr(addr->sa_data))
		return -EADDRNOTAVAIL;

	memcpy(dev->dev_addr, addr->sa_data, ETH_ALEN);
	memcpy_toio(hw->regs + B2_MAC_1 + port * 8,
		    dev->dev_addr, ETH_ALEN);
	memcpy_toio(hw->regs + B2_MAC_2 + port * 8,
		    dev->dev_addr, ETH_ALEN);

	/* virtual address for data */
	gma_set_addr(hw, port, GM_SRC_ADDR_2L, dev->dev_addr);

	/* physical address: used for pause frames */
	gma_set_addr(hw, port, GM_SRC_ADDR_1L, dev->dev_addr);

	return 0;
}

static inline void sky2_add_filter(u8 filter[8], const u8 *addr)
{
	u32 bit;

	bit = ether_crc(ETH_ALEN, addr) & 63;
	filter[bit >> 3] |= 1 << (bit & 7);
}

static void sky2_set_multicast(struct net_device *dev)
{
	struct sky2_port *sky2 = netdev_priv(dev);
	struct sky2_hw *hw = sky2->hw;
	unsigned port = sky2->port;
	struct netdev_hw_addr *ha;
	u16 reg;
	u8 filter[8];
	int rx_pause;
	static const u8 pause_mc_addr[ETH_ALEN] = { 0x1, 0x80, 0xc2, 0x0, 0x0, 0x1 };

	rx_pause = (sky2->flow_status == FC_RX || sky2->flow_status == FC_BOTH);
	memset(filter, 0, sizeof(filter));

	reg = gma_read16(hw, port, GM_RX_CTRL);
	reg |= GM_RXCR_UCF_ENA;

	if (dev->flags & IFF_PROMISC)	/* promiscuous */
		reg &= ~(GM_RXCR_UCF_ENA | GM_RXCR_MCF_ENA);
	else if (dev->flags & IFF_ALLMULTI)
		memset(filter, 0xff, sizeof(filter));
	else if (netdev_mc_empty(dev) && !rx_pause)
		reg &= ~GM_RXCR_MCF_ENA;
	else {
		reg |= GM_RXCR_MCF_ENA;

		if (rx_pause)
			sky2_add_filter(filter, pause_mc_addr);

		netdev_for_each_mc_addr(ha, dev)
			sky2_add_filter(filter, ha->addr);
	}

	gma_write16(hw, port, GM_MC_ADDR_H1,
		    (u16) filter[0] | ((u16) filter[1] << 8));
	gma_write16(hw, port, GM_MC_ADDR_H2,
		    (u16) filter[2] | ((u16) filter[3] << 8));
	gma_write16(hw, port, GM_MC_ADDR_H3,
		    (u16) filter[4] | ((u16) filter[5] << 8));
	gma_write16(hw, port, GM_MC_ADDR_H4,
		    (u16) filter[6] | ((u16) filter[7] << 8));

	gma_write16(hw, port, GM_RX_CTRL, reg);
}

static void sky2_get_stats(struct net_device *dev,
			   struct rtnl_link_stats64 *stats)
{
	struct sky2_port *sky2 = netdev_priv(dev);
	struct sky2_hw *hw = sky2->hw;
	unsigned port = sky2->port;
	unsigned int start;
	u64 _bytes, _packets;

	do {
		start = u64_stats_fetch_begin_irq(&sky2->rx_stats.syncp);
		_bytes = sky2->rx_stats.bytes;
		_packets = sky2->rx_stats.packets;
	} while (u64_stats_fetch_retry_irq(&sky2->rx_stats.syncp, start));

	stats->rx_packets = _packets;
	stats->rx_bytes = _bytes;

	do {
		start = u64_stats_fetch_begin_irq(&sky2->tx_stats.syncp);
		_bytes = sky2->tx_stats.bytes;
		_packets = sky2->tx_stats.packets;
	} while (u64_stats_fetch_retry_irq(&sky2->tx_stats.syncp, start));

	stats->tx_packets = _packets;
	stats->tx_bytes = _bytes;

	stats->multicast = get_stats32(hw, port, GM_RXF_MC_OK)
		+ get_stats32(hw, port, GM_RXF_BC_OK);

	stats->collisions = get_stats32(hw, port, GM_TXF_COL);

	stats->rx_length_errors = get_stats32(hw, port, GM_RXF_LNG_ERR);
	stats->rx_crc_errors = get_stats32(hw, port, GM_RXF_FCS_ERR);
	stats->rx_frame_errors = get_stats32(hw, port, GM_RXF_SHT)
		+ get_stats32(hw, port, GM_RXE_FRAG);
	stats->rx_over_errors = get_stats32(hw, port, GM_RXE_FIFO_OV);

	stats->rx_dropped = dev->stats.rx_dropped;
	stats->rx_fifo_errors = dev->stats.rx_fifo_errors;
	stats->tx_fifo_errors = dev->stats.tx_fifo_errors;
}

/* Can have one global because blinking is controlled by
 * ethtool and that is always under RTNL mutex
 */
static void sky2_led(struct sky2_port *sky2, enum led_mode mode)
{
	struct sky2_hw *hw = sky2->hw;
	unsigned port = sky2->port;

	spin_lock_bh(&sky2->phy_lock);
	if (hw->chip_id == CHIP_ID_YUKON_EC_U ||
	    hw->chip_id == CHIP_ID_YUKON_EX ||
	    hw->chip_id == CHIP_ID_YUKON_SUPR) {
		u16 pg;
		pg = gm_phy_read(hw, port, PHY_MARV_EXT_ADR);
		gm_phy_write(hw, port, PHY_MARV_EXT_ADR, 3);

		switch (mode) {
		case MO_LED_OFF:
			gm_phy_write(hw, port, PHY_MARV_PHY_CTRL,
				     PHY_M_LEDC_LOS_CTRL(8) |
				     PHY_M_LEDC_INIT_CTRL(8) |
				     PHY_M_LEDC_STA1_CTRL(8) |
				     PHY_M_LEDC_STA0_CTRL(8));
			break;
		case MO_LED_ON:
			gm_phy_write(hw, port, PHY_MARV_PHY_CTRL,
				     PHY_M_LEDC_LOS_CTRL(9) |
				     PHY_M_LEDC_INIT_CTRL(9) |
				     PHY_M_LEDC_STA1_CTRL(9) |
				     PHY_M_LEDC_STA0_CTRL(9));
			break;
		case MO_LED_BLINK:
			gm_phy_write(hw, port, PHY_MARV_PHY_CTRL,
				     PHY_M_LEDC_LOS_CTRL(0xa) |
				     PHY_M_LEDC_INIT_CTRL(0xa) |
				     PHY_M_LEDC_STA1_CTRL(0xa) |
				     PHY_M_LEDC_STA0_CTRL(0xa));
			break;
		case MO_LED_NORM:
			gm_phy_write(hw, port, PHY_MARV_PHY_CTRL,
				     PHY_M_LEDC_LOS_CTRL(1) |
				     PHY_M_LEDC_INIT_CTRL(8) |
				     PHY_M_LEDC_STA1_CTRL(7) |
				     PHY_M_LEDC_STA0_CTRL(7));
		}

		gm_phy_write(hw, port, PHY_MARV_EXT_ADR, pg);
	} else
		gm_phy_write(hw, port, PHY_MARV_LED_OVER,
				     PHY_M_LED_MO_DUP(mode) |
				     PHY_M_LED_MO_10(mode) |
				     PHY_M_LED_MO_100(mode) |
				     PHY_M_LED_MO_1000(mode) |
				     PHY_M_LED_MO_RX(mode) |
				     PHY_M_LED_MO_TX(mode));

	spin_unlock_bh(&sky2->phy_lock);
}

/* blink LED's for finding board */
static int sky2_set_phys_id(struct net_device *dev,
			    enum ethtool_phys_id_state state)
{
	struct sky2_port *sky2 = netdev_priv(dev);

	switch (state) {
	case ETHTOOL_ID_ACTIVE:
		return 1;	/* cycle on/off once per second */
	case ETHTOOL_ID_INACTIVE:
		sky2_led(sky2, MO_LED_NORM);
		break;
	case ETHTOOL_ID_ON:
		sky2_led(sky2, MO_LED_ON);
		break;
	case ETHTOOL_ID_OFF:
		sky2_led(sky2, MO_LED_OFF);
		break;
	}

	return 0;
}

static void sky2_get_pauseparam(struct net_device *dev,
				struct ethtool_pauseparam *ecmd)
{
	struct sky2_port *sky2 = netdev_priv(dev);

	switch (sky2->flow_mode) {
	case FC_NONE:
		ecmd->tx_pause = ecmd->rx_pause = 0;
		break;
	case FC_TX:
		ecmd->tx_pause = 1, ecmd->rx_pause = 0;
		break;
	case FC_RX:
		ecmd->tx_pause = 0, ecmd->rx_pause = 1;
		break;
	case FC_BOTH:
		ecmd->tx_pause = ecmd->rx_pause = 1;
	}

	ecmd->autoneg = (sky2->flags & SKY2_FLAG_AUTO_PAUSE)
		? AUTONEG_ENABLE : AUTONEG_DISABLE;
}

static int sky2_set_pauseparam(struct net_device *dev,
			       struct ethtool_pauseparam *ecmd)
{
	struct sky2_port *sky2 = netdev_priv(dev);

	if (ecmd->autoneg == AUTONEG_ENABLE)
		sky2->flags |= SKY2_FLAG_AUTO_PAUSE;
	else
		sky2->flags &= ~SKY2_FLAG_AUTO_PAUSE;

	sky2->flow_mode = sky2_flow(ecmd->rx_pause, ecmd->tx_pause);

	if (netif_running(dev))
		sky2_phy_reinit(sky2);

	return 0;
}

static int sky2_get_coalesce(struct net_device *dev,
			     struct ethtool_coalesce *ecmd)
{
	struct sky2_port *sky2 = netdev_priv(dev);
	struct sky2_hw *hw = sky2->hw;

	if (sky2_read8(hw, STAT_TX_TIMER_CTRL) == TIM_STOP)
		ecmd->tx_coalesce_usecs = 0;
	else {
		u32 clks = sky2_read32(hw, STAT_TX_TIMER_INI);
		ecmd->tx_coalesce_usecs = sky2_clk2us(hw, clks);
	}
	ecmd->tx_max_coalesced_frames = sky2_read16(hw, STAT_TX_IDX_TH);

	if (sky2_read8(hw, STAT_LEV_TIMER_CTRL) == TIM_STOP)
		ecmd->rx_coalesce_usecs = 0;
	else {
		u32 clks = sky2_read32(hw, STAT_LEV_TIMER_INI);
		ecmd->rx_coalesce_usecs = sky2_clk2us(hw, clks);
	}
	ecmd->rx_max_coalesced_frames = sky2_read8(hw, STAT_FIFO_WM);

	if (sky2_read8(hw, STAT_ISR_TIMER_CTRL) == TIM_STOP)
		ecmd->rx_coalesce_usecs_irq = 0;
	else {
		u32 clks = sky2_read32(hw, STAT_ISR_TIMER_INI);
		ecmd->rx_coalesce_usecs_irq = sky2_clk2us(hw, clks);
	}

	ecmd->rx_max_coalesced_frames_irq = sky2_read8(hw, STAT_FIFO_ISR_WM);

	return 0;
}

/* Note: this affect both ports */
static int sky2_set_coalesce(struct net_device *dev,
			     struct ethtool_coalesce *ecmd)
{
	struct sky2_port *sky2 = netdev_priv(dev);
	struct sky2_hw *hw = sky2->hw;
	const u32 tmax = sky2_clk2us(hw, 0x0ffffff);

	if (ecmd->tx_coalesce_usecs > tmax ||
	    ecmd->rx_coalesce_usecs > tmax ||
	    ecmd->rx_coalesce_usecs_irq > tmax)
		return -EINVAL;

	if (ecmd->tx_max_coalesced_frames >= sky2->tx_ring_size-1)
		return -EINVAL;
	if (ecmd->rx_max_coalesced_frames > RX_MAX_PENDING)
		return -EINVAL;
	if (ecmd->rx_max_coalesced_frames_irq > RX_MAX_PENDING)
		return -EINVAL;

	if (ecmd->tx_coalesce_usecs == 0)
		sky2_write8(hw, STAT_TX_TIMER_CTRL, TIM_STOP);
	else {
		sky2_write32(hw, STAT_TX_TIMER_INI,
			     sky2_us2clk(hw, ecmd->tx_coalesce_usecs));
		sky2_write8(hw, STAT_TX_TIMER_CTRL, TIM_START);
	}
	sky2_write16(hw, STAT_TX_IDX_TH, ecmd->tx_max_coalesced_frames);

	if (ecmd->rx_coalesce_usecs == 0)
		sky2_write8(hw, STAT_LEV_TIMER_CTRL, TIM_STOP);
	else {
		sky2_write32(hw, STAT_LEV_TIMER_INI,
			     sky2_us2clk(hw, ecmd->rx_coalesce_usecs));
		sky2_write8(hw, STAT_LEV_TIMER_CTRL, TIM_START);
	}
	sky2_write8(hw, STAT_FIFO_WM, ecmd->rx_max_coalesced_frames);

	if (ecmd->rx_coalesce_usecs_irq == 0)
		sky2_write8(hw, STAT_ISR_TIMER_CTRL, TIM_STOP);
	else {
		sky2_write32(hw, STAT_ISR_TIMER_INI,
			     sky2_us2clk(hw, ecmd->rx_coalesce_usecs_irq));
		sky2_write8(hw, STAT_ISR_TIMER_CTRL, TIM_START);
	}
	sky2_write8(hw, STAT_FIFO_ISR_WM, ecmd->rx_max_coalesced_frames_irq);
	return 0;
}

/*
 * Hardware is limited to min of 128 and max of 2048 for ring size
 * and  rounded up to next power of two
 * to avoid division in modulus calclation
 */
static unsigned long roundup_ring_size(unsigned long pending)
{
	return max(128ul, roundup_pow_of_two(pending+1));
}

static void sky2_get_ringparam(struct net_device *dev,
			       struct ethtool_ringparam *ering)
{
	struct sky2_port *sky2 = netdev_priv(dev);

	ering->rx_max_pending = RX_MAX_PENDING;
	ering->tx_max_pending = TX_MAX_PENDING;

	ering->rx_pending = sky2->rx_pending;
	ering->tx_pending = sky2->tx_pending;
}

static int sky2_set_ringparam(struct net_device *dev,
			      struct ethtool_ringparam *ering)
{
	struct sky2_port *sky2 = netdev_priv(dev);

	if (ering->rx_pending > RX_MAX_PENDING ||
	    ering->rx_pending < 8 ||
	    ering->tx_pending < TX_MIN_PENDING ||
	    ering->tx_pending > TX_MAX_PENDING)
		return -EINVAL;

	sky2_detach(dev);

	sky2->rx_pending = ering->rx_pending;
	sky2->tx_pending = ering->tx_pending;
	sky2->tx_ring_size = roundup_ring_size(sky2->tx_pending);

	return sky2_reattach(dev);
}

static int sky2_get_regs_len(struct net_device *dev)
{
	return 0x4000;
}

static int sky2_reg_access_ok(struct sky2_hw *hw, unsigned int b)
{
	/* This complicated switch statement is to make sure and
	 * only access regions that are unreserved.
	 * Some blocks are only valid on dual port cards.
	 */
	switch (b) {
	/* second port */
	case 5:		/* Tx Arbiter 2 */
	case 9:		/* RX2 */
	case 14 ... 15:	/* TX2 */
	case 17: case 19: /* Ram Buffer 2 */
	case 22 ... 23: /* Tx Ram Buffer 2 */
	case 25:	/* Rx MAC Fifo 1 */
	case 27:	/* Tx MAC Fifo 2 */
	case 31:	/* GPHY 2 */
	case 40 ... 47: /* Pattern Ram 2 */
	case 52: case 54: /* TCP Segmentation 2 */
	case 112 ... 116: /* GMAC 2 */
		return hw->ports > 1;

	case 0:		/* Control */
	case 2:		/* Mac address */
	case 4:		/* Tx Arbiter 1 */
	case 7:		/* PCI express reg */
	case 8:		/* RX1 */
	case 12 ... 13: /* TX1 */
	case 16: case 18:/* Rx Ram Buffer 1 */
	case 20 ... 21: /* Tx Ram Buffer 1 */
	case 24:	/* Rx MAC Fifo 1 */
	case 26:	/* Tx MAC Fifo 1 */
	case 28 ... 29: /* Descriptor and status unit */
	case 30:	/* GPHY 1*/
	case 32 ... 39: /* Pattern Ram 1 */
	case 48: case 50: /* TCP Segmentation 1 */
	case 56 ... 60:	/* PCI space */
	case 80 ... 84:	/* GMAC 1 */
		return 1;

	default:
		return 0;
	}
}

/*
 * Returns copy of control register region
 * Note: ethtool_get_regs always provides full size (16k) buffer
 */
static void sky2_get_regs(struct net_device *dev, struct ethtool_regs *regs,
			  void *p)
{
	const struct sky2_port *sky2 = netdev_priv(dev);
	const void __iomem *io = sky2->hw->regs;
	unsigned int b;

	regs->version = 1;

	for (b = 0; b < 128; b++) {
		/* skip poisonous diagnostic ram region in block 3 */
		if (b == 3)
			memcpy_fromio(p + 0x10, io + 0x10, 128 - 0x10);
		else if (sky2_reg_access_ok(sky2->hw, b))
			memcpy_fromio(p, io, 128);
		else
			memset(p, 0, 128);

		p += 128;
		io += 128;
	}
}

static int sky2_get_eeprom_len(struct net_device *dev)
{
	struct sky2_port *sky2 = netdev_priv(dev);
	struct sky2_hw *hw = sky2->hw;
	u16 reg2;

	reg2 = sky2_pci_read16(hw, PCI_DEV_REG2);
	return 1 << ( ((reg2 & PCI_VPD_ROM_SZ) >> 14) + 8);
}

static int sky2_vpd_wait(const struct sky2_hw *hw, int cap, u16 busy)
{
	unsigned long start = jiffies;

	while ( (sky2_pci_read16(hw, cap + PCI_VPD_ADDR) & PCI_VPD_ADDR_F) == busy) {
		/* Can take up to 10.6 ms for write */
		if (time_after(jiffies, start + HZ/4)) {
			dev_err(&hw->pdev->dev, "VPD cycle timed out\n");
			return -ETIMEDOUT;
		}
		msleep(1);
	}

	return 0;
}

static int sky2_vpd_read(struct sky2_hw *hw, int cap, void *data,
			 u16 offset, size_t length)
{
	int rc = 0;

	while (length > 0) {
		u32 val;

		sky2_pci_write16(hw, cap + PCI_VPD_ADDR, offset);
		rc = sky2_vpd_wait(hw, cap, 0);
		if (rc)
			break;

		val = sky2_pci_read32(hw, cap + PCI_VPD_DATA);

		memcpy(data, &val, min(sizeof(val), length));
		offset += sizeof(u32);
		data += sizeof(u32);
		length -= sizeof(u32);
	}

	return rc;
}

static int sky2_vpd_write(struct sky2_hw *hw, int cap, const void *data,
			  u16 offset, unsigned int length)
{
	unsigned int i;
	int rc = 0;

	for (i = 0; i < length; i += sizeof(u32)) {
		u32 val = *(u32 *)(data + i);

		sky2_pci_write32(hw, cap + PCI_VPD_DATA, val);
		sky2_pci_write32(hw, cap + PCI_VPD_ADDR, offset | PCI_VPD_ADDR_F);

		rc = sky2_vpd_wait(hw, cap, PCI_VPD_ADDR_F);
		if (rc)
			break;
	}
	return rc;
}

static int sky2_get_eeprom(struct net_device *dev, struct ethtool_eeprom *eeprom,
			   u8 *data)
{
	struct sky2_port *sky2 = netdev_priv(dev);
	int cap = pci_find_capability(sky2->hw->pdev, PCI_CAP_ID_VPD);

	if (!cap)
		return -EINVAL;

	eeprom->magic = SKY2_EEPROM_MAGIC;

	return sky2_vpd_read(sky2->hw, cap, data, eeprom->offset, eeprom->len);
}

static int sky2_set_eeprom(struct net_device *dev, struct ethtool_eeprom *eeprom,
			   u8 *data)
{
	struct sky2_port *sky2 = netdev_priv(dev);
	int cap = pci_find_capability(sky2->hw->pdev, PCI_CAP_ID_VPD);

	if (!cap)
		return -EINVAL;

	if (eeprom->magic != SKY2_EEPROM_MAGIC)
		return -EINVAL;

	/* Partial writes not supported */
	if ((eeprom->offset & 3) || (eeprom->len & 3))
		return -EINVAL;

	return sky2_vpd_write(sky2->hw, cap, data, eeprom->offset, eeprom->len);
}

static netdev_features_t sky2_fix_features(struct net_device *dev,
	netdev_features_t features)
{
	const struct sky2_port *sky2 = netdev_priv(dev);
	const struct sky2_hw *hw = sky2->hw;

	/* In order to do Jumbo packets on these chips, need to turn off the
	 * transmit store/forward. Therefore checksum offload won't work.
	 */
	if (dev->mtu > ETH_DATA_LEN && hw->chip_id == CHIP_ID_YUKON_EC_U) {
		netdev_info(dev, "checksum offload not possible with jumbo frames\n");
		features &= ~(NETIF_F_TSO | NETIF_F_SG | NETIF_F_CSUM_MASK);
	}

	/* Some hardware requires receive checksum for RSS to work. */
	if ( (features & NETIF_F_RXHASH) &&
	     !(features & NETIF_F_RXCSUM) &&
	     (sky2->hw->flags & SKY2_HW_RSS_CHKSUM)) {
		netdev_info(dev, "receive hashing forces receive checksum\n");
		features |= NETIF_F_RXCSUM;
	}

	return features;
}

static int sky2_set_features(struct net_device *dev, netdev_features_t features)
{
	struct sky2_port *sky2 = netdev_priv(dev);
	netdev_features_t changed = dev->features ^ features;

	if ((changed & NETIF_F_RXCSUM) &&
	    !(sky2->hw->flags & SKY2_HW_NEW_LE)) {
		sky2_write32(sky2->hw,
			     Q_ADDR(rxqaddr[sky2->port], Q_CSR),
			     (features & NETIF_F_RXCSUM)
			     ? BMU_ENA_RX_CHKSUM : BMU_DIS_RX_CHKSUM);
	}

	if (changed & NETIF_F_RXHASH)
		rx_set_rss(dev, features);

	if (changed & (NETIF_F_HW_VLAN_CTAG_TX|NETIF_F_HW_VLAN_CTAG_RX))
		sky2_vlan_mode(dev, features);

	return 0;
}

static const struct ethtool_ops sky2_ethtool_ops = {
	.get_drvinfo	= sky2_get_drvinfo,
	.get_wol	= sky2_get_wol,
	.set_wol	= sky2_set_wol,
	.get_msglevel	= sky2_get_msglevel,
	.set_msglevel	= sky2_set_msglevel,
	.nway_reset	= sky2_nway_reset,
	.get_regs_len	= sky2_get_regs_len,
	.get_regs	= sky2_get_regs,
	.get_link	= ethtool_op_get_link,
	.get_eeprom_len	= sky2_get_eeprom_len,
	.get_eeprom	= sky2_get_eeprom,
	.set_eeprom	= sky2_set_eeprom,
	.get_strings	= sky2_get_strings,
	.get_coalesce	= sky2_get_coalesce,
	.set_coalesce	= sky2_set_coalesce,
	.get_ringparam	= sky2_get_ringparam,
	.set_ringparam	= sky2_set_ringparam,
	.get_pauseparam = sky2_get_pauseparam,
	.set_pauseparam = sky2_set_pauseparam,
	.set_phys_id	= sky2_set_phys_id,
	.get_sset_count = sky2_get_sset_count,
	.get_ethtool_stats = sky2_get_ethtool_stats,
	.get_link_ksettings = sky2_get_link_ksettings,
	.set_link_ksettings = sky2_set_link_ksettings,
};

#ifdef CONFIG_SKY2_DEBUG

static struct dentry *sky2_debug;


/*
 * Read and parse the first part of Vital Product Data
 */
#define VPD_SIZE	128
#define VPD_MAGIC	0x82

static const struct vpd_tag {
	char tag[2];
	char *label;
} vpd_tags[] = {
	{ "PN",	"Part Number" },
	{ "EC", "Engineering Level" },
	{ "MN", "Manufacturer" },
	{ "SN", "Serial Number" },
	{ "YA", "Asset Tag" },
	{ "VL", "First Error Log Message" },
	{ "VF", "Second Error Log Message" },
	{ "VB", "Boot Agent ROM Configuration" },
	{ "VE", "EFI UNDI Configuration" },
};

static void sky2_show_vpd(struct seq_file *seq, struct sky2_hw *hw)
{
	size_t vpd_size;
	loff_t offs;
	u8 len;
	unsigned char *buf;
	u16 reg2;

	reg2 = sky2_pci_read16(hw, PCI_DEV_REG2);
	vpd_size = 1 << ( ((reg2 & PCI_VPD_ROM_SZ) >> 14) + 8);

	seq_printf(seq, "%s Product Data\n", pci_name(hw->pdev));
	buf = kmalloc(vpd_size, GFP_KERNEL);
	if (!buf) {
		seq_puts(seq, "no memory!\n");
		return;
	}

	if (pci_read_vpd(hw->pdev, 0, vpd_size, buf) < 0) {
		seq_puts(seq, "VPD read failed\n");
		goto out;
	}

	if (buf[0] != VPD_MAGIC) {
		seq_printf(seq, "VPD tag mismatch: %#x\n", buf[0]);
		goto out;
	}
	len = buf[1];
	if (len == 0 || len > vpd_size - 4) {
		seq_printf(seq, "Invalid id length: %d\n", len);
		goto out;
	}

	seq_printf(seq, "%.*s\n", len, buf + 3);
	offs = len + 3;

	while (offs < vpd_size - 4) {
		int i;

		if (!memcmp("RW", buf + offs, 2))	/* end marker */
			break;
		len = buf[offs + 2];
		if (offs + len + 3 >= vpd_size)
			break;

		for (i = 0; i < ARRAY_SIZE(vpd_tags); i++) {
			if (!memcmp(vpd_tags[i].tag, buf + offs, 2)) {
				seq_printf(seq, " %s: %.*s\n",
					   vpd_tags[i].label, len, buf + offs + 3);
				break;
			}
		}
		offs += len + 3;
	}
out:
	kfree(buf);
}

static int sky2_debug_show(struct seq_file *seq, void *v)
{
	struct net_device *dev = seq->private;
	const struct sky2_port *sky2 = netdev_priv(dev);
	struct sky2_hw *hw = sky2->hw;
	unsigned port = sky2->port;
	unsigned idx, last;
	int sop;

	sky2_show_vpd(seq, hw);

	seq_printf(seq, "\nIRQ src=%x mask=%x control=%x\n",
		   sky2_read32(hw, B0_ISRC),
		   sky2_read32(hw, B0_IMSK),
		   sky2_read32(hw, B0_Y2_SP_ICR));

	if (!netif_running(dev)) {
		seq_puts(seq, "network not running\n");
		return 0;
	}

	napi_disable(&hw->napi);
	last = sky2_read16(hw, STAT_PUT_IDX);

	seq_printf(seq, "Status ring %u\n", hw->st_size);
	if (hw->st_idx == last)
		seq_puts(seq, "Status ring (empty)\n");
	else {
		seq_puts(seq, "Status ring\n");
		for (idx = hw->st_idx; idx != last && idx < hw->st_size;
		     idx = RING_NEXT(idx, hw->st_size)) {
			const struct sky2_status_le *le = hw->st_le + idx;
			seq_printf(seq, "[%d] %#x %d %#x\n",
				   idx, le->opcode, le->length, le->status);
		}
		seq_puts(seq, "\n");
	}

	seq_printf(seq, "Tx ring pending=%u...%u report=%d done=%d\n",
		   sky2->tx_cons, sky2->tx_prod,
		   sky2_read16(hw, port == 0 ? STAT_TXA1_RIDX : STAT_TXA2_RIDX),
		   sky2_read16(hw, Q_ADDR(txqaddr[port], Q_DONE)));

	/* Dump contents of tx ring */
	sop = 1;
	for (idx = sky2->tx_next; idx != sky2->tx_prod && idx < sky2->tx_ring_size;
	     idx = RING_NEXT(idx, sky2->tx_ring_size)) {
		const struct sky2_tx_le *le = sky2->tx_le + idx;
		u32 a = le32_to_cpu(le->addr);

		if (sop)
			seq_printf(seq, "%u:", idx);
		sop = 0;

		switch (le->opcode & ~HW_OWNER) {
		case OP_ADDR64:
			seq_printf(seq, " %#x:", a);
			break;
		case OP_LRGLEN:
			seq_printf(seq, " mtu=%d", a);
			break;
		case OP_VLAN:
			seq_printf(seq, " vlan=%d", be16_to_cpu(le->length));
			break;
		case OP_TCPLISW:
			seq_printf(seq, " csum=%#x", a);
			break;
		case OP_LARGESEND:
			seq_printf(seq, " tso=%#x(%d)", a, le16_to_cpu(le->length));
			break;
		case OP_PACKET:
			seq_printf(seq, " %#x(%d)", a, le16_to_cpu(le->length));
			break;
		case OP_BUFFER:
			seq_printf(seq, " frag=%#x(%d)", a, le16_to_cpu(le->length));
			break;
		default:
			seq_printf(seq, " op=%#x,%#x(%d)", le->opcode,
				   a, le16_to_cpu(le->length));
		}

		if (le->ctrl & EOP) {
			seq_putc(seq, '\n');
			sop = 1;
		}
	}

	seq_printf(seq, "\nRx ring hw get=%d put=%d last=%d\n",
		   sky2_read16(hw, Y2_QADDR(rxqaddr[port], PREF_UNIT_GET_IDX)),
		   sky2_read16(hw, Y2_QADDR(rxqaddr[port], PREF_UNIT_PUT_IDX)),
		   sky2_read16(hw, Y2_QADDR(rxqaddr[port], PREF_UNIT_LAST_IDX)));

	sky2_read32(hw, B0_Y2_SP_LISR);
	napi_enable(&hw->napi);
	return 0;
}
DEFINE_SHOW_ATTRIBUTE(sky2_debug);

/*
 * Use network device events to create/remove/rename
 * debugfs file entries
 */
static int sky2_device_event(struct notifier_block *unused,
			     unsigned long event, void *ptr)
{
	struct net_device *dev = netdev_notifier_info_to_dev(ptr);
	struct sky2_port *sky2 = netdev_priv(dev);

	if (dev->netdev_ops->ndo_open != sky2_open || !sky2_debug)
		return NOTIFY_DONE;

	switch (event) {
	case NETDEV_CHANGENAME:
		if (sky2->debugfs) {
			sky2->debugfs = debugfs_rename(sky2_debug, sky2->debugfs,
						       sky2_debug, dev->name);
		}
		break;

	case NETDEV_GOING_DOWN:
		if (sky2->debugfs) {
			netdev_printk(KERN_DEBUG, dev, "remove debugfs\n");
			debugfs_remove(sky2->debugfs);
			sky2->debugfs = NULL;
		}
		break;

	case NETDEV_UP:
		sky2->debugfs = debugfs_create_file(dev->name, 0444,
						    sky2_debug, dev,
						    &sky2_debug_fops);
		if (IS_ERR(sky2->debugfs))
			sky2->debugfs = NULL;
	}

	return NOTIFY_DONE;
}

static struct notifier_block sky2_notifier = {
	.notifier_call = sky2_device_event,
};


static __init void sky2_debug_init(void)
{
	struct dentry *ent;

	ent = debugfs_create_dir("sky2", NULL);
	if (!ent || IS_ERR(ent))
		return;

	sky2_debug = ent;
	register_netdevice_notifier(&sky2_notifier);
}

static __exit void sky2_debug_cleanup(void)
{
	if (sky2_debug) {
		unregister_netdevice_notifier(&sky2_notifier);
		debugfs_remove(sky2_debug);
		sky2_debug = NULL;
	}
}

#else
#define sky2_debug_init()
#define sky2_debug_cleanup()
#endif

/* Two copies of network device operations to handle special case of
   not allowing netpoll on second port */
static const struct net_device_ops sky2_netdev_ops[2] = {
  {
	.ndo_open		= sky2_open,
	.ndo_stop		= sky2_close,
	.ndo_start_xmit		= sky2_xmit_frame,
	.ndo_do_ioctl		= sky2_ioctl,
	.ndo_validate_addr	= eth_validate_addr,
	.ndo_set_mac_address	= sky2_set_mac_address,
	.ndo_set_rx_mode	= sky2_set_multicast,
	.ndo_change_mtu		= sky2_change_mtu,
	.ndo_fix_features	= sky2_fix_features,
	.ndo_set_features	= sky2_set_features,
	.ndo_tx_timeout		= sky2_tx_timeout,
	.ndo_get_stats64	= sky2_get_stats,
#ifdef CONFIG_NET_POLL_CONTROLLER
	.ndo_poll_controller	= sky2_netpoll,
#endif
  },
  {
	.ndo_open		= sky2_open,
	.ndo_stop		= sky2_close,
	.ndo_start_xmit		= sky2_xmit_frame,
	.ndo_do_ioctl		= sky2_ioctl,
	.ndo_validate_addr	= eth_validate_addr,
	.ndo_set_mac_address	= sky2_set_mac_address,
	.ndo_set_rx_mode	= sky2_set_multicast,
	.ndo_change_mtu		= sky2_change_mtu,
	.ndo_fix_features	= sky2_fix_features,
	.ndo_set_features	= sky2_set_features,
	.ndo_tx_timeout		= sky2_tx_timeout,
	.ndo_get_stats64	= sky2_get_stats,
  },
};

/* Initialize network device */
static struct net_device *sky2_init_netdev(struct sky2_hw *hw, unsigned port,
					   int highmem, int wol)
{
	struct sky2_port *sky2;
	struct net_device *dev = alloc_etherdev(sizeof(*sky2));
	const void *iap;

	if (!dev)
		return NULL;

	SET_NETDEV_DEV(dev, &hw->pdev->dev);
	dev->irq = hw->pdev->irq;
	dev->ethtool_ops = &sky2_ethtool_ops;
	dev->watchdog_timeo = TX_WATCHDOG;
	dev->netdev_ops = &sky2_netdev_ops[port];

	sky2 = netdev_priv(dev);
	sky2->netdev = dev;
	sky2->hw = hw;
	sky2->msg_enable = netif_msg_init(debug, default_msg);

	u64_stats_init(&sky2->tx_stats.syncp);
	u64_stats_init(&sky2->rx_stats.syncp);

	/* Auto speed and flow control */
	sky2->flags = SKY2_FLAG_AUTO_SPEED | SKY2_FLAG_AUTO_PAUSE;
	if (hw->chip_id != CHIP_ID_YUKON_XL)
		dev->hw_features |= NETIF_F_RXCSUM;

	sky2->flow_mode = FC_BOTH;

	sky2->duplex = -1;
	sky2->speed = -1;
	sky2->advertising = sky2_supported_modes(hw);
	sky2->wol = wol;

	spin_lock_init(&sky2->phy_lock);

	sky2->tx_pending = TX_DEF_PENDING;
	sky2->tx_ring_size = roundup_ring_size(TX_DEF_PENDING);
	sky2->rx_pending = RX_DEF_PENDING;

	hw->dev[port] = dev;

	sky2->port = port;

	dev->hw_features |= NETIF_F_IP_CSUM | NETIF_F_SG | NETIF_F_TSO;

	if (highmem)
		dev->features |= NETIF_F_HIGHDMA;

	/* Enable receive hashing unless hardware is known broken */
	if (!(hw->flags & SKY2_HW_RSS_BROKEN))
		dev->hw_features |= NETIF_F_RXHASH;

	if (!(hw->flags & SKY2_HW_VLAN_BROKEN)) {
		dev->hw_features |= NETIF_F_HW_VLAN_CTAG_TX |
				    NETIF_F_HW_VLAN_CTAG_RX;
		dev->vlan_features |= SKY2_VLAN_OFFLOADS;
	}

	dev->features |= dev->hw_features;

	/* MTU range: 60 - 1500 or 9000 */
	dev->min_mtu = ETH_ZLEN;
	if (hw->chip_id == CHIP_ID_YUKON_FE ||
	    hw->chip_id == CHIP_ID_YUKON_FE_P)
		dev->max_mtu = ETH_DATA_LEN;
	else
		dev->max_mtu = ETH_JUMBO_MTU;

	/* try to get mac address in the following order:
	 * 1) from device tree data
	 * 2) from internal registers set by bootloader
	 */
	iap = of_get_mac_address(hw->pdev->dev.of_node);
	if (!IS_ERR(iap))
		ether_addr_copy(dev->dev_addr, iap);
	else
		memcpy_fromio(dev->dev_addr, hw->regs + B2_MAC_1 + port * 8,
			      ETH_ALEN);

	/* if the address is invalid, use a random value */
	if (!is_valid_ether_addr(dev->dev_addr)) {
		struct sockaddr sa = { AF_UNSPEC };

		netdev_warn(dev,
			    "Invalid MAC address, defaulting to random\n");
		eth_hw_addr_random(dev);
		memcpy(sa.sa_data, dev->dev_addr, ETH_ALEN);
		if (sky2_set_mac_address(dev, &sa))
			netdev_warn(dev, "Failed to set MAC address.\n");
	}

	return dev;
}

static void sky2_show_addr(struct net_device *dev)
{
	const struct sky2_port *sky2 = netdev_priv(dev);

	netif_info(sky2, probe, dev, "addr %pM\n", dev->dev_addr);
}

/* Handle software interrupt used during MSI test */
static irqreturn_t sky2_test_intr(int irq, void *dev_id)
{
	struct sky2_hw *hw = dev_id;
	u32 status = sky2_read32(hw, B0_Y2_SP_ISRC2);

	if (status == 0)
		return IRQ_NONE;

	if (status & Y2_IS_IRQ_SW) {
		hw->flags |= SKY2_HW_USE_MSI;
		wake_up(&hw->msi_wait);
		sky2_write8(hw, B0_CTST, CS_CL_SW_IRQ);
	}
	sky2_write32(hw, B0_Y2_SP_ICR, 2);

	return IRQ_HANDLED;
}

/* Test interrupt path by forcing a a software IRQ */
static int sky2_test_msi(struct sky2_hw *hw)
{
	struct pci_dev *pdev = hw->pdev;
	int err;

	init_waitqueue_head(&hw->msi_wait);

	err = request_irq(pdev->irq, sky2_test_intr, 0, DRV_NAME, hw);
	if (err) {
		dev_err(&pdev->dev, "cannot assign irq %d\n", pdev->irq);
		return err;
	}

	sky2_write32(hw, B0_IMSK, Y2_IS_IRQ_SW);

	sky2_write8(hw, B0_CTST, CS_ST_SW_IRQ);
	sky2_read8(hw, B0_CTST);

	wait_event_timeout(hw->msi_wait, (hw->flags & SKY2_HW_USE_MSI), HZ/10);

	if (!(hw->flags & SKY2_HW_USE_MSI)) {
		/* MSI test failed, go back to INTx mode */
		dev_info(&pdev->dev, "No interrupt generated using MSI, "
			 "switching to INTx mode.\n");

		err = -EOPNOTSUPP;
		sky2_write8(hw, B0_CTST, CS_CL_SW_IRQ);
	}

	sky2_write32(hw, B0_IMSK, 0);
	sky2_read32(hw, B0_IMSK);

	free_irq(pdev->irq, hw);

	return err;
}

/* This driver supports yukon2 chipset only */
static const char *sky2_name(u8 chipid, char *buf, int sz)
{
	const char *name[] = {
		"XL",		/* 0xb3 */
		"EC Ultra", 	/* 0xb4 */
		"Extreme",	/* 0xb5 */
		"EC",		/* 0xb6 */
		"FE",		/* 0xb7 */
		"FE+",		/* 0xb8 */
		"Supreme",	/* 0xb9 */
		"UL 2",		/* 0xba */
		"Unknown",	/* 0xbb */
		"Optima",	/* 0xbc */
		"OptimaEEE",    /* 0xbd */
		"Optima 2",	/* 0xbe */
	};

	if (chipid >= CHIP_ID_YUKON_XL && chipid <= CHIP_ID_YUKON_OP_2)
		strncpy(buf, name[chipid - CHIP_ID_YUKON_XL], sz);
	else
		snprintf(buf, sz, "(chip %#x)", chipid);
	return buf;
}

static const struct dmi_system_id msi_blacklist[] = {
	{
		.ident = "Dell Inspiron 1545",
		.matches = {
			DMI_MATCH(DMI_SYS_VENDOR, "Dell Inc."),
			DMI_MATCH(DMI_PRODUCT_NAME, "Inspiron 1545"),
		},
	},
	{
		.ident = "Gateway P-79",
		.matches = {
			DMI_MATCH(DMI_SYS_VENDOR, "Gateway"),
			DMI_MATCH(DMI_PRODUCT_NAME, "P-79"),
		},
	},
	{
<<<<<<< HEAD
=======
		.ident = "ASUS P5W DH Deluxe",
		.matches = {
			DMI_MATCH(DMI_SYS_VENDOR, "ASUSTEK COMPUTER INC"),
			DMI_MATCH(DMI_PRODUCT_NAME, "P5W DH Deluxe"),
		},
	},
	{
>>>>>>> f7688b48
		.ident = "ASUS P6T",
		.matches = {
			DMI_MATCH(DMI_BOARD_VENDOR, "ASUSTeK Computer INC."),
			DMI_MATCH(DMI_BOARD_NAME, "P6T"),
		},
	},
	{
		.ident = "ASUS P6X",
		.matches = {
			DMI_MATCH(DMI_BOARD_VENDOR, "ASUSTeK Computer INC."),
			DMI_MATCH(DMI_BOARD_NAME, "P6X"),
		},
	},
	{}
};

static int sky2_probe(struct pci_dev *pdev, const struct pci_device_id *ent)
{
	struct net_device *dev, *dev1;
	struct sky2_hw *hw;
	int err, using_dac = 0, wol_default;
	u32 reg;
	char buf1[16];

	err = pci_enable_device(pdev);
	if (err) {
		dev_err(&pdev->dev, "cannot enable PCI device\n");
		goto err_out;
	}

	/* Get configuration information
	 * Note: only regular PCI config access once to test for HW issues
	 *       other PCI access through shared memory for speed and to
	 *	 avoid MMCONFIG problems.
	 */
	err = pci_read_config_dword(pdev, PCI_DEV_REG2, &reg);
	if (err) {
		dev_err(&pdev->dev, "PCI read config failed\n");
		goto err_out_disable;
	}

	if (~reg == 0) {
		dev_err(&pdev->dev, "PCI configuration read error\n");
		err = -EIO;
		goto err_out_disable;
	}

	err = pci_request_regions(pdev, DRV_NAME);
	if (err) {
		dev_err(&pdev->dev, "cannot obtain PCI resources\n");
		goto err_out_disable;
	}

	pci_set_master(pdev);

	if (sizeof(dma_addr_t) > sizeof(u32) &&
	    !(err = pci_set_dma_mask(pdev, DMA_BIT_MASK(64)))) {
		using_dac = 1;
		err = pci_set_consistent_dma_mask(pdev, DMA_BIT_MASK(64));
		if (err < 0) {
			dev_err(&pdev->dev, "unable to obtain 64 bit DMA "
				"for consistent allocations\n");
			goto err_out_free_regions;
		}
	} else {
		err = pci_set_dma_mask(pdev, DMA_BIT_MASK(32));
		if (err) {
			dev_err(&pdev->dev, "no usable DMA configuration\n");
			goto err_out_free_regions;
		}
	}


#ifdef __BIG_ENDIAN
	/* The sk98lin vendor driver uses hardware byte swapping but
	 * this driver uses software swapping.
	 */
	reg &= ~PCI_REV_DESC;
	err = pci_write_config_dword(pdev, PCI_DEV_REG2, reg);
	if (err) {
		dev_err(&pdev->dev, "PCI write config failed\n");
		goto err_out_free_regions;
	}
#endif

	wol_default = device_may_wakeup(&pdev->dev) ? WAKE_MAGIC : 0;

	err = -ENOMEM;

	hw = kzalloc(sizeof(*hw) + strlen(DRV_NAME "@pci:")
		     + strlen(pci_name(pdev)) + 1, GFP_KERNEL);
	if (!hw)
		goto err_out_free_regions;

	hw->pdev = pdev;
	sprintf(hw->irq_name, DRV_NAME "@pci:%s", pci_name(pdev));

	hw->regs = ioremap_nocache(pci_resource_start(pdev, 0), 0x4000);
	if (!hw->regs) {
		dev_err(&pdev->dev, "cannot map device registers\n");
		goto err_out_free_hw;
	}

	err = sky2_init(hw);
	if (err)
		goto err_out_iounmap;

	/* ring for status responses */
	hw->st_size = hw->ports * roundup_pow_of_two(3*RX_MAX_PENDING + TX_MAX_PENDING);
	hw->st_le = pci_alloc_consistent(pdev, hw->st_size * sizeof(struct sky2_status_le),
					 &hw->st_dma);
	if (!hw->st_le) {
		err = -ENOMEM;
		goto err_out_reset;
	}

	dev_info(&pdev->dev, "Yukon-2 %s chip revision %d\n",
		 sky2_name(hw->chip_id, buf1, sizeof(buf1)), hw->chip_rev);

	sky2_reset(hw);

	dev = sky2_init_netdev(hw, 0, using_dac, wol_default);
	if (!dev) {
		err = -ENOMEM;
		goto err_out_free_pci;
	}

	if (disable_msi == -1)
		disable_msi = !!dmi_check_system(msi_blacklist);

	if (!disable_msi && pci_enable_msi(pdev) == 0) {
		err = sky2_test_msi(hw);
		if (err) {
 			pci_disable_msi(pdev);
			if (err != -EOPNOTSUPP)
				goto err_out_free_netdev;
		}
 	}

	netif_napi_add(dev, &hw->napi, sky2_poll, NAPI_WEIGHT);

	err = register_netdev(dev);
	if (err) {
		dev_err(&pdev->dev, "cannot register net device\n");
		goto err_out_free_netdev;
	}

	netif_carrier_off(dev);

	sky2_show_addr(dev);

	if (hw->ports > 1) {
		dev1 = sky2_init_netdev(hw, 1, using_dac, wol_default);
		if (!dev1) {
			err = -ENOMEM;
			goto err_out_unregister;
		}

		err = register_netdev(dev1);
		if (err) {
			dev_err(&pdev->dev, "cannot register second net device\n");
			goto err_out_free_dev1;
		}

		err = sky2_setup_irq(hw, hw->irq_name);
		if (err)
			goto err_out_unregister_dev1;

		sky2_show_addr(dev1);
	}

	timer_setup(&hw->watchdog_timer, sky2_watchdog, 0);
	INIT_WORK(&hw->restart_work, sky2_restart);

	pci_set_drvdata(pdev, hw);
	pdev->d3_delay = 300;

	return 0;

err_out_unregister_dev1:
	unregister_netdev(dev1);
err_out_free_dev1:
	free_netdev(dev1);
err_out_unregister:
	unregister_netdev(dev);
err_out_free_netdev:
	if (hw->flags & SKY2_HW_USE_MSI)
		pci_disable_msi(pdev);
	free_netdev(dev);
err_out_free_pci:
	pci_free_consistent(pdev, hw->st_size * sizeof(struct sky2_status_le),
			    hw->st_le, hw->st_dma);
err_out_reset:
	sky2_write8(hw, B0_CTST, CS_RST_SET);
err_out_iounmap:
	iounmap(hw->regs);
err_out_free_hw:
	kfree(hw);
err_out_free_regions:
	pci_release_regions(pdev);
err_out_disable:
	pci_disable_device(pdev);
err_out:
	return err;
}

static void sky2_remove(struct pci_dev *pdev)
{
	struct sky2_hw *hw = pci_get_drvdata(pdev);
	int i;

	if (!hw)
		return;

	del_timer_sync(&hw->watchdog_timer);
	cancel_work_sync(&hw->restart_work);

	for (i = hw->ports-1; i >= 0; --i)
		unregister_netdev(hw->dev[i]);

	sky2_write32(hw, B0_IMSK, 0);
	sky2_read32(hw, B0_IMSK);

	sky2_power_aux(hw);

	sky2_write8(hw, B0_CTST, CS_RST_SET);
	sky2_read8(hw, B0_CTST);

	if (hw->ports > 1) {
		napi_disable(&hw->napi);
		free_irq(pdev->irq, hw);
	}

	if (hw->flags & SKY2_HW_USE_MSI)
		pci_disable_msi(pdev);
	pci_free_consistent(pdev, hw->st_size * sizeof(struct sky2_status_le),
			    hw->st_le, hw->st_dma);
	pci_release_regions(pdev);
	pci_disable_device(pdev);

	for (i = hw->ports-1; i >= 0; --i)
		free_netdev(hw->dev[i]);

	iounmap(hw->regs);
	kfree(hw);
}

static int sky2_suspend(struct device *dev)
{
	struct sky2_hw *hw = dev_get_drvdata(dev);
	int i;

	if (!hw)
		return 0;

	del_timer_sync(&hw->watchdog_timer);
	cancel_work_sync(&hw->restart_work);

	rtnl_lock();

	sky2_all_down(hw);
	for (i = 0; i < hw->ports; i++) {
		struct net_device *dev = hw->dev[i];
		struct sky2_port *sky2 = netdev_priv(dev);

		if (sky2->wol)
			sky2_wol_init(sky2);
	}

	sky2_power_aux(hw);
	rtnl_unlock();

	return 0;
}

#ifdef CONFIG_PM_SLEEP
static int sky2_resume(struct device *dev)
{
	struct pci_dev *pdev = to_pci_dev(dev);
	struct sky2_hw *hw = pci_get_drvdata(pdev);
	int err;

	if (!hw)
		return 0;

	/* Re-enable all clocks */
	err = pci_write_config_dword(pdev, PCI_DEV_REG3, 0);
	if (err) {
		dev_err(&pdev->dev, "PCI write config failed\n");
		goto out;
	}

	rtnl_lock();
	sky2_reset(hw);
	sky2_all_up(hw);
	rtnl_unlock();

	return 0;
out:

	dev_err(&pdev->dev, "resume failed (%d)\n", err);
	pci_disable_device(pdev);
	return err;
}

static SIMPLE_DEV_PM_OPS(sky2_pm_ops, sky2_suspend, sky2_resume);
#define SKY2_PM_OPS (&sky2_pm_ops)

#else

#define SKY2_PM_OPS NULL
#endif

static void sky2_shutdown(struct pci_dev *pdev)
{
	struct sky2_hw *hw = pci_get_drvdata(pdev);
	int port;

	for (port = 0; port < hw->ports; port++) {
		struct net_device *ndev = hw->dev[port];

		rtnl_lock();
		if (netif_running(ndev)) {
			dev_close(ndev);
			netif_device_detach(ndev);
		}
		rtnl_unlock();
	}
	sky2_suspend(&pdev->dev);
	pci_wake_from_d3(pdev, device_may_wakeup(&pdev->dev));
	pci_set_power_state(pdev, PCI_D3hot);
}

static struct pci_driver sky2_driver = {
	.name = DRV_NAME,
	.id_table = sky2_id_table,
	.probe = sky2_probe,
	.remove = sky2_remove,
	.shutdown = sky2_shutdown,
	.driver.pm = SKY2_PM_OPS,
};

static int __init sky2_init_module(void)
{
	pr_info("driver version " DRV_VERSION "\n");

	sky2_debug_init();
	return pci_register_driver(&sky2_driver);
}

static void __exit sky2_cleanup_module(void)
{
	pci_unregister_driver(&sky2_driver);
	sky2_debug_cleanup();
}

module_init(sky2_init_module);
module_exit(sky2_cleanup_module);

MODULE_DESCRIPTION("Marvell Yukon 2 Gigabit Ethernet driver");
MODULE_AUTHOR("Stephen Hemminger <shemminger@linux-foundation.org>");
MODULE_LICENSE("GPL");
MODULE_VERSION(DRV_VERSION);<|MERGE_RESOLUTION|>--- conflicted
+++ resolved
@@ -4918,8 +4918,6 @@
 		},
 	},
 	{
-<<<<<<< HEAD
-=======
 		.ident = "ASUS P5W DH Deluxe",
 		.matches = {
 			DMI_MATCH(DMI_SYS_VENDOR, "ASUSTEK COMPUTER INC"),
@@ -4927,7 +4925,6 @@
 		},
 	},
 	{
->>>>>>> f7688b48
 		.ident = "ASUS P6T",
 		.matches = {
 			DMI_MATCH(DMI_BOARD_VENDOR, "ASUSTeK Computer INC."),
