/* SPDX-License-Identifier: GPL-2.0 */
/* Copyright (c) 2018, Intel Corporation. */

#ifndef _ICE_DEVIDS_H_
#define _ICE_DEVIDS_H_

/* Device IDs */
/* Intel(R) Ethernet Connection E823-L for backplane */
#define ICE_DEV_ID_E823L_BACKPLANE	0x124C
/* Intel(R) Ethernet Connection E823-L for SFP */
#define ICE_DEV_ID_E823L_SFP		0x124D
/* Intel(R) Ethernet Connection E823-L/X557-AT 10GBASE-T */
#define ICE_DEV_ID_E823L_10G_BASE_T	0x124E
/* Intel(R) Ethernet Connection E823-L 1GbE */
#define ICE_DEV_ID_E823L_1GBE		0x124F
/* Intel(R) Ethernet Connection E823-L for QSFP */
#define ICE_DEV_ID_E823L_QSFP		0x151D
/* Intel(R) Ethernet Controller E810-C for backplane */
#define ICE_DEV_ID_E810C_BACKPLANE	0x1591
/* Intel(R) Ethernet Controller E810-C for QSFP */
#define ICE_DEV_ID_E810C_QSFP		0x1592
/* Intel(R) Ethernet Controller E810-C for SFP */
#define ICE_DEV_ID_E810C_SFP		0x1593
<<<<<<< HEAD
=======
/* Intel(R) Ethernet Controller E810-XXV for SFP */
#define ICE_DEV_ID_E810_XXV_SFP		0x159B
/* Intel(R) Ethernet Connection E823-C for backplane */
#define ICE_DEV_ID_E823C_BACKPLANE	0x188A
/* Intel(R) Ethernet Connection E823-C for QSFP */
#define ICE_DEV_ID_E823C_QSFP		0x188B
/* Intel(R) Ethernet Connection E823-C for SFP */
#define ICE_DEV_ID_E823C_SFP		0x188C
/* Intel(R) Ethernet Connection E823-C/X557-AT 10GBASE-T */
#define ICE_DEV_ID_E823C_10G_BASE_T	0x188D
/* Intel(R) Ethernet Connection E823-C 1GbE */
#define ICE_DEV_ID_E823C_SGMII		0x188E
>>>>>>> 04d5ce62
/* Intel(R) Ethernet Connection E822-C for backplane */
#define ICE_DEV_ID_E822C_BACKPLANE	0x1890
/* Intel(R) Ethernet Connection E822-C for QSFP */
#define ICE_DEV_ID_E822C_QSFP		0x1891
/* Intel(R) Ethernet Connection E822-C for SFP */
#define ICE_DEV_ID_E822C_SFP		0x1892
/* Intel(R) Ethernet Connection E822-C/X557-AT 10GBASE-T */
#define ICE_DEV_ID_E822C_10G_BASE_T	0x1893
/* Intel(R) Ethernet Connection E822-C 1GbE */
#define ICE_DEV_ID_E822C_SGMII		0x1894
<<<<<<< HEAD
/* Intel(R) Ethernet Connection E822-X for backplane */
#define ICE_DEV_ID_E822X_BACKPLANE	0x1897
=======
/* Intel(R) Ethernet Connection E822-L for backplane */
#define ICE_DEV_ID_E822L_BACKPLANE	0x1897
>>>>>>> 04d5ce62
/* Intel(R) Ethernet Connection E822-L for SFP */
#define ICE_DEV_ID_E822L_SFP		0x1898
/* Intel(R) Ethernet Connection E822-L/X557-AT 10GBASE-T */
#define ICE_DEV_ID_E822L_10G_BASE_T	0x1899
/* Intel(R) Ethernet Connection E822-L 1GbE */
#define ICE_DEV_ID_E822L_SGMII		0x189A

#endif /* _ICE_DEVIDS_H_ */<|MERGE_RESOLUTION|>--- conflicted
+++ resolved
@@ -21,8 +21,6 @@
 #define ICE_DEV_ID_E810C_QSFP		0x1592
 /* Intel(R) Ethernet Controller E810-C for SFP */
 #define ICE_DEV_ID_E810C_SFP		0x1593
-<<<<<<< HEAD
-=======
 /* Intel(R) Ethernet Controller E810-XXV for SFP */
 #define ICE_DEV_ID_E810_XXV_SFP		0x159B
 /* Intel(R) Ethernet Connection E823-C for backplane */
@@ -35,7 +33,6 @@
 #define ICE_DEV_ID_E823C_10G_BASE_T	0x188D
 /* Intel(R) Ethernet Connection E823-C 1GbE */
 #define ICE_DEV_ID_E823C_SGMII		0x188E
->>>>>>> 04d5ce62
 /* Intel(R) Ethernet Connection E822-C for backplane */
 #define ICE_DEV_ID_E822C_BACKPLANE	0x1890
 /* Intel(R) Ethernet Connection E822-C for QSFP */
@@ -46,13 +43,8 @@
 #define ICE_DEV_ID_E822C_10G_BASE_T	0x1893
 /* Intel(R) Ethernet Connection E822-C 1GbE */
 #define ICE_DEV_ID_E822C_SGMII		0x1894
-<<<<<<< HEAD
-/* Intel(R) Ethernet Connection E822-X for backplane */
-#define ICE_DEV_ID_E822X_BACKPLANE	0x1897
-=======
 /* Intel(R) Ethernet Connection E822-L for backplane */
 #define ICE_DEV_ID_E822L_BACKPLANE	0x1897
->>>>>>> 04d5ce62
 /* Intel(R) Ethernet Connection E822-L for SFP */
 #define ICE_DEV_ID_E822L_SFP		0x1898
 /* Intel(R) Ethernet Connection E822-L/X557-AT 10GBASE-T */
