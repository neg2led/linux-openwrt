// SPDX-License-Identifier: GPL-2.0 OR Linux-OpenIB
/*
 * Copyright 2015-2020 Amazon.com, Inc. or its affiliates. All rights reserved.
 */

#include <linux/pci.h>

#include "ena_netdev.h"

struct ena_stats {
	char name[ETH_GSTRING_LEN];
	int stat_offset;
};

#define ENA_STAT_ENA_COM_ENTRY(stat) { \
	.name = #stat, \
	.stat_offset = offsetof(struct ena_com_stats_admin, stat) / sizeof(u64) \
}

#define ENA_STAT_ENTRY(stat, stat_type) { \
	.name = #stat, \
	.stat_offset = offsetof(struct ena_stats_##stat_type, stat) / sizeof(u64) \
}

#define ENA_STAT_HW_ENTRY(stat, stat_type) { \
	.name = #stat, \
	.stat_offset = offsetof(struct ena_admin_##stat_type, stat) / sizeof(u64) \
}

#define ENA_STAT_RX_ENTRY(stat) \
	ENA_STAT_ENTRY(stat, rx)

#define ENA_STAT_TX_ENTRY(stat) \
	ENA_STAT_ENTRY(stat, tx)

#define ENA_STAT_GLOBAL_ENTRY(stat) \
	ENA_STAT_ENTRY(stat, dev)

#define ENA_STAT_ENI_ENTRY(stat) \
	ENA_STAT_HW_ENTRY(stat, eni_stats)

static const struct ena_stats ena_stats_global_strings[] = {
	ENA_STAT_GLOBAL_ENTRY(tx_timeout),
	ENA_STAT_GLOBAL_ENTRY(suspend),
	ENA_STAT_GLOBAL_ENTRY(resume),
	ENA_STAT_GLOBAL_ENTRY(wd_expired),
	ENA_STAT_GLOBAL_ENTRY(interface_up),
	ENA_STAT_GLOBAL_ENTRY(interface_down),
	ENA_STAT_GLOBAL_ENTRY(admin_q_pause),
};

static const struct ena_stats ena_stats_eni_strings[] = {
	ENA_STAT_ENI_ENTRY(bw_in_allowance_exceeded),
	ENA_STAT_ENI_ENTRY(bw_out_allowance_exceeded),
	ENA_STAT_ENI_ENTRY(pps_allowance_exceeded),
	ENA_STAT_ENI_ENTRY(conntrack_allowance_exceeded),
	ENA_STAT_ENI_ENTRY(linklocal_allowance_exceeded),
};

static const struct ena_stats ena_stats_tx_strings[] = {
	ENA_STAT_TX_ENTRY(cnt),
	ENA_STAT_TX_ENTRY(bytes),
	ENA_STAT_TX_ENTRY(queue_stop),
	ENA_STAT_TX_ENTRY(queue_wakeup),
	ENA_STAT_TX_ENTRY(dma_mapping_err),
	ENA_STAT_TX_ENTRY(linearize),
	ENA_STAT_TX_ENTRY(linearize_failed),
	ENA_STAT_TX_ENTRY(napi_comp),
	ENA_STAT_TX_ENTRY(tx_poll),
	ENA_STAT_TX_ENTRY(doorbells),
	ENA_STAT_TX_ENTRY(prepare_ctx_err),
	ENA_STAT_TX_ENTRY(bad_req_id),
	ENA_STAT_TX_ENTRY(llq_buffer_copy),
	ENA_STAT_TX_ENTRY(missed_tx),
	ENA_STAT_TX_ENTRY(unmask_interrupt),
};

static const struct ena_stats ena_stats_rx_strings[] = {
	ENA_STAT_RX_ENTRY(cnt),
	ENA_STAT_RX_ENTRY(bytes),
	ENA_STAT_RX_ENTRY(rx_copybreak_pkt),
	ENA_STAT_RX_ENTRY(csum_good),
	ENA_STAT_RX_ENTRY(refil_partial),
	ENA_STAT_RX_ENTRY(bad_csum),
	ENA_STAT_RX_ENTRY(page_alloc_fail),
	ENA_STAT_RX_ENTRY(skb_alloc_fail),
	ENA_STAT_RX_ENTRY(dma_mapping_err),
	ENA_STAT_RX_ENTRY(bad_desc_num),
	ENA_STAT_RX_ENTRY(bad_req_id),
	ENA_STAT_RX_ENTRY(empty_rx_ring),
	ENA_STAT_RX_ENTRY(csum_unchecked),
	ENA_STAT_RX_ENTRY(xdp_aborted),
	ENA_STAT_RX_ENTRY(xdp_drop),
	ENA_STAT_RX_ENTRY(xdp_pass),
	ENA_STAT_RX_ENTRY(xdp_tx),
	ENA_STAT_RX_ENTRY(xdp_invalid),
};

static const struct ena_stats ena_stats_ena_com_strings[] = {
	ENA_STAT_ENA_COM_ENTRY(aborted_cmd),
	ENA_STAT_ENA_COM_ENTRY(submitted_cmd),
	ENA_STAT_ENA_COM_ENTRY(completed_cmd),
	ENA_STAT_ENA_COM_ENTRY(out_of_space),
	ENA_STAT_ENA_COM_ENTRY(no_completion),
};

#define ENA_STATS_ARRAY_GLOBAL		ARRAY_SIZE(ena_stats_global_strings)
#define ENA_STATS_ARRAY_TX		ARRAY_SIZE(ena_stats_tx_strings)
#define ENA_STATS_ARRAY_RX		ARRAY_SIZE(ena_stats_rx_strings)
#define ENA_STATS_ARRAY_ENA_COM		ARRAY_SIZE(ena_stats_ena_com_strings)
#define ENA_STATS_ARRAY_ENI(adapter)	\
	(ARRAY_SIZE(ena_stats_eni_strings) * (adapter)->eni_stats_supported)

static void ena_safe_update_stat(u64 *src, u64 *dst,
				 struct u64_stats_sync *syncp)
{
	unsigned int start;

	do {
		start = u64_stats_fetch_begin_irq(syncp);
		*(dst) = *src;
	} while (u64_stats_fetch_retry_irq(syncp, start));
}

static void ena_queue_stats(struct ena_adapter *adapter, u64 **data)
{
	const struct ena_stats *ena_stats;
	struct ena_ring *ring;

	u64 *ptr;
	int i, j;

	for (i = 0; i < adapter->num_io_queues + adapter->xdp_num_queues; i++) {
		/* Tx stats */
		ring = &adapter->tx_ring[i];

		for (j = 0; j < ENA_STATS_ARRAY_TX; j++) {
			ena_stats = &ena_stats_tx_strings[j];

			ptr = (u64 *)&ring->tx_stats + ena_stats->stat_offset;

			ena_safe_update_stat(ptr, (*data)++, &ring->syncp);
		}
		/* XDP TX queues don't have a RX queue counterpart */
		if (!ENA_IS_XDP_INDEX(adapter, i)) {
			/* Rx stats */
			ring = &adapter->rx_ring[i];

			for (j = 0; j < ENA_STATS_ARRAY_RX; j++) {
				ena_stats = &ena_stats_rx_strings[j];

				ptr = (u64 *)&ring->rx_stats +
					ena_stats->stat_offset;

				ena_safe_update_stat(ptr, (*data)++, &ring->syncp);
			}
		}
	}
}

static void ena_dev_admin_queue_stats(struct ena_adapter *adapter, u64 **data)
{
	const struct ena_stats *ena_stats;
	u64 *ptr;
	int i;

	for (i = 0; i < ENA_STATS_ARRAY_ENA_COM; i++) {
		ena_stats = &ena_stats_ena_com_strings[i];

		ptr = (u64 *)&adapter->ena_dev->admin_queue.stats +
			ena_stats->stat_offset;

		*(*data)++ = *ptr;
	}
}

static void ena_get_stats(struct ena_adapter *adapter,
			  u64 *data,
			  bool eni_stats_needed)
{
	const struct ena_stats *ena_stats;
	u64 *ptr;
	int i;

	for (i = 0; i < ENA_STATS_ARRAY_GLOBAL; i++) {
		ena_stats = &ena_stats_global_strings[i];

		ptr = (u64 *)&adapter->dev_stats + ena_stats->stat_offset;

		ena_safe_update_stat(ptr, data++, &adapter->syncp);
	}

	if (eni_stats_needed) {
		ena_update_hw_stats(adapter);
		for (i = 0; i < ENA_STATS_ARRAY_ENI(adapter); i++) {
			ena_stats = &ena_stats_eni_strings[i];

			ptr = (u64 *)&adapter->eni_stats +
				ena_stats->stat_offset;

			ena_safe_update_stat(ptr, data++, &adapter->syncp);
		}
	}

	ena_queue_stats(adapter, &data);
	ena_dev_admin_queue_stats(adapter, &data);
}

static void ena_get_ethtool_stats(struct net_device *netdev,
				  struct ethtool_stats *stats,
				  u64 *data)
{
	struct ena_adapter *adapter = netdev_priv(netdev);

	ena_get_stats(adapter, data, adapter->eni_stats_supported);
}

static int ena_get_sw_stats_count(struct ena_adapter *adapter)
{
	return adapter->num_io_queues * (ENA_STATS_ARRAY_TX + ENA_STATS_ARRAY_RX)
		+ adapter->xdp_num_queues * ENA_STATS_ARRAY_TX
		+ ENA_STATS_ARRAY_GLOBAL + ENA_STATS_ARRAY_ENA_COM;
}

static int ena_get_hw_stats_count(struct ena_adapter *adapter)
{
	return ENA_STATS_ARRAY_ENI(adapter);
}

int ena_get_sset_count(struct net_device *netdev, int sset)
{
	struct ena_adapter *adapter = netdev_priv(netdev);

	if (sset != ETH_SS_STATS)
		return -EOPNOTSUPP;

	return ena_get_sw_stats_count(adapter) + ena_get_hw_stats_count(adapter);
}

static void ena_queue_strings(struct ena_adapter *adapter, u8 **data)
{
	const struct ena_stats *ena_stats;
	bool is_xdp;
	int i, j;

	for (i = 0; i < adapter->num_io_queues + adapter->xdp_num_queues; i++) {
		is_xdp = ENA_IS_XDP_INDEX(adapter, i);
		/* Tx stats */
		for (j = 0; j < ENA_STATS_ARRAY_TX; j++) {
			ena_stats = &ena_stats_tx_strings[j];

			snprintf(*data, ETH_GSTRING_LEN,
				 "queue_%u_%s_%s", i,
				 is_xdp ? "xdp_tx" : "tx", ena_stats->name);
			(*data) += ETH_GSTRING_LEN;
		}

		if (!is_xdp) {
			/* RX stats, in XDP there isn't a RX queue
			 * counterpart
			 */
			for (j = 0; j < ENA_STATS_ARRAY_RX; j++) {
				ena_stats = &ena_stats_rx_strings[j];

				snprintf(*data, ETH_GSTRING_LEN,
					 "queue_%u_rx_%s", i, ena_stats->name);
				(*data) += ETH_GSTRING_LEN;
			}
		}
	}
}

static void ena_com_dev_strings(u8 **data)
{
	const struct ena_stats *ena_stats;
	int i;

	for (i = 0; i < ENA_STATS_ARRAY_ENA_COM; i++) {
		ena_stats = &ena_stats_ena_com_strings[i];

		snprintf(*data, ETH_GSTRING_LEN,
			 "ena_admin_q_%s", ena_stats->name);
		(*data) += ETH_GSTRING_LEN;
	}
}

static void ena_get_strings(struct ena_adapter *adapter,
			    u8 *data,
			    bool eni_stats_needed)
{
	const struct ena_stats *ena_stats;
	int i;

	for (i = 0; i < ENA_STATS_ARRAY_GLOBAL; i++) {
		ena_stats = &ena_stats_global_strings[i];
		memcpy(data, ena_stats->name, ETH_GSTRING_LEN);
		data += ETH_GSTRING_LEN;
	}

	if (eni_stats_needed) {
		for (i = 0; i < ENA_STATS_ARRAY_ENI(adapter); i++) {
			ena_stats = &ena_stats_eni_strings[i];
			memcpy(data, ena_stats->name, ETH_GSTRING_LEN);
			data += ETH_GSTRING_LEN;
		}
	}

	ena_queue_strings(adapter, &data);
	ena_com_dev_strings(&data);
}

static void ena_get_ethtool_strings(struct net_device *netdev,
				    u32 sset,
				    u8 *data)
{
	struct ena_adapter *adapter = netdev_priv(netdev);

	if (sset != ETH_SS_STATS)
		return;

	ena_get_strings(adapter, data, adapter->eni_stats_supported);
}

static int ena_get_link_ksettings(struct net_device *netdev,
				  struct ethtool_link_ksettings *link_ksettings)
{
	struct ena_adapter *adapter = netdev_priv(netdev);
	struct ena_com_dev *ena_dev = adapter->ena_dev;
	struct ena_admin_get_feature_link_desc *link;
	struct ena_admin_get_feat_resp feat_resp;
	int rc;

	rc = ena_com_get_link_params(ena_dev, &feat_resp);
	if (rc)
		return rc;

	link = &feat_resp.u.link;
	link_ksettings->base.speed = link->speed;

	if (link->flags & ENA_ADMIN_GET_FEATURE_LINK_DESC_AUTONEG_MASK) {
		ethtool_link_ksettings_add_link_mode(link_ksettings,
						     supported, Autoneg);
		ethtool_link_ksettings_add_link_mode(link_ksettings,
						     supported, Autoneg);
	}

	link_ksettings->base.autoneg =
		(link->flags & ENA_ADMIN_GET_FEATURE_LINK_DESC_AUTONEG_MASK) ?
		AUTONEG_ENABLE : AUTONEG_DISABLE;

	link_ksettings->base.duplex = DUPLEX_FULL;

	return 0;
}

static int ena_get_coalesce(struct net_device *net_dev,
			    struct ethtool_coalesce *coalesce)
{
	struct ena_adapter *adapter = netdev_priv(net_dev);
	struct ena_com_dev *ena_dev = adapter->ena_dev;

	if (!ena_com_interrupt_moderation_supported(ena_dev))
		return -EOPNOTSUPP;

	coalesce->tx_coalesce_usecs =
		ena_com_get_nonadaptive_moderation_interval_tx(ena_dev) *
			ena_dev->intr_delay_resolution;

	coalesce->rx_coalesce_usecs =
		ena_com_get_nonadaptive_moderation_interval_rx(ena_dev)
		* ena_dev->intr_delay_resolution;

	coalesce->use_adaptive_rx_coalesce =
		ena_com_get_adaptive_moderation_enabled(ena_dev);

	return 0;
}

static void ena_update_tx_rings_nonadaptive_intr_moderation(struct ena_adapter *adapter)
{
	unsigned int val;
	int i;

	val = ena_com_get_nonadaptive_moderation_interval_tx(adapter->ena_dev);

	for (i = 0; i < adapter->num_io_queues; i++)
		adapter->tx_ring[i].smoothed_interval = val;
}

static void ena_update_rx_rings_nonadaptive_intr_moderation(struct ena_adapter *adapter)
{
	unsigned int val;
	int i;

	val = ena_com_get_nonadaptive_moderation_interval_rx(adapter->ena_dev);

	for (i = 0; i < adapter->num_io_queues; i++)
		adapter->rx_ring[i].smoothed_interval = val;
}

static int ena_set_coalesce(struct net_device *net_dev,
			    struct ethtool_coalesce *coalesce)
{
	struct ena_adapter *adapter = netdev_priv(net_dev);
	struct ena_com_dev *ena_dev = adapter->ena_dev;
	int rc;

	if (!ena_com_interrupt_moderation_supported(ena_dev))
		return -EOPNOTSUPP;

	rc = ena_com_update_nonadaptive_moderation_interval_tx(ena_dev,
							       coalesce->tx_coalesce_usecs);
	if (rc)
		return rc;

<<<<<<< HEAD
	ena_update_tx_rings_intr_moderation(adapter);
=======
	ena_update_tx_rings_nonadaptive_intr_moderation(adapter);
>>>>>>> d1988041

	rc = ena_com_update_nonadaptive_moderation_interval_rx(ena_dev,
							       coalesce->rx_coalesce_usecs);
	if (rc)
		return rc;

	ena_update_rx_rings_nonadaptive_intr_moderation(adapter);

	if (coalesce->use_adaptive_rx_coalesce &&
	    !ena_com_get_adaptive_moderation_enabled(ena_dev))
		ena_com_enable_adaptive_moderation(ena_dev);

	if (!coalesce->use_adaptive_rx_coalesce &&
	    ena_com_get_adaptive_moderation_enabled(ena_dev))
		ena_com_disable_adaptive_moderation(ena_dev);

	return 0;
}

static u32 ena_get_msglevel(struct net_device *netdev)
{
	struct ena_adapter *adapter = netdev_priv(netdev);

	return adapter->msg_enable;
}

static void ena_set_msglevel(struct net_device *netdev, u32 value)
{
	struct ena_adapter *adapter = netdev_priv(netdev);

	adapter->msg_enable = value;
}

static void ena_get_drvinfo(struct net_device *dev,
			    struct ethtool_drvinfo *info)
{
	struct ena_adapter *adapter = netdev_priv(dev);

	strlcpy(info->driver, DRV_MODULE_NAME, sizeof(info->driver));
	strlcpy(info->bus_info, pci_name(adapter->pdev),
		sizeof(info->bus_info));
}

static void ena_get_ringparam(struct net_device *netdev,
			      struct ethtool_ringparam *ring)
{
	struct ena_adapter *adapter = netdev_priv(netdev);

	ring->tx_max_pending = adapter->max_tx_ring_size;
	ring->rx_max_pending = adapter->max_rx_ring_size;
	ring->tx_pending = adapter->tx_ring[0].ring_size;
	ring->rx_pending = adapter->rx_ring[0].ring_size;
}

static int ena_set_ringparam(struct net_device *netdev,
			     struct ethtool_ringparam *ring)
{
	struct ena_adapter *adapter = netdev_priv(netdev);
	u32 new_tx_size, new_rx_size;

	new_tx_size = ring->tx_pending < ENA_MIN_RING_SIZE ?
			ENA_MIN_RING_SIZE : ring->tx_pending;
	new_tx_size = rounddown_pow_of_two(new_tx_size);

	new_rx_size = ring->rx_pending < ENA_MIN_RING_SIZE ?
			ENA_MIN_RING_SIZE : ring->rx_pending;
	new_rx_size = rounddown_pow_of_two(new_rx_size);

	if (new_tx_size == adapter->requested_tx_ring_size &&
	    new_rx_size == adapter->requested_rx_ring_size)
		return 0;

	return ena_update_queue_sizes(adapter, new_tx_size, new_rx_size);
}

static u32 ena_flow_hash_to_flow_type(u16 hash_fields)
{
	u32 data = 0;

	if (hash_fields & ENA_ADMIN_RSS_L2_DA)
		data |= RXH_L2DA;

	if (hash_fields & ENA_ADMIN_RSS_L3_DA)
		data |= RXH_IP_DST;

	if (hash_fields & ENA_ADMIN_RSS_L3_SA)
		data |= RXH_IP_SRC;

	if (hash_fields & ENA_ADMIN_RSS_L4_DP)
		data |= RXH_L4_B_2_3;

	if (hash_fields & ENA_ADMIN_RSS_L4_SP)
		data |= RXH_L4_B_0_1;

	return data;
}

static u16 ena_flow_data_to_flow_hash(u32 hash_fields)
{
	u16 data = 0;

	if (hash_fields & RXH_L2DA)
		data |= ENA_ADMIN_RSS_L2_DA;

	if (hash_fields & RXH_IP_DST)
		data |= ENA_ADMIN_RSS_L3_DA;

	if (hash_fields & RXH_IP_SRC)
		data |= ENA_ADMIN_RSS_L3_SA;

	if (hash_fields & RXH_L4_B_2_3)
		data |= ENA_ADMIN_RSS_L4_DP;

	if (hash_fields & RXH_L4_B_0_1)
		data |= ENA_ADMIN_RSS_L4_SP;

	return data;
}

static int ena_get_rss_hash(struct ena_com_dev *ena_dev,
			    struct ethtool_rxnfc *cmd)
{
	enum ena_admin_flow_hash_proto proto;
	u16 hash_fields;
	int rc;

	cmd->data = 0;

	switch (cmd->flow_type) {
	case TCP_V4_FLOW:
		proto = ENA_ADMIN_RSS_TCP4;
		break;
	case UDP_V4_FLOW:
		proto = ENA_ADMIN_RSS_UDP4;
		break;
	case TCP_V6_FLOW:
		proto = ENA_ADMIN_RSS_TCP6;
		break;
	case UDP_V6_FLOW:
		proto = ENA_ADMIN_RSS_UDP6;
		break;
	case IPV4_FLOW:
		proto = ENA_ADMIN_RSS_IP4;
		break;
	case IPV6_FLOW:
		proto = ENA_ADMIN_RSS_IP6;
		break;
	case ETHER_FLOW:
		proto = ENA_ADMIN_RSS_NOT_IP;
		break;
	case AH_V4_FLOW:
	case ESP_V4_FLOW:
	case AH_V6_FLOW:
	case ESP_V6_FLOW:
	case SCTP_V4_FLOW:
	case AH_ESP_V4_FLOW:
		return -EOPNOTSUPP;
	default:
		return -EINVAL;
	}

	rc = ena_com_get_hash_ctrl(ena_dev, proto, &hash_fields);
	if (rc)
		return rc;

	cmd->data = ena_flow_hash_to_flow_type(hash_fields);

	return 0;
}

static int ena_set_rss_hash(struct ena_com_dev *ena_dev,
			    struct ethtool_rxnfc *cmd)
{
	enum ena_admin_flow_hash_proto proto;
	u16 hash_fields;

	switch (cmd->flow_type) {
	case TCP_V4_FLOW:
		proto = ENA_ADMIN_RSS_TCP4;
		break;
	case UDP_V4_FLOW:
		proto = ENA_ADMIN_RSS_UDP4;
		break;
	case TCP_V6_FLOW:
		proto = ENA_ADMIN_RSS_TCP6;
		break;
	case UDP_V6_FLOW:
		proto = ENA_ADMIN_RSS_UDP6;
		break;
	case IPV4_FLOW:
		proto = ENA_ADMIN_RSS_IP4;
		break;
	case IPV6_FLOW:
		proto = ENA_ADMIN_RSS_IP6;
		break;
	case ETHER_FLOW:
		proto = ENA_ADMIN_RSS_NOT_IP;
		break;
	case AH_V4_FLOW:
	case ESP_V4_FLOW:
	case AH_V6_FLOW:
	case ESP_V6_FLOW:
	case SCTP_V4_FLOW:
	case AH_ESP_V4_FLOW:
		return -EOPNOTSUPP;
	default:
		return -EINVAL;
	}

	hash_fields = ena_flow_data_to_flow_hash(cmd->data);

	return ena_com_fill_hash_ctrl(ena_dev, proto, hash_fields);
}

static int ena_set_rxnfc(struct net_device *netdev, struct ethtool_rxnfc *info)
{
	struct ena_adapter *adapter = netdev_priv(netdev);
	int rc = 0;

	switch (info->cmd) {
	case ETHTOOL_SRXFH:
		rc = ena_set_rss_hash(adapter->ena_dev, info);
		break;
	case ETHTOOL_SRXCLSRLDEL:
	case ETHTOOL_SRXCLSRLINS:
	default:
		netif_err(adapter, drv, netdev,
			  "Command parameter %d is not supported\n", info->cmd);
		rc = -EOPNOTSUPP;
	}

	return rc;
}

static int ena_get_rxnfc(struct net_device *netdev, struct ethtool_rxnfc *info,
			 u32 *rules)
{
	struct ena_adapter *adapter = netdev_priv(netdev);
	int rc = 0;

	switch (info->cmd) {
	case ETHTOOL_GRXRINGS:
		info->data = adapter->num_io_queues;
		rc = 0;
		break;
	case ETHTOOL_GRXFH:
		rc = ena_get_rss_hash(adapter->ena_dev, info);
		break;
	case ETHTOOL_GRXCLSRLCNT:
	case ETHTOOL_GRXCLSRULE:
	case ETHTOOL_GRXCLSRLALL:
	default:
		netif_err(adapter, drv, netdev,
			  "Command parameter %d is not supported\n", info->cmd);
		rc = -EOPNOTSUPP;
	}

	return rc;
}

static u32 ena_get_rxfh_indir_size(struct net_device *netdev)
{
	return ENA_RX_RSS_TABLE_SIZE;
}

static u32 ena_get_rxfh_key_size(struct net_device *netdev)
{
	return ENA_HASH_KEY_SIZE;
}

<<<<<<< HEAD
=======
static int ena_indirection_table_set(struct ena_adapter *adapter,
				     const u32 *indir)
{
	struct ena_com_dev *ena_dev = adapter->ena_dev;
	int i, rc;

	for (i = 0; i < ENA_RX_RSS_TABLE_SIZE; i++) {
		rc = ena_com_indirect_table_fill_entry(ena_dev,
						       i,
						       ENA_IO_RXQ_IDX(indir[i]));
		if (unlikely(rc)) {
			netif_err(adapter, drv, adapter->netdev,
				  "Cannot fill indirect table (index is too large)\n");
			return rc;
		}
	}

	rc = ena_com_indirect_table_set(ena_dev);
	if (rc) {
		netif_err(adapter, drv, adapter->netdev,
			  "Cannot set indirect table\n");
		return rc == -EPERM ? -EOPNOTSUPP : rc;
	}
	return rc;
}

>>>>>>> d1988041
static int ena_indirection_table_get(struct ena_adapter *adapter, u32 *indir)
{
	struct ena_com_dev *ena_dev = adapter->ena_dev;
	int i, rc;

	if (!indir)
		return 0;

	rc = ena_com_indirect_table_get(ena_dev, indir);
	if (rc)
		return rc;

	/* Our internal representation of the indices is: even indices
	 * for Tx and uneven indices for Rx. We need to convert the Rx
	 * indices to be consecutive
	 */
	for (i = 0; i < ENA_RX_RSS_TABLE_SIZE; i++)
		indir[i] = ENA_IO_RXQ_IDX_TO_COMBINED_IDX(indir[i]);

	return rc;
}

static int ena_get_rxfh(struct net_device *netdev, u32 *indir, u8 *key,
			u8 *hfunc)
{
	struct ena_adapter *adapter = netdev_priv(netdev);
	enum ena_admin_hash_functions ena_func;
	u8 func;
	int rc;

	rc = ena_indirection_table_get(adapter, indir);
	if (rc)
		return rc;

	/* We call this function in order to check if the device
	 * supports getting/setting the hash function.
	 */
<<<<<<< HEAD
	rc = ena_com_get_hash_function(adapter->ena_dev, &ena_func, key);

	if (rc) {
		if (rc == -EOPNOTSUPP) {
			key = NULL;
			hfunc = NULL;
			rc = 0;
		}
=======
	rc = ena_com_get_hash_function(adapter->ena_dev, &ena_func);
	if (rc) {
		if (rc == -EOPNOTSUPP)
			rc = 0;
>>>>>>> d1988041

		return rc;
	}

<<<<<<< HEAD
=======
	rc = ena_com_get_hash_key(adapter->ena_dev, key);
>>>>>>> d1988041
	if (rc)
		return rc;

	switch (ena_func) {
	case ENA_ADMIN_TOEPLITZ:
		func = ETH_RSS_HASH_TOP;
		break;
	case ENA_ADMIN_CRC32:
		func = ETH_RSS_HASH_CRC32;
		break;
	default:
		netif_err(adapter, drv, netdev,
			  "Command parameter is not supported\n");
		return -EOPNOTSUPP;
	}

	if (hfunc)
		*hfunc = func;

	return 0;
}

static int ena_set_rxfh(struct net_device *netdev, const u32 *indir,
			const u8 *key, const u8 hfunc)
{
	struct ena_adapter *adapter = netdev_priv(netdev);
	struct ena_com_dev *ena_dev = adapter->ena_dev;
	enum ena_admin_hash_functions func = 0;
	int rc;

	if (indir) {
		rc = ena_indirection_table_set(adapter, indir);
		if (rc)
			return rc;
	}

	switch (hfunc) {
	case ETH_RSS_HASH_NO_CHANGE:
		func = ena_com_get_current_hash_function(ena_dev);
		break;
	case ETH_RSS_HASH_TOP:
		func = ENA_ADMIN_TOEPLITZ;
		break;
	case ETH_RSS_HASH_CRC32:
		func = ENA_ADMIN_CRC32;
		break;
	default:
		netif_err(adapter, drv, netdev, "Unsupported hfunc %d\n",
			  hfunc);
		return -EOPNOTSUPP;
	}

	if (key || func) {
		rc = ena_com_fill_hash_function(ena_dev, func, key,
						ENA_HASH_KEY_SIZE,
						0xFFFFFFFF);
		if (unlikely(rc)) {
			netif_err(adapter, drv, netdev, "Cannot fill key\n");
			return rc == -EPERM ? -EOPNOTSUPP : rc;
		}
	}

	return 0;
}

static void ena_get_channels(struct net_device *netdev,
			     struct ethtool_channels *channels)
{
	struct ena_adapter *adapter = netdev_priv(netdev);

	channels->max_combined = adapter->max_num_io_queues;
	channels->combined_count = adapter->num_io_queues;
}

static int ena_set_channels(struct net_device *netdev,
			    struct ethtool_channels *channels)
{
	struct ena_adapter *adapter = netdev_priv(netdev);
	u32 count = channels->combined_count;
	/* The check for max value is already done in ethtool */
	if (count < ENA_MIN_NUM_IO_QUEUES ||
	    (ena_xdp_present(adapter) &&
	    !ena_xdp_legal_queue_count(adapter, channels->combined_count)))
		return -EINVAL;

	return ena_update_queue_count(adapter, count);
}

static int ena_get_tunable(struct net_device *netdev,
			   const struct ethtool_tunable *tuna, void *data)
{
	struct ena_adapter *adapter = netdev_priv(netdev);
	int ret = 0;

	switch (tuna->id) {
	case ETHTOOL_RX_COPYBREAK:
		*(u32 *)data = adapter->rx_copybreak;
		break;
	default:
		ret = -EINVAL;
		break;
	}

	return ret;
}

static int ena_set_tunable(struct net_device *netdev,
			   const struct ethtool_tunable *tuna,
			   const void *data)
{
	struct ena_adapter *adapter = netdev_priv(netdev);
	int ret = 0;
	u32 len;

	switch (tuna->id) {
	case ETHTOOL_RX_COPYBREAK:
		len = *(u32 *)data;
		if (len > adapter->netdev->mtu) {
			ret = -EINVAL;
			break;
		}
		adapter->rx_copybreak = len;
		break;
	default:
		ret = -EINVAL;
		break;
	}

	return ret;
}

static const struct ethtool_ops ena_ethtool_ops = {
	.supported_coalesce_params = ETHTOOL_COALESCE_USECS |
				     ETHTOOL_COALESCE_USE_ADAPTIVE_RX,
	.get_link_ksettings	= ena_get_link_ksettings,
	.get_drvinfo		= ena_get_drvinfo,
	.get_msglevel		= ena_get_msglevel,
	.set_msglevel		= ena_set_msglevel,
	.get_link		= ethtool_op_get_link,
	.get_coalesce		= ena_get_coalesce,
	.set_coalesce		= ena_set_coalesce,
	.get_ringparam		= ena_get_ringparam,
	.set_ringparam		= ena_set_ringparam,
	.get_sset_count         = ena_get_sset_count,
	.get_strings		= ena_get_ethtool_strings,
	.get_ethtool_stats      = ena_get_ethtool_stats,
	.get_rxnfc		= ena_get_rxnfc,
	.set_rxnfc		= ena_set_rxnfc,
	.get_rxfh_indir_size    = ena_get_rxfh_indir_size,
	.get_rxfh_key_size	= ena_get_rxfh_key_size,
	.get_rxfh		= ena_get_rxfh,
	.set_rxfh		= ena_set_rxfh,
	.get_channels		= ena_get_channels,
	.set_channels		= ena_set_channels,
	.get_tunable		= ena_get_tunable,
	.set_tunable		= ena_set_tunable,
	.get_ts_info            = ethtool_op_get_ts_info,
};

void ena_set_ethtool_ops(struct net_device *netdev)
{
	netdev->ethtool_ops = &ena_ethtool_ops;
}

static void ena_dump_stats_ex(struct ena_adapter *adapter, u8 *buf)
{
	struct net_device *netdev = adapter->netdev;
	u8 *strings_buf;
	u64 *data_buf;
	int strings_num;
	int i, rc;

	strings_num = ena_get_sw_stats_count(adapter);
	if (strings_num <= 0) {
		netif_err(adapter, drv, netdev, "Can't get stats num\n");
		return;
	}

	strings_buf = devm_kcalloc(&adapter->pdev->dev,
				   ETH_GSTRING_LEN, strings_num,
				   GFP_ATOMIC);
	if (!strings_buf) {
		netif_err(adapter, drv, netdev,
			  "Failed to allocate strings_buf\n");
		return;
	}

	data_buf = devm_kcalloc(&adapter->pdev->dev,
				strings_num, sizeof(u64),
				GFP_ATOMIC);
	if (!data_buf) {
		netif_err(adapter, drv, netdev,
			  "Failed to allocate data buf\n");
		devm_kfree(&adapter->pdev->dev, strings_buf);
		return;
	}

	ena_get_strings(adapter, strings_buf, false);
	ena_get_stats(adapter, data_buf, false);

	/* If there is a buffer, dump stats, otherwise print them to dmesg */
	if (buf)
		for (i = 0; i < strings_num; i++) {
			rc = snprintf(buf, ETH_GSTRING_LEN + sizeof(u64),
				      "%s %llu\n",
				      strings_buf + i * ETH_GSTRING_LEN,
				      data_buf[i]);
			buf += rc;
		}
	else
		for (i = 0; i < strings_num; i++)
			netif_err(adapter, drv, netdev, "%s: %llu\n",
				  strings_buf + i * ETH_GSTRING_LEN,
				  data_buf[i]);

	devm_kfree(&adapter->pdev->dev, strings_buf);
	devm_kfree(&adapter->pdev->dev, data_buf);
}

void ena_dump_stats_to_buf(struct ena_adapter *adapter, u8 *buf)
{
	if (!buf)
		return;

	ena_dump_stats_ex(adapter, buf);
}

void ena_dump_stats_to_dmesg(struct ena_adapter *adapter)
{
	ena_dump_stats_ex(adapter, NULL);
}<|MERGE_RESOLUTION|>--- conflicted
+++ resolved
@@ -413,11 +413,7 @@
 	if (rc)
 		return rc;
 
-<<<<<<< HEAD
-	ena_update_tx_rings_intr_moderation(adapter);
-=======
 	ena_update_tx_rings_nonadaptive_intr_moderation(adapter);
->>>>>>> d1988041
 
 	rc = ena_com_update_nonadaptive_moderation_interval_rx(ena_dev,
 							       coalesce->rx_coalesce_usecs);
@@ -688,8 +684,6 @@
 	return ENA_HASH_KEY_SIZE;
 }
 
-<<<<<<< HEAD
-=======
 static int ena_indirection_table_set(struct ena_adapter *adapter,
 				     const u32 *indir)
 {
@@ -716,7 +710,6 @@
 	return rc;
 }
 
->>>>>>> d1988041
 static int ena_indirection_table_get(struct ena_adapter *adapter, u32 *indir)
 {
 	struct ena_com_dev *ena_dev = adapter->ena_dev;
@@ -754,29 +747,15 @@
 	/* We call this function in order to check if the device
 	 * supports getting/setting the hash function.
 	 */
-<<<<<<< HEAD
-	rc = ena_com_get_hash_function(adapter->ena_dev, &ena_func, key);
-
-	if (rc) {
-		if (rc == -EOPNOTSUPP) {
-			key = NULL;
-			hfunc = NULL;
-			rc = 0;
-		}
-=======
 	rc = ena_com_get_hash_function(adapter->ena_dev, &ena_func);
 	if (rc) {
 		if (rc == -EOPNOTSUPP)
 			rc = 0;
->>>>>>> d1988041
 
 		return rc;
 	}
 
-<<<<<<< HEAD
-=======
 	rc = ena_com_get_hash_key(adapter->ena_dev, key);
->>>>>>> d1988041
 	if (rc)
 		return rc;
 
