// SPDX-License-Identifier: GPL-2.0-only
/*
 * Cadence MACB/GEM Ethernet Controller driver
 *
 * Copyright (C) 2004-2006 Atmel Corporation
 */

#define pr_fmt(fmt) KBUILD_MODNAME ": " fmt
#include <linux/clk.h>
#include <linux/clk-provider.h>
#include <linux/crc32.h>
#include <linux/module.h>
#include <linux/moduleparam.h>
#include <linux/kernel.h>
#include <linux/types.h>
#include <linux/circ_buf.h>
#include <linux/slab.h>
#include <linux/init.h>
#include <linux/io.h>
#include <linux/gpio.h>
#include <linux/gpio/consumer.h>
#include <linux/interrupt.h>
#include <linux/netdevice.h>
#include <linux/etherdevice.h>
#include <linux/dma-mapping.h>
#include <linux/platform_data/macb.h>
#include <linux/platform_device.h>
#include <linux/phy.h>
#include <linux/of.h>
#include <linux/of_device.h>
#include <linux/of_gpio.h>
#include <linux/of_mdio.h>
#include <linux/of_net.h>
#include <linux/ip.h>
#include <linux/udp.h>
#include <linux/tcp.h>
#include <linux/iopoll.h>
#include <linux/pm_runtime.h>
#include "macb.h"

/* This structure is only used for MACB on SiFive FU540 devices */
struct sifive_fu540_macb_mgmt {
	void __iomem *reg;
	unsigned long rate;
	struct clk_hw hw;
};

#define MACB_RX_BUFFER_SIZE	128
#define RX_BUFFER_MULTIPLE	64  /* bytes */

#define DEFAULT_RX_RING_SIZE	512 /* must be power of 2 */
#define MIN_RX_RING_SIZE	64
#define MAX_RX_RING_SIZE	8192
#define RX_RING_BYTES(bp)	(macb_dma_desc_get_size(bp)	\
				 * (bp)->rx_ring_size)

#define DEFAULT_TX_RING_SIZE	512 /* must be power of 2 */
#define MIN_TX_RING_SIZE	64
#define MAX_TX_RING_SIZE	4096
#define TX_RING_BYTES(bp)	(macb_dma_desc_get_size(bp)	\
				 * (bp)->tx_ring_size)

/* level of occupied TX descriptors under which we wake up TX process */
#define MACB_TX_WAKEUP_THRESH(bp)	(3 * (bp)->tx_ring_size / 4)

#define MACB_RX_INT_FLAGS	(MACB_BIT(RCOMP) | MACB_BIT(ISR_ROVR))
#define MACB_TX_ERR_FLAGS	(MACB_BIT(ISR_TUND)			\
					| MACB_BIT(ISR_RLE)		\
					| MACB_BIT(TXERR))
#define MACB_TX_INT_FLAGS	(MACB_TX_ERR_FLAGS | MACB_BIT(TCOMP)	\
					| MACB_BIT(TXUBR))

/* Max length of transmit frame must be a multiple of 8 bytes */
#define MACB_TX_LEN_ALIGN	8
#define MACB_MAX_TX_LEN		((unsigned int)((1 << MACB_TX_FRMLEN_SIZE) - 1) & ~((unsigned int)(MACB_TX_LEN_ALIGN - 1)))
#define GEM_MAX_TX_LEN		((unsigned int)((1 << GEM_TX_FRMLEN_SIZE) - 1) & ~((unsigned int)(MACB_TX_LEN_ALIGN - 1)))

#define GEM_MTU_MIN_SIZE	ETH_MIN_MTU
#define MACB_NETIF_LSO		NETIF_F_TSO

#define MACB_WOL_HAS_MAGIC_PACKET	(0x1 << 0)
#define MACB_WOL_ENABLED		(0x1 << 1)

/* Graceful stop timeouts in us. We should allow up to
 * 1 frame time (10 Mbits/s, full-duplex, ignoring collisions)
 */
#define MACB_HALT_TIMEOUT	1230

#define MACB_PM_TIMEOUT  100 /* ms */

#define MACB_MDIO_TIMEOUT	1000000 /* in usecs */

/* DMA buffer descriptor might be different size
 * depends on hardware configuration:
 *
 * 1. dma address width 32 bits:
 *    word 1: 32 bit address of Data Buffer
 *    word 2: control
 *
 * 2. dma address width 64 bits:
 *    word 1: 32 bit address of Data Buffer
 *    word 2: control
 *    word 3: upper 32 bit address of Data Buffer
 *    word 4: unused
 *
 * 3. dma address width 32 bits with hardware timestamping:
 *    word 1: 32 bit address of Data Buffer
 *    word 2: control
 *    word 3: timestamp word 1
 *    word 4: timestamp word 2
 *
 * 4. dma address width 64 bits with hardware timestamping:
 *    word 1: 32 bit address of Data Buffer
 *    word 2: control
 *    word 3: upper 32 bit address of Data Buffer
 *    word 4: unused
 *    word 5: timestamp word 1
 *    word 6: timestamp word 2
 */
static unsigned int macb_dma_desc_get_size(struct macb *bp)
{
#ifdef MACB_EXT_DESC
	unsigned int desc_size;

	switch (bp->hw_dma_cap) {
	case HW_DMA_CAP_64B:
		desc_size = sizeof(struct macb_dma_desc)
			+ sizeof(struct macb_dma_desc_64);
		break;
	case HW_DMA_CAP_PTP:
		desc_size = sizeof(struct macb_dma_desc)
			+ sizeof(struct macb_dma_desc_ptp);
		break;
	case HW_DMA_CAP_64B_PTP:
		desc_size = sizeof(struct macb_dma_desc)
			+ sizeof(struct macb_dma_desc_64)
			+ sizeof(struct macb_dma_desc_ptp);
		break;
	default:
		desc_size = sizeof(struct macb_dma_desc);
	}
	return desc_size;
#endif
	return sizeof(struct macb_dma_desc);
}

static unsigned int macb_adj_dma_desc_idx(struct macb *bp, unsigned int desc_idx)
{
#ifdef MACB_EXT_DESC
	switch (bp->hw_dma_cap) {
	case HW_DMA_CAP_64B:
	case HW_DMA_CAP_PTP:
		desc_idx <<= 1;
		break;
	case HW_DMA_CAP_64B_PTP:
		desc_idx *= 3;
		break;
	default:
		break;
	}
#endif
	return desc_idx;
}

#ifdef CONFIG_ARCH_DMA_ADDR_T_64BIT
static struct macb_dma_desc_64 *macb_64b_desc(struct macb *bp, struct macb_dma_desc *desc)
{
	return (struct macb_dma_desc_64 *)((void *)desc
		+ sizeof(struct macb_dma_desc));
}
#endif

/* Ring buffer accessors */
static unsigned int macb_tx_ring_wrap(struct macb *bp, unsigned int index)
{
	return index & (bp->tx_ring_size - 1);
}

static struct macb_dma_desc *macb_tx_desc(struct macb_queue *queue,
					  unsigned int index)
{
	index = macb_tx_ring_wrap(queue->bp, index);
	index = macb_adj_dma_desc_idx(queue->bp, index);
	return &queue->tx_ring[index];
}

static struct macb_tx_skb *macb_tx_skb(struct macb_queue *queue,
				       unsigned int index)
{
	return &queue->tx_skb[macb_tx_ring_wrap(queue->bp, index)];
}

static dma_addr_t macb_tx_dma(struct macb_queue *queue, unsigned int index)
{
	dma_addr_t offset;

	offset = macb_tx_ring_wrap(queue->bp, index) *
			macb_dma_desc_get_size(queue->bp);

	return queue->tx_ring_dma + offset;
}

static unsigned int macb_rx_ring_wrap(struct macb *bp, unsigned int index)
{
	return index & (bp->rx_ring_size - 1);
}

static struct macb_dma_desc *macb_rx_desc(struct macb_queue *queue, unsigned int index)
{
	index = macb_rx_ring_wrap(queue->bp, index);
	index = macb_adj_dma_desc_idx(queue->bp, index);
	return &queue->rx_ring[index];
}

static void *macb_rx_buffer(struct macb_queue *queue, unsigned int index)
{
	return queue->rx_buffers + queue->bp->rx_buffer_size *
	       macb_rx_ring_wrap(queue->bp, index);
}

/* I/O accessors */
static u32 hw_readl_native(struct macb *bp, int offset)
{
	return __raw_readl(bp->regs + offset);
}

static void hw_writel_native(struct macb *bp, int offset, u32 value)
{
	__raw_writel(value, bp->regs + offset);
}

static u32 hw_readl(struct macb *bp, int offset)
{
	return readl_relaxed(bp->regs + offset);
}

static void hw_writel(struct macb *bp, int offset, u32 value)
{
	writel_relaxed(value, bp->regs + offset);
}

/* Find the CPU endianness by using the loopback bit of NCR register. When the
 * CPU is in big endian we need to program swapped mode for management
 * descriptor access.
 */
static bool hw_is_native_io(void __iomem *addr)
{
	u32 value = MACB_BIT(LLB);

	__raw_writel(value, addr + MACB_NCR);
	value = __raw_readl(addr + MACB_NCR);

	/* Write 0 back to disable everything */
	__raw_writel(0, addr + MACB_NCR);

	return value == MACB_BIT(LLB);
}

static bool hw_is_gem(void __iomem *addr, bool native_io)
{
	u32 id;

	if (native_io)
		id = __raw_readl(addr + MACB_MID);
	else
		id = readl_relaxed(addr + MACB_MID);

	return MACB_BFEXT(IDNUM, id) >= 0x2;
}

static void macb_set_hwaddr(struct macb *bp)
{
	u32 bottom;
	u16 top;

	bottom = cpu_to_le32(*((u32 *)bp->dev->dev_addr));
	macb_or_gem_writel(bp, SA1B, bottom);
	top = cpu_to_le16(*((u16 *)(bp->dev->dev_addr + 4)));
	macb_or_gem_writel(bp, SA1T, top);

	/* Clear unused address register sets */
	macb_or_gem_writel(bp, SA2B, 0);
	macb_or_gem_writel(bp, SA2T, 0);
	macb_or_gem_writel(bp, SA3B, 0);
	macb_or_gem_writel(bp, SA3T, 0);
	macb_or_gem_writel(bp, SA4B, 0);
	macb_or_gem_writel(bp, SA4T, 0);
}

static void macb_get_hwaddr(struct macb *bp)
{
	u32 bottom;
	u16 top;
	u8 addr[6];
	int i;

	/* Check all 4 address register for valid address */
	for (i = 0; i < 4; i++) {
		bottom = macb_or_gem_readl(bp, SA1B + i * 8);
		top = macb_or_gem_readl(bp, SA1T + i * 8);

		addr[0] = bottom & 0xff;
		addr[1] = (bottom >> 8) & 0xff;
		addr[2] = (bottom >> 16) & 0xff;
		addr[3] = (bottom >> 24) & 0xff;
		addr[4] = top & 0xff;
		addr[5] = (top >> 8) & 0xff;

		if (is_valid_ether_addr(addr)) {
			memcpy(bp->dev->dev_addr, addr, sizeof(addr));
			return;
		}
	}

	dev_info(&bp->pdev->dev, "invalid hw address, using random\n");
	eth_hw_addr_random(bp->dev);
}

static int macb_mdio_wait_for_idle(struct macb *bp)
{
	u32 val;

	return readx_poll_timeout(MACB_READ_NSR, bp, val, val & MACB_BIT(IDLE),
				  1, MACB_MDIO_TIMEOUT);
}

static int macb_mdio_read(struct mii_bus *bus, int mii_id, int regnum)
{
	struct macb *bp = bus->priv;
	int status;

	status = pm_runtime_get_sync(&bp->pdev->dev);
	if (status < 0)
		goto mdio_pm_exit;

	status = macb_mdio_wait_for_idle(bp);
	if (status < 0)
		goto mdio_read_exit;

	macb_writel(bp, MAN, (MACB_BF(SOF, MACB_MAN_SOF)
			      | MACB_BF(RW, MACB_MAN_READ)
			      | MACB_BF(PHYA, mii_id)
			      | MACB_BF(REGA, regnum)
			      | MACB_BF(CODE, MACB_MAN_CODE)));

	status = macb_mdio_wait_for_idle(bp);
	if (status < 0)
		goto mdio_read_exit;

	status = MACB_BFEXT(DATA, macb_readl(bp, MAN));

mdio_read_exit:
	pm_runtime_mark_last_busy(&bp->pdev->dev);
	pm_runtime_put_autosuspend(&bp->pdev->dev);
mdio_pm_exit:
	return status;
}

static int macb_mdio_write(struct mii_bus *bus, int mii_id, int regnum,
			   u16 value)
{
	struct macb *bp = bus->priv;
	int status;

	status = pm_runtime_get_sync(&bp->pdev->dev);
	if (status < 0)
		goto mdio_pm_exit;

	status = macb_mdio_wait_for_idle(bp);
	if (status < 0)
		goto mdio_write_exit;

	macb_writel(bp, MAN, (MACB_BF(SOF, MACB_MAN_SOF)
			      | MACB_BF(RW, MACB_MAN_WRITE)
			      | MACB_BF(PHYA, mii_id)
			      | MACB_BF(REGA, regnum)
			      | MACB_BF(CODE, MACB_MAN_CODE)
			      | MACB_BF(DATA, value)));

	status = macb_mdio_wait_for_idle(bp);
	if (status < 0)
		goto mdio_write_exit;

mdio_write_exit:
	pm_runtime_mark_last_busy(&bp->pdev->dev);
	pm_runtime_put_autosuspend(&bp->pdev->dev);
mdio_pm_exit:
	return status;
}

/**
 * macb_set_tx_clk() - Set a clock to a new frequency
 * @clk		Pointer to the clock to change
 * @rate	New frequency in Hz
 * @dev		Pointer to the struct net_device
 */
static void macb_set_tx_clk(struct clk *clk, int speed, struct net_device *dev)
{
	long ferr, rate, rate_rounded;

	if (!clk)
		return;

	switch (speed) {
	case SPEED_10:
		rate = 2500000;
		break;
	case SPEED_100:
		rate = 25000000;
		break;
	case SPEED_1000:
		rate = 125000000;
		break;
	default:
		return;
	}

	rate_rounded = clk_round_rate(clk, rate);
	if (rate_rounded < 0)
		return;

	/* RGMII allows 50 ppm frequency error. Test and warn if this limit
	 * is not satisfied.
	 */
	ferr = abs(rate_rounded - rate);
	ferr = DIV_ROUND_UP(ferr, rate / 100000);
	if (ferr > 5)
		netdev_warn(dev, "unable to generate target frequency: %ld Hz\n",
			    rate);

	if (clk_set_rate(clk, rate_rounded))
		netdev_err(dev, "adjusting tx_clk failed.\n");
}

static void macb_handle_link_change(struct net_device *dev)
{
	struct macb *bp = netdev_priv(dev);
	struct phy_device *phydev = dev->phydev;
	unsigned long flags;
	int status_change = 0;

	spin_lock_irqsave(&bp->lock, flags);

	if (phydev->link) {
		if ((bp->speed != phydev->speed) ||
		    (bp->duplex != phydev->duplex)) {
			u32 reg;

			reg = macb_readl(bp, NCFGR);
			reg &= ~(MACB_BIT(SPD) | MACB_BIT(FD));
			if (macb_is_gem(bp))
				reg &= ~GEM_BIT(GBE);

			if (phydev->duplex)
				reg |= MACB_BIT(FD);
			if (phydev->speed == SPEED_100)
				reg |= MACB_BIT(SPD);
			if (phydev->speed == SPEED_1000 &&
			    bp->caps & MACB_CAPS_GIGABIT_MODE_AVAILABLE)
				reg |= GEM_BIT(GBE);

			macb_or_gem_writel(bp, NCFGR, reg);

			bp->speed = phydev->speed;
			bp->duplex = phydev->duplex;
			status_change = 1;
		}
	}

	if (phydev->link != bp->link) {
		if (!phydev->link) {
			bp->speed = 0;
			bp->duplex = -1;
		}
		bp->link = phydev->link;

		status_change = 1;
	}

	spin_unlock_irqrestore(&bp->lock, flags);

	if (status_change) {
		if (phydev->link) {
			/* Update the TX clock rate if and only if the link is
			 * up and there has been a link change.
			 */
			macb_set_tx_clk(bp->tx_clk, phydev->speed, dev);

			netif_carrier_on(dev);
			netdev_info(dev, "link up (%d/%s)\n",
				    phydev->speed,
				    phydev->duplex == DUPLEX_FULL ?
				    "Full" : "Half");
		} else {
			netif_carrier_off(dev);
			netdev_info(dev, "link down\n");
		}
	}
}

/* based on au1000_eth. c*/
static int macb_mii_probe(struct net_device *dev)
{
	struct macb *bp = netdev_priv(dev);
	struct phy_device *phydev;
	struct device_node *np;
	int ret, i;

	np = bp->pdev->dev.of_node;
	ret = 0;

	if (np) {
		if (of_phy_is_fixed_link(np)) {
			bp->phy_node = of_node_get(np);
		} else {
			bp->phy_node = of_parse_phandle(np, "phy-handle", 0);
			/* fallback to standard phy registration if no
			 * phy-handle was found nor any phy found during
			 * dt phy registration
			 */
			if (!bp->phy_node && !phy_find_first(bp->mii_bus)) {
				for (i = 0; i < PHY_MAX_ADDR; i++) {
					phydev = mdiobus_scan(bp->mii_bus, i);
					if (IS_ERR(phydev) &&
					    PTR_ERR(phydev) != -ENODEV) {
						ret = PTR_ERR(phydev);
						break;
					}
				}

				if (ret)
					return -ENODEV;
			}
		}
	}

	if (bp->phy_node) {
		phydev = of_phy_connect(dev, bp->phy_node,
					&macb_handle_link_change, 0,
					bp->phy_interface);
		if (!phydev)
			return -ENODEV;
	} else {
		phydev = phy_find_first(bp->mii_bus);
		if (!phydev) {
			netdev_err(dev, "no PHY found\n");
			return -ENXIO;
		}

		/* attach the mac to the phy */
		ret = phy_connect_direct(dev, phydev, &macb_handle_link_change,
					 bp->phy_interface);
		if (ret) {
			netdev_err(dev, "Could not attach to PHY\n");
			return ret;
		}
	}

	/* mask with MAC supported features */
	if (macb_is_gem(bp) && bp->caps & MACB_CAPS_GIGABIT_MODE_AVAILABLE)
		phy_set_max_speed(phydev, SPEED_1000);
	else
		phy_set_max_speed(phydev, SPEED_100);

	if (bp->caps & MACB_CAPS_NO_GIGABIT_HALF)
		phy_remove_link_mode(phydev,
				     ETHTOOL_LINK_MODE_1000baseT_Half_BIT);

	bp->link = 0;
	bp->speed = 0;
	bp->duplex = -1;

	return 0;
}

static int macb_mii_init(struct macb *bp)
{
	struct device_node *np;
	int err = -ENXIO;

	/* Enable management port */
	macb_writel(bp, NCR, MACB_BIT(MPE));

	bp->mii_bus = mdiobus_alloc();
	if (!bp->mii_bus) {
		err = -ENOMEM;
		goto err_out;
	}

	bp->mii_bus->name = "MACB_mii_bus";
	bp->mii_bus->read = &macb_mdio_read;
	bp->mii_bus->write = &macb_mdio_write;
	snprintf(bp->mii_bus->id, MII_BUS_ID_SIZE, "%s-%x",
		 bp->pdev->name, bp->pdev->id);
	bp->mii_bus->priv = bp;
	bp->mii_bus->parent = &bp->pdev->dev;

	dev_set_drvdata(&bp->dev->dev, bp->mii_bus);

	np = bp->pdev->dev.of_node;
	if (np && of_phy_is_fixed_link(np)) {
		if (of_phy_register_fixed_link(np) < 0) {
			dev_err(&bp->pdev->dev,
				"broken fixed-link specification %pOF\n", np);
			goto err_out_free_mdiobus;
		}

		err = mdiobus_register(bp->mii_bus);
	} else {
		err = of_mdiobus_register(bp->mii_bus, np);
	}

	if (err)
		goto err_out_free_fixed_link;

	err = macb_mii_probe(bp->dev);
	if (err)
		goto err_out_unregister_bus;

	return 0;

err_out_unregister_bus:
	mdiobus_unregister(bp->mii_bus);
err_out_free_fixed_link:
	if (np && of_phy_is_fixed_link(np))
		of_phy_deregister_fixed_link(np);
err_out_free_mdiobus:
	of_node_put(bp->phy_node);
	mdiobus_free(bp->mii_bus);
err_out:
	return err;
}

static void macb_update_stats(struct macb *bp)
{
	u32 *p = &bp->hw_stats.macb.rx_pause_frames;
	u32 *end = &bp->hw_stats.macb.tx_pause_frames + 1;
	int offset = MACB_PFR;

	WARN_ON((unsigned long)(end - p - 1) != (MACB_TPF - MACB_PFR) / 4);

	for (; p < end; p++, offset += 4)
		*p += bp->macb_reg_readl(bp, offset);
}

static int macb_halt_tx(struct macb *bp)
{
	unsigned long	halt_time, timeout;
	u32		status;

	macb_writel(bp, NCR, macb_readl(bp, NCR) | MACB_BIT(THALT));

	timeout = jiffies + usecs_to_jiffies(MACB_HALT_TIMEOUT);
	do {
		halt_time = jiffies;
		status = macb_readl(bp, TSR);
		if (!(status & MACB_BIT(TGO)))
			return 0;

		udelay(250);
	} while (time_before(halt_time, timeout));

	return -ETIMEDOUT;
}

static void macb_tx_unmap(struct macb *bp, struct macb_tx_skb *tx_skb)
{
	if (tx_skb->mapping) {
		if (tx_skb->mapped_as_page)
			dma_unmap_page(&bp->pdev->dev, tx_skb->mapping,
				       tx_skb->size, DMA_TO_DEVICE);
		else
			dma_unmap_single(&bp->pdev->dev, tx_skb->mapping,
					 tx_skb->size, DMA_TO_DEVICE);
		tx_skb->mapping = 0;
	}

	if (tx_skb->skb) {
		dev_kfree_skb_any(tx_skb->skb);
		tx_skb->skb = NULL;
	}
}

static void macb_set_addr(struct macb *bp, struct macb_dma_desc *desc, dma_addr_t addr)
{
#ifdef CONFIG_ARCH_DMA_ADDR_T_64BIT
	struct macb_dma_desc_64 *desc_64;

	if (bp->hw_dma_cap & HW_DMA_CAP_64B) {
		desc_64 = macb_64b_desc(bp, desc);
		desc_64->addrh = upper_32_bits(addr);
		/* The low bits of RX address contain the RX_USED bit, clearing
		 * of which allows packet RX. Make sure the high bits are also
		 * visible to HW at that point.
		 */
		dma_wmb();
	}
#endif
	desc->addr = lower_32_bits(addr);
}

static dma_addr_t macb_get_addr(struct macb *bp, struct macb_dma_desc *desc)
{
	dma_addr_t addr = 0;
#ifdef CONFIG_ARCH_DMA_ADDR_T_64BIT
	struct macb_dma_desc_64 *desc_64;

	if (bp->hw_dma_cap & HW_DMA_CAP_64B) {
		desc_64 = macb_64b_desc(bp, desc);
		addr = ((u64)(desc_64->addrh) << 32);
	}
#endif
	addr |= MACB_BF(RX_WADDR, MACB_BFEXT(RX_WADDR, desc->addr));
	return addr;
}

static void macb_tx_error_task(struct work_struct *work)
{
	struct macb_queue	*queue = container_of(work, struct macb_queue,
						      tx_error_task);
	struct macb		*bp = queue->bp;
	struct macb_tx_skb	*tx_skb;
	struct macb_dma_desc	*desc;
	struct sk_buff		*skb;
	unsigned int		tail;
	unsigned long		flags;

	netdev_vdbg(bp->dev, "macb_tx_error_task: q = %u, t = %u, h = %u\n",
		    (unsigned int)(queue - bp->queues),
		    queue->tx_tail, queue->tx_head);

	/* Prevent the queue IRQ handlers from running: each of them may call
	 * macb_tx_interrupt(), which in turn may call netif_wake_subqueue().
	 * As explained below, we have to halt the transmission before updating
	 * TBQP registers so we call netif_tx_stop_all_queues() to notify the
	 * network engine about the macb/gem being halted.
	 */
	spin_lock_irqsave(&bp->lock, flags);

	/* Make sure nobody is trying to queue up new packets */
	netif_tx_stop_all_queues(bp->dev);

	/* Stop transmission now
	 * (in case we have just queued new packets)
	 * macb/gem must be halted to write TBQP register
	 */
	if (macb_halt_tx(bp))
		/* Just complain for now, reinitializing TX path can be good */
		netdev_err(bp->dev, "BUG: halt tx timed out\n");

	/* Treat frames in TX queue including the ones that caused the error.
	 * Free transmit buffers in upper layer.
	 */
	for (tail = queue->tx_tail; tail != queue->tx_head; tail++) {
		u32	ctrl;

		desc = macb_tx_desc(queue, tail);
		ctrl = desc->ctrl;
		tx_skb = macb_tx_skb(queue, tail);
		skb = tx_skb->skb;

		if (ctrl & MACB_BIT(TX_USED)) {
			/* skb is set for the last buffer of the frame */
			while (!skb) {
				macb_tx_unmap(bp, tx_skb);
				tail++;
				tx_skb = macb_tx_skb(queue, tail);
				skb = tx_skb->skb;
			}

			/* ctrl still refers to the first buffer descriptor
			 * since it's the only one written back by the hardware
			 */
			if (!(ctrl & MACB_BIT(TX_BUF_EXHAUSTED))) {
				netdev_vdbg(bp->dev, "txerr skb %u (data %p) TX complete\n",
					    macb_tx_ring_wrap(bp, tail),
					    skb->data);
				bp->dev->stats.tx_packets++;
				queue->stats.tx_packets++;
				bp->dev->stats.tx_bytes += skb->len;
				queue->stats.tx_bytes += skb->len;
			}
		} else {
			/* "Buffers exhausted mid-frame" errors may only happen
			 * if the driver is buggy, so complain loudly about
			 * those. Statistics are updated by hardware.
			 */
			if (ctrl & MACB_BIT(TX_BUF_EXHAUSTED))
				netdev_err(bp->dev,
					   "BUG: TX buffers exhausted mid-frame\n");

			desc->ctrl = ctrl | MACB_BIT(TX_USED);
		}

		macb_tx_unmap(bp, tx_skb);
	}

	/* Set end of TX queue */
	desc = macb_tx_desc(queue, 0);
	macb_set_addr(bp, desc, 0);
	desc->ctrl = MACB_BIT(TX_USED);

	/* Make descriptor updates visible to hardware */
	wmb();

	/* Reinitialize the TX desc queue */
	queue_writel(queue, TBQP, lower_32_bits(queue->tx_ring_dma));
#ifdef CONFIG_ARCH_DMA_ADDR_T_64BIT
	if (bp->hw_dma_cap & HW_DMA_CAP_64B)
		queue_writel(queue, TBQPH, upper_32_bits(queue->tx_ring_dma));
#endif
	/* Make TX ring reflect state of hardware */
	queue->tx_head = 0;
	queue->tx_tail = 0;

	/* Housework before enabling TX IRQ */
	macb_writel(bp, TSR, macb_readl(bp, TSR));
	queue_writel(queue, IER, MACB_TX_INT_FLAGS);

	/* Now we are ready to start transmission again */
	netif_tx_start_all_queues(bp->dev);
	macb_writel(bp, NCR, macb_readl(bp, NCR) | MACB_BIT(TSTART));

	spin_unlock_irqrestore(&bp->lock, flags);
}

static void macb_tx_interrupt(struct macb_queue *queue)
{
	unsigned int tail;
	unsigned int head;
	u32 status;
	struct macb *bp = queue->bp;
	u16 queue_index = queue - bp->queues;

	status = macb_readl(bp, TSR);
	macb_writel(bp, TSR, status);

	if (bp->caps & MACB_CAPS_ISR_CLEAR_ON_WRITE)
		queue_writel(queue, ISR, MACB_BIT(TCOMP));

	netdev_vdbg(bp->dev, "macb_tx_interrupt status = 0x%03lx\n",
		    (unsigned long)status);

	head = queue->tx_head;
	for (tail = queue->tx_tail; tail != head; tail++) {
		struct macb_tx_skb	*tx_skb;
		struct sk_buff		*skb;
		struct macb_dma_desc	*desc;
		u32			ctrl;

		desc = macb_tx_desc(queue, tail);

		/* Make hw descriptor updates visible to CPU */
		rmb();

		ctrl = desc->ctrl;

		/* TX_USED bit is only set by hardware on the very first buffer
		 * descriptor of the transmitted frame.
		 */
		if (!(ctrl & MACB_BIT(TX_USED)))
			break;

		/* Process all buffers of the current transmitted frame */
		for (;; tail++) {
			tx_skb = macb_tx_skb(queue, tail);
			skb = tx_skb->skb;

			/* First, update TX stats if needed */
			if (skb) {
				if (unlikely(skb_shinfo(skb)->tx_flags &
					     SKBTX_HW_TSTAMP) &&
				    gem_ptp_do_txstamp(queue, skb, desc) == 0) {
					/* skb now belongs to timestamp buffer
					 * and will be removed later
					 */
					tx_skb->skb = NULL;
				}
				netdev_vdbg(bp->dev, "skb %u (data %p) TX complete\n",
					    macb_tx_ring_wrap(bp, tail),
					    skb->data);
				bp->dev->stats.tx_packets++;
				queue->stats.tx_packets++;
				bp->dev->stats.tx_bytes += skb->len;
				queue->stats.tx_bytes += skb->len;
			}

			/* Now we can safely release resources */
			macb_tx_unmap(bp, tx_skb);

			/* skb is set only for the last buffer of the frame.
			 * WARNING: at this point skb has been freed by
			 * macb_tx_unmap().
			 */
			if (skb)
				break;
		}
	}

	queue->tx_tail = tail;
	if (__netif_subqueue_stopped(bp->dev, queue_index) &&
	    CIRC_CNT(queue->tx_head, queue->tx_tail,
		     bp->tx_ring_size) <= MACB_TX_WAKEUP_THRESH(bp))
		netif_wake_subqueue(bp->dev, queue_index);
}

static void gem_rx_refill(struct macb_queue *queue)
{
	unsigned int		entry;
	struct sk_buff		*skb;
	dma_addr_t		paddr;
	struct macb *bp = queue->bp;
	struct macb_dma_desc *desc;

	while (CIRC_SPACE(queue->rx_prepared_head, queue->rx_tail,
			bp->rx_ring_size) > 0) {
		entry = macb_rx_ring_wrap(bp, queue->rx_prepared_head);

		/* Make hw descriptor updates visible to CPU */
		rmb();

		queue->rx_prepared_head++;
		desc = macb_rx_desc(queue, entry);

		if (!queue->rx_skbuff[entry]) {
			/* allocate sk_buff for this free entry in ring */
			skb = netdev_alloc_skb(bp->dev, bp->rx_buffer_size);
			if (unlikely(!skb)) {
				netdev_err(bp->dev,
					   "Unable to allocate sk_buff\n");
				break;
			}

			/* now fill corresponding descriptor entry */
			paddr = dma_map_single(&bp->pdev->dev, skb->data,
					       bp->rx_buffer_size,
					       DMA_FROM_DEVICE);
			if (dma_mapping_error(&bp->pdev->dev, paddr)) {
				dev_kfree_skb(skb);
				break;
			}

			queue->rx_skbuff[entry] = skb;

			if (entry == bp->rx_ring_size - 1)
				paddr |= MACB_BIT(RX_WRAP);
			desc->ctrl = 0;
			/* Setting addr clears RX_USED and allows reception,
			 * make sure ctrl is cleared first to avoid a race.
			 */
			dma_wmb();
			macb_set_addr(bp, desc, paddr);

			/* properly align Ethernet header */
			skb_reserve(skb, NET_IP_ALIGN);
		} else {
			desc->ctrl = 0;
			dma_wmb();
			desc->addr &= ~MACB_BIT(RX_USED);
		}
	}

	/* Make descriptor updates visible to hardware */
	wmb();

	netdev_vdbg(bp->dev, "rx ring: queue: %p, prepared head %d, tail %d\n",
			queue, queue->rx_prepared_head, queue->rx_tail);
}

/* Mark DMA descriptors from begin up to and not including end as unused */
static void discard_partial_frame(struct macb_queue *queue, unsigned int begin,
				  unsigned int end)
{
	unsigned int frag;

	for (frag = begin; frag != end; frag++) {
		struct macb_dma_desc *desc = macb_rx_desc(queue, frag);

		desc->addr &= ~MACB_BIT(RX_USED);
	}

	/* Make descriptor updates visible to hardware */
	wmb();

	/* When this happens, the hardware stats registers for
	 * whatever caused this is updated, so we don't have to record
	 * anything.
	 */
}

static int gem_rx(struct macb_queue *queue, struct napi_struct *napi,
		  int budget)
{
	struct macb *bp = queue->bp;
	unsigned int		len;
	unsigned int		entry;
	struct sk_buff		*skb;
	struct macb_dma_desc	*desc;
	int			count = 0;

	while (count < budget) {
		u32 ctrl;
		dma_addr_t addr;
		bool rxused;

		entry = macb_rx_ring_wrap(bp, queue->rx_tail);
		desc = macb_rx_desc(queue, entry);

		/* Make hw descriptor updates visible to CPU */
		rmb();

		rxused = (desc->addr & MACB_BIT(RX_USED)) ? true : false;
		addr = macb_get_addr(bp, desc);

		if (!rxused)
			break;

		/* Ensure ctrl is at least as up-to-date as rxused */
		dma_rmb();

		ctrl = desc->ctrl;

		queue->rx_tail++;
		count++;

		if (!(ctrl & MACB_BIT(RX_SOF) && ctrl & MACB_BIT(RX_EOF))) {
			netdev_err(bp->dev,
				   "not whole frame pointed by descriptor\n");
			bp->dev->stats.rx_dropped++;
			queue->stats.rx_dropped++;
			break;
		}
		skb = queue->rx_skbuff[entry];
		if (unlikely(!skb)) {
			netdev_err(bp->dev,
				   "inconsistent Rx descriptor chain\n");
			bp->dev->stats.rx_dropped++;
			queue->stats.rx_dropped++;
			break;
		}
		/* now everything is ready for receiving packet */
		queue->rx_skbuff[entry] = NULL;
		len = ctrl & bp->rx_frm_len_mask;

		netdev_vdbg(bp->dev, "gem_rx %u (len %u)\n", entry, len);

		skb_put(skb, len);
		dma_unmap_single(&bp->pdev->dev, addr,
				 bp->rx_buffer_size, DMA_FROM_DEVICE);

		skb->protocol = eth_type_trans(skb, bp->dev);
		skb_checksum_none_assert(skb);
		if (bp->dev->features & NETIF_F_RXCSUM &&
		    !(bp->dev->flags & IFF_PROMISC) &&
		    GEM_BFEXT(RX_CSUM, ctrl) & GEM_RX_CSUM_CHECKED_MASK)
			skb->ip_summed = CHECKSUM_UNNECESSARY;

		bp->dev->stats.rx_packets++;
		queue->stats.rx_packets++;
		bp->dev->stats.rx_bytes += skb->len;
		queue->stats.rx_bytes += skb->len;

		gem_ptp_do_rxstamp(bp, skb, desc);

#if defined(DEBUG) && defined(VERBOSE_DEBUG)
		netdev_vdbg(bp->dev, "received skb of length %u, csum: %08x\n",
			    skb->len, skb->csum);
		print_hex_dump(KERN_DEBUG, " mac: ", DUMP_PREFIX_ADDRESS, 16, 1,
			       skb_mac_header(skb), 16, true);
		print_hex_dump(KERN_DEBUG, "data: ", DUMP_PREFIX_ADDRESS, 16, 1,
			       skb->data, 32, true);
#endif

		napi_gro_receive(napi, skb);
	}

	gem_rx_refill(queue);

	return count;
}

static int macb_rx_frame(struct macb_queue *queue, struct napi_struct *napi,
			 unsigned int first_frag, unsigned int last_frag)
{
	unsigned int len;
	unsigned int frag;
	unsigned int offset;
	struct sk_buff *skb;
	struct macb_dma_desc *desc;
	struct macb *bp = queue->bp;

	desc = macb_rx_desc(queue, last_frag);
	len = desc->ctrl & bp->rx_frm_len_mask;

	netdev_vdbg(bp->dev, "macb_rx_frame frags %u - %u (len %u)\n",
		macb_rx_ring_wrap(bp, first_frag),
		macb_rx_ring_wrap(bp, last_frag), len);

	/* The ethernet header starts NET_IP_ALIGN bytes into the
	 * first buffer. Since the header is 14 bytes, this makes the
	 * payload word-aligned.
	 *
	 * Instead of calling skb_reserve(NET_IP_ALIGN), we just copy
	 * the two padding bytes into the skb so that we avoid hitting
	 * the slowpath in memcpy(), and pull them off afterwards.
	 */
	skb = netdev_alloc_skb(bp->dev, len + NET_IP_ALIGN);
	if (!skb) {
		bp->dev->stats.rx_dropped++;
		for (frag = first_frag; ; frag++) {
			desc = macb_rx_desc(queue, frag);
			desc->addr &= ~MACB_BIT(RX_USED);
			if (frag == last_frag)
				break;
		}

		/* Make descriptor updates visible to hardware */
		wmb();

		return 1;
	}

	offset = 0;
	len += NET_IP_ALIGN;
	skb_checksum_none_assert(skb);
	skb_put(skb, len);

	for (frag = first_frag; ; frag++) {
		unsigned int frag_len = bp->rx_buffer_size;

		if (offset + frag_len > len) {
			if (unlikely(frag != last_frag)) {
				dev_kfree_skb_any(skb);
				return -1;
			}
			frag_len = len - offset;
		}
		skb_copy_to_linear_data_offset(skb, offset,
					       macb_rx_buffer(queue, frag),
					       frag_len);
		offset += bp->rx_buffer_size;
		desc = macb_rx_desc(queue, frag);
		desc->addr &= ~MACB_BIT(RX_USED);

		if (frag == last_frag)
			break;
	}

	/* Make descriptor updates visible to hardware */
	wmb();

	__skb_pull(skb, NET_IP_ALIGN);
	skb->protocol = eth_type_trans(skb, bp->dev);

	bp->dev->stats.rx_packets++;
	bp->dev->stats.rx_bytes += skb->len;
	netdev_vdbg(bp->dev, "received skb of length %u, csum: %08x\n",
		    skb->len, skb->csum);
	napi_gro_receive(napi, skb);

	return 0;
}

static inline void macb_init_rx_ring(struct macb_queue *queue)
{
	struct macb *bp = queue->bp;
	dma_addr_t addr;
	struct macb_dma_desc *desc = NULL;
	int i;

	addr = queue->rx_buffers_dma;
	for (i = 0; i < bp->rx_ring_size; i++) {
		desc = macb_rx_desc(queue, i);
		macb_set_addr(bp, desc, addr);
		desc->ctrl = 0;
		addr += bp->rx_buffer_size;
	}
	desc->addr |= MACB_BIT(RX_WRAP);
	queue->rx_tail = 0;
}

static int macb_rx(struct macb_queue *queue, struct napi_struct *napi,
		   int budget)
{
	struct macb *bp = queue->bp;
	bool reset_rx_queue = false;
	int received = 0;
	unsigned int tail;
	int first_frag = -1;

	for (tail = queue->rx_tail; budget > 0; tail++) {
		struct macb_dma_desc *desc = macb_rx_desc(queue, tail);
		u32 ctrl;

		/* Make hw descriptor updates visible to CPU */
		rmb();

		if (!(desc->addr & MACB_BIT(RX_USED)))
			break;

		/* Ensure ctrl is at least as up-to-date as addr */
		dma_rmb();

		ctrl = desc->ctrl;

		if (ctrl & MACB_BIT(RX_SOF)) {
			if (first_frag != -1)
				discard_partial_frame(queue, first_frag, tail);
			first_frag = tail;
		}

		if (ctrl & MACB_BIT(RX_EOF)) {
			int dropped;

			if (unlikely(first_frag == -1)) {
				reset_rx_queue = true;
				continue;
			}

			dropped = macb_rx_frame(queue, napi, first_frag, tail);
			first_frag = -1;
			if (unlikely(dropped < 0)) {
				reset_rx_queue = true;
				continue;
			}
			if (!dropped) {
				received++;
				budget--;
			}
		}
	}

	if (unlikely(reset_rx_queue)) {
		unsigned long flags;
		u32 ctrl;

		netdev_err(bp->dev, "RX queue corruption: reset it\n");

		spin_lock_irqsave(&bp->lock, flags);

		ctrl = macb_readl(bp, NCR);
		macb_writel(bp, NCR, ctrl & ~MACB_BIT(RE));

		macb_init_rx_ring(queue);
		queue_writel(queue, RBQP, queue->rx_ring_dma);

		macb_writel(bp, NCR, ctrl | MACB_BIT(RE));

		spin_unlock_irqrestore(&bp->lock, flags);
		return received;
	}

	if (first_frag != -1)
		queue->rx_tail = first_frag;
	else
		queue->rx_tail = tail;

	return received;
}

static int macb_poll(struct napi_struct *napi, int budget)
{
	struct macb_queue *queue = container_of(napi, struct macb_queue, napi);
	struct macb *bp = queue->bp;
	int work_done;
	u32 status;

	status = macb_readl(bp, RSR);
	macb_writel(bp, RSR, status);

	netdev_vdbg(bp->dev, "poll: status = %08lx, budget = %d\n",
		    (unsigned long)status, budget);

	work_done = bp->macbgem_ops.mog_rx(queue, napi, budget);
	if (work_done < budget) {
		napi_complete_done(napi, work_done);

		/* Packets received while interrupts were disabled */
		status = macb_readl(bp, RSR);
		if (status) {
			if (bp->caps & MACB_CAPS_ISR_CLEAR_ON_WRITE)
				queue_writel(queue, ISR, MACB_BIT(RCOMP));
			napi_reschedule(napi);
		} else {
			queue_writel(queue, IER, bp->rx_intr_mask);
		}
	}

	/* TODO: Handle errors */

	return work_done;
}

static void macb_hresp_error_task(unsigned long data)
{
	struct macb *bp = (struct macb *)data;
	struct net_device *dev = bp->dev;
	struct macb_queue *queue = bp->queues;
	unsigned int q;
	u32 ctrl;

	for (q = 0, queue = bp->queues; q < bp->num_queues; ++q, ++queue) {
		queue_writel(queue, IDR, bp->rx_intr_mask |
					 MACB_TX_INT_FLAGS |
					 MACB_BIT(HRESP));
	}
	ctrl = macb_readl(bp, NCR);
	ctrl &= ~(MACB_BIT(RE) | MACB_BIT(TE));
	macb_writel(bp, NCR, ctrl);

	netif_tx_stop_all_queues(dev);
	netif_carrier_off(dev);

	bp->macbgem_ops.mog_init_rings(bp);

	/* Initialize TX and RX buffers */
	for (q = 0, queue = bp->queues; q < bp->num_queues; ++q, ++queue) {
		queue_writel(queue, RBQP, lower_32_bits(queue->rx_ring_dma));
#ifdef CONFIG_ARCH_DMA_ADDR_T_64BIT
		if (bp->hw_dma_cap & HW_DMA_CAP_64B)
			queue_writel(queue, RBQPH,
				     upper_32_bits(queue->rx_ring_dma));
#endif
		queue_writel(queue, TBQP, lower_32_bits(queue->tx_ring_dma));
#ifdef CONFIG_ARCH_DMA_ADDR_T_64BIT
		if (bp->hw_dma_cap & HW_DMA_CAP_64B)
			queue_writel(queue, TBQPH,
				     upper_32_bits(queue->tx_ring_dma));
#endif

		/* Enable interrupts */
		queue_writel(queue, IER,
			     bp->rx_intr_mask |
			     MACB_TX_INT_FLAGS |
			     MACB_BIT(HRESP));
	}

	ctrl |= MACB_BIT(RE) | MACB_BIT(TE);
	macb_writel(bp, NCR, ctrl);

	netif_carrier_on(dev);
	netif_tx_start_all_queues(dev);
}

static void macb_tx_restart(struct macb_queue *queue)
{
	unsigned int head = queue->tx_head;
	unsigned int tail = queue->tx_tail;
	struct macb *bp = queue->bp;

	if (bp->caps & MACB_CAPS_ISR_CLEAR_ON_WRITE)
		queue_writel(queue, ISR, MACB_BIT(TXUBR));

	if (head == tail)
		return;

	macb_writel(bp, NCR, macb_readl(bp, NCR) | MACB_BIT(TSTART));
}

static irqreturn_t macb_interrupt(int irq, void *dev_id)
{
	struct macb_queue *queue = dev_id;
	struct macb *bp = queue->bp;
	struct net_device *dev = bp->dev;
	u32 status, ctrl;

	status = queue_readl(queue, ISR);

	if (unlikely(!status))
		return IRQ_NONE;

	spin_lock(&bp->lock);

	while (status) {
		/* close possible race with dev_close */
		if (unlikely(!netif_running(dev))) {
			queue_writel(queue, IDR, -1);
			if (bp->caps & MACB_CAPS_ISR_CLEAR_ON_WRITE)
				queue_writel(queue, ISR, -1);
			break;
		}

		netdev_vdbg(bp->dev, "queue = %u, isr = 0x%08lx\n",
			    (unsigned int)(queue - bp->queues),
			    (unsigned long)status);

		if (status & bp->rx_intr_mask) {
			/* There's no point taking any more interrupts
			 * until we have processed the buffers. The
			 * scheduling call may fail if the poll routine
			 * is already scheduled, so disable interrupts
			 * now.
			 */
			queue_writel(queue, IDR, bp->rx_intr_mask);
			if (bp->caps & MACB_CAPS_ISR_CLEAR_ON_WRITE)
				queue_writel(queue, ISR, MACB_BIT(RCOMP));

			if (napi_schedule_prep(&queue->napi)) {
				netdev_vdbg(bp->dev, "scheduling RX softirq\n");
				__napi_schedule(&queue->napi);
			}
		}

		if (unlikely(status & (MACB_TX_ERR_FLAGS))) {
			queue_writel(queue, IDR, MACB_TX_INT_FLAGS);
			schedule_work(&queue->tx_error_task);

			if (bp->caps & MACB_CAPS_ISR_CLEAR_ON_WRITE)
				queue_writel(queue, ISR, MACB_TX_ERR_FLAGS);

			break;
		}

		if (status & MACB_BIT(TCOMP))
			macb_tx_interrupt(queue);

		if (status & MACB_BIT(TXUBR))
			macb_tx_restart(queue);

		/* Link change detection isn't possible with RMII, so we'll
		 * add that if/when we get our hands on a full-blown MII PHY.
		 */

		/* There is a hardware issue under heavy load where DMA can
		 * stop, this causes endless "used buffer descriptor read"
		 * interrupts but it can be cleared by re-enabling RX. See
		 * the at91rm9200 manual, section 41.3.1 or the Zynq manual
		 * section 16.7.4 for details. RXUBR is only enabled for
		 * these two versions.
		 */
		if (status & MACB_BIT(RXUBR)) {
			ctrl = macb_readl(bp, NCR);
			macb_writel(bp, NCR, ctrl & ~MACB_BIT(RE));
			wmb();
			macb_writel(bp, NCR, ctrl | MACB_BIT(RE));

			if (bp->caps & MACB_CAPS_ISR_CLEAR_ON_WRITE)
				queue_writel(queue, ISR, MACB_BIT(RXUBR));
		}

		if (status & MACB_BIT(ISR_ROVR)) {
			/* We missed at least one packet */
			if (macb_is_gem(bp))
				bp->hw_stats.gem.rx_overruns++;
			else
				bp->hw_stats.macb.rx_overruns++;

			if (bp->caps & MACB_CAPS_ISR_CLEAR_ON_WRITE)
				queue_writel(queue, ISR, MACB_BIT(ISR_ROVR));
		}

		if (status & MACB_BIT(HRESP)) {
			tasklet_schedule(&bp->hresp_err_tasklet);
			netdev_err(dev, "DMA bus error: HRESP not OK\n");

			if (bp->caps & MACB_CAPS_ISR_CLEAR_ON_WRITE)
				queue_writel(queue, ISR, MACB_BIT(HRESP));
		}
		status = queue_readl(queue, ISR);
	}

	spin_unlock(&bp->lock);

	return IRQ_HANDLED;
}

#ifdef CONFIG_NET_POLL_CONTROLLER
/* Polling receive - used by netconsole and other diagnostic tools
 * to allow network i/o with interrupts disabled.
 */
static void macb_poll_controller(struct net_device *dev)
{
	struct macb *bp = netdev_priv(dev);
	struct macb_queue *queue;
	unsigned long flags;
	unsigned int q;

	local_irq_save(flags);
	for (q = 0, queue = bp->queues; q < bp->num_queues; ++q, ++queue)
		macb_interrupt(dev->irq, queue);
	local_irq_restore(flags);
}
#endif

static unsigned int macb_tx_map(struct macb *bp,
				struct macb_queue *queue,
				struct sk_buff *skb,
				unsigned int hdrlen)
{
	dma_addr_t mapping;
	unsigned int len, entry, i, tx_head = queue->tx_head;
	struct macb_tx_skb *tx_skb = NULL;
	struct macb_dma_desc *desc;
	unsigned int offset, size, count = 0;
	unsigned int f, nr_frags = skb_shinfo(skb)->nr_frags;
	unsigned int eof = 1, mss_mfs = 0;
	u32 ctrl, lso_ctrl = 0, seq_ctrl = 0;

	/* LSO */
	if (skb_shinfo(skb)->gso_size != 0) {
		if (ip_hdr(skb)->protocol == IPPROTO_UDP)
			/* UDP - UFO */
			lso_ctrl = MACB_LSO_UFO_ENABLE;
		else
			/* TCP - TSO */
			lso_ctrl = MACB_LSO_TSO_ENABLE;
	}

	/* First, map non-paged data */
	len = skb_headlen(skb);

	/* first buffer length */
	size = hdrlen;

	offset = 0;
	while (len) {
		entry = macb_tx_ring_wrap(bp, tx_head);
		tx_skb = &queue->tx_skb[entry];

		mapping = dma_map_single(&bp->pdev->dev,
					 skb->data + offset,
					 size, DMA_TO_DEVICE);
		if (dma_mapping_error(&bp->pdev->dev, mapping))
			goto dma_error;

		/* Save info to properly release resources */
		tx_skb->skb = NULL;
		tx_skb->mapping = mapping;
		tx_skb->size = size;
		tx_skb->mapped_as_page = false;

		len -= size;
		offset += size;
		count++;
		tx_head++;

		size = min(len, bp->max_tx_length);
	}

	/* Then, map paged data from fragments */
	for (f = 0; f < nr_frags; f++) {
		const skb_frag_t *frag = &skb_shinfo(skb)->frags[f];

		len = skb_frag_size(frag);
		offset = 0;
		while (len) {
			size = min(len, bp->max_tx_length);
			entry = macb_tx_ring_wrap(bp, tx_head);
			tx_skb = &queue->tx_skb[entry];

			mapping = skb_frag_dma_map(&bp->pdev->dev, frag,
						   offset, size, DMA_TO_DEVICE);
			if (dma_mapping_error(&bp->pdev->dev, mapping))
				goto dma_error;

			/* Save info to properly release resources */
			tx_skb->skb = NULL;
			tx_skb->mapping = mapping;
			tx_skb->size = size;
			tx_skb->mapped_as_page = true;

			len -= size;
			offset += size;
			count++;
			tx_head++;
		}
	}

	/* Should never happen */
	if (unlikely(!tx_skb)) {
		netdev_err(bp->dev, "BUG! empty skb!\n");
		return 0;
	}

	/* This is the last buffer of the frame: save socket buffer */
	tx_skb->skb = skb;

	/* Update TX ring: update buffer descriptors in reverse order
	 * to avoid race condition
	 */

	/* Set 'TX_USED' bit in buffer descriptor at tx_head position
	 * to set the end of TX queue
	 */
	i = tx_head;
	entry = macb_tx_ring_wrap(bp, i);
	ctrl = MACB_BIT(TX_USED);
	desc = macb_tx_desc(queue, entry);
	desc->ctrl = ctrl;

	if (lso_ctrl) {
		if (lso_ctrl == MACB_LSO_UFO_ENABLE)
			/* include header and FCS in value given to h/w */
			mss_mfs = skb_shinfo(skb)->gso_size +
					skb_transport_offset(skb) +
					ETH_FCS_LEN;
		else /* TSO */ {
			mss_mfs = skb_shinfo(skb)->gso_size;
			/* TCP Sequence Number Source Select
			 * can be set only for TSO
			 */
			seq_ctrl = 0;
		}
	}

	do {
		i--;
		entry = macb_tx_ring_wrap(bp, i);
		tx_skb = &queue->tx_skb[entry];
		desc = macb_tx_desc(queue, entry);

		ctrl = (u32)tx_skb->size;
		if (eof) {
			ctrl |= MACB_BIT(TX_LAST);
			eof = 0;
		}
		if (unlikely(entry == (bp->tx_ring_size - 1)))
			ctrl |= MACB_BIT(TX_WRAP);

		/* First descriptor is header descriptor */
		if (i == queue->tx_head) {
			ctrl |= MACB_BF(TX_LSO, lso_ctrl);
			ctrl |= MACB_BF(TX_TCP_SEQ_SRC, seq_ctrl);
			if ((bp->dev->features & NETIF_F_HW_CSUM) &&
			    skb->ip_summed != CHECKSUM_PARTIAL && !lso_ctrl)
				ctrl |= MACB_BIT(TX_NOCRC);
		} else
			/* Only set MSS/MFS on payload descriptors
			 * (second or later descriptor)
			 */
			ctrl |= MACB_BF(MSS_MFS, mss_mfs);

		/* Set TX buffer descriptor */
		macb_set_addr(bp, desc, tx_skb->mapping);
		/* desc->addr must be visible to hardware before clearing
		 * 'TX_USED' bit in desc->ctrl.
		 */
		wmb();
		desc->ctrl = ctrl;
	} while (i != queue->tx_head);

	queue->tx_head = tx_head;

	return count;

dma_error:
	netdev_err(bp->dev, "TX DMA map failed\n");

	for (i = queue->tx_head; i != tx_head; i++) {
		tx_skb = macb_tx_skb(queue, i);

		macb_tx_unmap(bp, tx_skb);
	}

	return 0;
}

static netdev_features_t macb_features_check(struct sk_buff *skb,
					     struct net_device *dev,
					     netdev_features_t features)
{
	unsigned int nr_frags, f;
	unsigned int hdrlen;

	/* Validate LSO compatibility */

	/* there is only one buffer */
	if (!skb_is_nonlinear(skb))
		return features;

	/* length of header */
	hdrlen = skb_transport_offset(skb);
	if (ip_hdr(skb)->protocol == IPPROTO_TCP)
		hdrlen += tcp_hdrlen(skb);

	/* For LSO:
	 * When software supplies two or more payload buffers all payload buffers
	 * apart from the last must be a multiple of 8 bytes in size.
	 */
	if (!IS_ALIGNED(skb_headlen(skb) - hdrlen, MACB_TX_LEN_ALIGN))
		return features & ~MACB_NETIF_LSO;

	nr_frags = skb_shinfo(skb)->nr_frags;
	/* No need to check last fragment */
	nr_frags--;
	for (f = 0; f < nr_frags; f++) {
		const skb_frag_t *frag = &skb_shinfo(skb)->frags[f];

		if (!IS_ALIGNED(skb_frag_size(frag), MACB_TX_LEN_ALIGN))
			return features & ~MACB_NETIF_LSO;
	}
	return features;
}

static inline int macb_clear_csum(struct sk_buff *skb)
{
	/* no change for packets without checksum offloading */
	if (skb->ip_summed != CHECKSUM_PARTIAL)
		return 0;

	/* make sure we can modify the header */
	if (unlikely(skb_cow_head(skb, 0)))
		return -1;

	/* initialize checksum field
	 * This is required - at least for Zynq, which otherwise calculates
	 * wrong UDP header checksums for UDP packets with UDP data len <=2
	 */
	*(__sum16 *)(skb_checksum_start(skb) + skb->csum_offset) = 0;
	return 0;
}

static int macb_pad_and_fcs(struct sk_buff **skb, struct net_device *ndev)
{
	bool cloned = skb_cloned(*skb) || skb_header_cloned(*skb);
	int padlen = ETH_ZLEN - (*skb)->len;
	int headroom = skb_headroom(*skb);
	int tailroom = skb_tailroom(*skb);
	struct sk_buff *nskb;
	u32 fcs;

	if (!(ndev->features & NETIF_F_HW_CSUM) ||
	    !((*skb)->ip_summed != CHECKSUM_PARTIAL) ||
	    skb_shinfo(*skb)->gso_size)	/* Not available for GSO */
		return 0;

	if (padlen <= 0) {
		/* FCS could be appeded to tailroom. */
		if (tailroom >= ETH_FCS_LEN)
			goto add_fcs;
		/* FCS could be appeded by moving data to headroom. */
		else if (!cloned && headroom + tailroom >= ETH_FCS_LEN)
			padlen = 0;
		/* No room for FCS, need to reallocate skb. */
		else
			padlen = ETH_FCS_LEN;
	} else {
		/* Add room for FCS. */
		padlen += ETH_FCS_LEN;
	}

	if (!cloned && headroom + tailroom >= padlen) {
		(*skb)->data = memmove((*skb)->head, (*skb)->data, (*skb)->len);
		skb_set_tail_pointer(*skb, (*skb)->len);
	} else {
		nskb = skb_copy_expand(*skb, 0, padlen, GFP_ATOMIC);
		if (!nskb)
			return -ENOMEM;

		dev_consume_skb_any(*skb);
		*skb = nskb;
	}

	if (padlen > ETH_FCS_LEN)
		skb_put_zero(*skb, padlen - ETH_FCS_LEN);

add_fcs:
	/* set FCS to packet */
	fcs = crc32_le(~0, (*skb)->data, (*skb)->len);
	fcs = ~fcs;

	skb_put_u8(*skb, fcs		& 0xff);
	skb_put_u8(*skb, (fcs >> 8)	& 0xff);
	skb_put_u8(*skb, (fcs >> 16)	& 0xff);
	skb_put_u8(*skb, (fcs >> 24)	& 0xff);

	return 0;
}

static netdev_tx_t macb_start_xmit(struct sk_buff *skb, struct net_device *dev)
{
	u16 queue_index = skb_get_queue_mapping(skb);
	struct macb *bp = netdev_priv(dev);
	struct macb_queue *queue = &bp->queues[queue_index];
	unsigned long flags;
	unsigned int desc_cnt, nr_frags, frag_size, f;
	unsigned int hdrlen;
	bool is_lso, is_udp = 0;
	netdev_tx_t ret = NETDEV_TX_OK;

	if (macb_clear_csum(skb)) {
		dev_kfree_skb_any(skb);
		return ret;
	}

	if (macb_pad_and_fcs(&skb, dev)) {
		dev_kfree_skb_any(skb);
		return ret;
	}

	is_lso = (skb_shinfo(skb)->gso_size != 0);

	if (is_lso) {
		is_udp = !!(ip_hdr(skb)->protocol == IPPROTO_UDP);

		/* length of headers */
		if (is_udp)
			/* only queue eth + ip headers separately for UDP */
			hdrlen = skb_transport_offset(skb);
		else
			hdrlen = skb_transport_offset(skb) + tcp_hdrlen(skb);
		if (skb_headlen(skb) < hdrlen) {
			netdev_err(bp->dev, "Error - LSO headers fragmented!!!\n");
			/* if this is required, would need to copy to single buffer */
			return NETDEV_TX_BUSY;
		}
	} else
		hdrlen = min(skb_headlen(skb), bp->max_tx_length);

#if defined(DEBUG) && defined(VERBOSE_DEBUG)
	netdev_vdbg(bp->dev,
		    "start_xmit: queue %hu len %u head %p data %p tail %p end %p\n",
		    queue_index, skb->len, skb->head, skb->data,
		    skb_tail_pointer(skb), skb_end_pointer(skb));
	print_hex_dump(KERN_DEBUG, "data: ", DUMP_PREFIX_OFFSET, 16, 1,
		       skb->data, 16, true);
#endif

	/* Count how many TX buffer descriptors are needed to send this
	 * socket buffer: skb fragments of jumbo frames may need to be
	 * split into many buffer descriptors.
	 */
	if (is_lso && (skb_headlen(skb) > hdrlen))
		/* extra header descriptor if also payload in first buffer */
		desc_cnt = DIV_ROUND_UP((skb_headlen(skb) - hdrlen), bp->max_tx_length) + 1;
	else
		desc_cnt = DIV_ROUND_UP(skb_headlen(skb), bp->max_tx_length);
	nr_frags = skb_shinfo(skb)->nr_frags;
	for (f = 0; f < nr_frags; f++) {
		frag_size = skb_frag_size(&skb_shinfo(skb)->frags[f]);
		desc_cnt += DIV_ROUND_UP(frag_size, bp->max_tx_length);
	}

	spin_lock_irqsave(&bp->lock, flags);

	/* This is a hard error, log it. */
	if (CIRC_SPACE(queue->tx_head, queue->tx_tail,
		       bp->tx_ring_size) < desc_cnt) {
		netif_stop_subqueue(dev, queue_index);
		spin_unlock_irqrestore(&bp->lock, flags);
		netdev_dbg(bp->dev, "tx_head = %u, tx_tail = %u\n",
			   queue->tx_head, queue->tx_tail);
		return NETDEV_TX_BUSY;
	}

	/* Map socket buffer for DMA transfer */
	if (!macb_tx_map(bp, queue, skb, hdrlen)) {
		dev_kfree_skb_any(skb);
		goto unlock;
	}

	/* Make newly initialized descriptor visible to hardware */
	wmb();
	skb_tx_timestamp(skb);

	macb_writel(bp, NCR, macb_readl(bp, NCR) | MACB_BIT(TSTART));

	if (CIRC_SPACE(queue->tx_head, queue->tx_tail, bp->tx_ring_size) < 1)
		netif_stop_subqueue(dev, queue_index);

unlock:
	spin_unlock_irqrestore(&bp->lock, flags);

	return ret;
}

static void macb_init_rx_buffer_size(struct macb *bp, size_t size)
{
	if (!macb_is_gem(bp)) {
		bp->rx_buffer_size = MACB_RX_BUFFER_SIZE;
	} else {
		bp->rx_buffer_size = size;

		if (bp->rx_buffer_size % RX_BUFFER_MULTIPLE) {
			netdev_dbg(bp->dev,
				   "RX buffer must be multiple of %d bytes, expanding\n",
				   RX_BUFFER_MULTIPLE);
			bp->rx_buffer_size =
				roundup(bp->rx_buffer_size, RX_BUFFER_MULTIPLE);
		}
	}

	netdev_dbg(bp->dev, "mtu [%u] rx_buffer_size [%zu]\n",
		   bp->dev->mtu, bp->rx_buffer_size);
}

static void gem_free_rx_buffers(struct macb *bp)
{
	struct sk_buff		*skb;
	struct macb_dma_desc	*desc;
	struct macb_queue *queue;
	dma_addr_t		addr;
	unsigned int q;
	int i;

	for (q = 0, queue = bp->queues; q < bp->num_queues; ++q, ++queue) {
		if (!queue->rx_skbuff)
			continue;

		for (i = 0; i < bp->rx_ring_size; i++) {
			skb = queue->rx_skbuff[i];

			if (!skb)
				continue;

			desc = macb_rx_desc(queue, i);
			addr = macb_get_addr(bp, desc);

			dma_unmap_single(&bp->pdev->dev, addr, bp->rx_buffer_size,
					DMA_FROM_DEVICE);
			dev_kfree_skb_any(skb);
			skb = NULL;
		}

		kfree(queue->rx_skbuff);
		queue->rx_skbuff = NULL;
	}
}

static void macb_free_rx_buffers(struct macb *bp)
{
	struct macb_queue *queue = &bp->queues[0];

	if (queue->rx_buffers) {
		dma_free_coherent(&bp->pdev->dev,
				  bp->rx_ring_size * bp->rx_buffer_size,
				  queue->rx_buffers, queue->rx_buffers_dma);
		queue->rx_buffers = NULL;
	}
}

static void macb_free_consistent(struct macb *bp)
{
	struct macb_queue *queue;
	unsigned int q;
	int size;

	bp->macbgem_ops.mog_free_rx_buffers(bp);

	for (q = 0, queue = bp->queues; q < bp->num_queues; ++q, ++queue) {
		kfree(queue->tx_skb);
		queue->tx_skb = NULL;
		if (queue->tx_ring) {
			size = TX_RING_BYTES(bp) + bp->tx_bd_rd_prefetch;
			dma_free_coherent(&bp->pdev->dev, size,
					  queue->tx_ring, queue->tx_ring_dma);
			queue->tx_ring = NULL;
		}
		if (queue->rx_ring) {
			size = RX_RING_BYTES(bp) + bp->rx_bd_rd_prefetch;
			dma_free_coherent(&bp->pdev->dev, size,
					  queue->rx_ring, queue->rx_ring_dma);
			queue->rx_ring = NULL;
		}
	}
}

static int gem_alloc_rx_buffers(struct macb *bp)
{
	struct macb_queue *queue;
	unsigned int q;
	int size;

	for (q = 0, queue = bp->queues; q < bp->num_queues; ++q, ++queue) {
		size = bp->rx_ring_size * sizeof(struct sk_buff *);
		queue->rx_skbuff = kzalloc(size, GFP_KERNEL);
		if (!queue->rx_skbuff)
			return -ENOMEM;
		else
			netdev_dbg(bp->dev,
				   "Allocated %d RX struct sk_buff entries at %p\n",
				   bp->rx_ring_size, queue->rx_skbuff);
	}
	return 0;
}

static int macb_alloc_rx_buffers(struct macb *bp)
{
	struct macb_queue *queue = &bp->queues[0];
	int size;

	size = bp->rx_ring_size * bp->rx_buffer_size;
	queue->rx_buffers = dma_alloc_coherent(&bp->pdev->dev, size,
					    &queue->rx_buffers_dma, GFP_KERNEL);
	if (!queue->rx_buffers)
		return -ENOMEM;

	netdev_dbg(bp->dev,
		   "Allocated RX buffers of %d bytes at %08lx (mapped %p)\n",
		   size, (unsigned long)queue->rx_buffers_dma, queue->rx_buffers);
	return 0;
}

static int macb_alloc_consistent(struct macb *bp)
{
	struct macb_queue *queue;
	unsigned int q;
	int size;

	for (q = 0, queue = bp->queues; q < bp->num_queues; ++q, ++queue) {
		size = TX_RING_BYTES(bp) + bp->tx_bd_rd_prefetch;
		queue->tx_ring = dma_alloc_coherent(&bp->pdev->dev, size,
						    &queue->tx_ring_dma,
						    GFP_KERNEL);
		if (!queue->tx_ring)
			goto out_err;
		netdev_dbg(bp->dev,
			   "Allocated TX ring for queue %u of %d bytes at %08lx (mapped %p)\n",
			   q, size, (unsigned long)queue->tx_ring_dma,
			   queue->tx_ring);

		size = bp->tx_ring_size * sizeof(struct macb_tx_skb);
		queue->tx_skb = kmalloc(size, GFP_KERNEL);
		if (!queue->tx_skb)
			goto out_err;

		size = RX_RING_BYTES(bp) + bp->rx_bd_rd_prefetch;
		queue->rx_ring = dma_alloc_coherent(&bp->pdev->dev, size,
						 &queue->rx_ring_dma, GFP_KERNEL);
		if (!queue->rx_ring)
			goto out_err;
		netdev_dbg(bp->dev,
			   "Allocated RX ring of %d bytes at %08lx (mapped %p)\n",
			   size, (unsigned long)queue->rx_ring_dma, queue->rx_ring);
	}
	if (bp->macbgem_ops.mog_alloc_rx_buffers(bp))
		goto out_err;

	return 0;

out_err:
	macb_free_consistent(bp);
	return -ENOMEM;
}

static void gem_init_rings(struct macb *bp)
{
	struct macb_queue *queue;
	struct macb_dma_desc *desc = NULL;
	unsigned int q;
	int i;

	for (q = 0, queue = bp->queues; q < bp->num_queues; ++q, ++queue) {
		for (i = 0; i < bp->tx_ring_size; i++) {
			desc = macb_tx_desc(queue, i);
			macb_set_addr(bp, desc, 0);
			desc->ctrl = MACB_BIT(TX_USED);
		}
		desc->ctrl |= MACB_BIT(TX_WRAP);
		queue->tx_head = 0;
		queue->tx_tail = 0;

		queue->rx_tail = 0;
		queue->rx_prepared_head = 0;

		gem_rx_refill(queue);
	}

}

static void macb_init_rings(struct macb *bp)
{
	int i;
	struct macb_dma_desc *desc = NULL;

	macb_init_rx_ring(&bp->queues[0]);

	for (i = 0; i < bp->tx_ring_size; i++) {
		desc = macb_tx_desc(&bp->queues[0], i);
		macb_set_addr(bp, desc, 0);
		desc->ctrl = MACB_BIT(TX_USED);
	}
	bp->queues[0].tx_head = 0;
	bp->queues[0].tx_tail = 0;
	desc->ctrl |= MACB_BIT(TX_WRAP);
}

static void macb_reset_hw(struct macb *bp)
{
	struct macb_queue *queue;
	unsigned int q;
	u32 ctrl = macb_readl(bp, NCR);

	/* Disable RX and TX (XXX: Should we halt the transmission
	 * more gracefully?)
	 */
	ctrl &= ~(MACB_BIT(RE) | MACB_BIT(TE));

	/* Clear the stats registers (XXX: Update stats first?) */
	ctrl |= MACB_BIT(CLRSTAT);

	macb_writel(bp, NCR, ctrl);

	/* Clear all status flags */
	macb_writel(bp, TSR, -1);
	macb_writel(bp, RSR, -1);

	/* Disable all interrupts */
	for (q = 0, queue = bp->queues; q < bp->num_queues; ++q, ++queue) {
		queue_writel(queue, IDR, -1);
		queue_readl(queue, ISR);
		if (bp->caps & MACB_CAPS_ISR_CLEAR_ON_WRITE)
			queue_writel(queue, ISR, -1);
	}
}

static u32 gem_mdc_clk_div(struct macb *bp)
{
	u32 config;
	unsigned long pclk_hz = clk_get_rate(bp->pclk);

	if (pclk_hz <= 20000000)
		config = GEM_BF(CLK, GEM_CLK_DIV8);
	else if (pclk_hz <= 40000000)
		config = GEM_BF(CLK, GEM_CLK_DIV16);
	else if (pclk_hz <= 80000000)
		config = GEM_BF(CLK, GEM_CLK_DIV32);
	else if (pclk_hz <= 120000000)
		config = GEM_BF(CLK, GEM_CLK_DIV48);
	else if (pclk_hz <= 160000000)
		config = GEM_BF(CLK, GEM_CLK_DIV64);
	else
		config = GEM_BF(CLK, GEM_CLK_DIV96);

	return config;
}

static u32 macb_mdc_clk_div(struct macb *bp)
{
	u32 config;
	unsigned long pclk_hz;

	if (macb_is_gem(bp))
		return gem_mdc_clk_div(bp);

	pclk_hz = clk_get_rate(bp->pclk);
	if (pclk_hz <= 20000000)
		config = MACB_BF(CLK, MACB_CLK_DIV8);
	else if (pclk_hz <= 40000000)
		config = MACB_BF(CLK, MACB_CLK_DIV16);
	else if (pclk_hz <= 80000000)
		config = MACB_BF(CLK, MACB_CLK_DIV32);
	else
		config = MACB_BF(CLK, MACB_CLK_DIV64);

	return config;
}

/* Get the DMA bus width field of the network configuration register that we
 * should program.  We find the width from decoding the design configuration
 * register to find the maximum supported data bus width.
 */
static u32 macb_dbw(struct macb *bp)
{
	if (!macb_is_gem(bp))
		return 0;

	switch (GEM_BFEXT(DBWDEF, gem_readl(bp, DCFG1))) {
	case 4:
		return GEM_BF(DBW, GEM_DBW128);
	case 2:
		return GEM_BF(DBW, GEM_DBW64);
	case 1:
	default:
		return GEM_BF(DBW, GEM_DBW32);
	}
}

/* Configure the receive DMA engine
 * - use the correct receive buffer size
 * - set best burst length for DMA operations
 *   (if not supported by FIFO, it will fallback to default)
 * - set both rx/tx packet buffers to full memory size
 * These are configurable parameters for GEM.
 */
static void macb_configure_dma(struct macb *bp)
{
	struct macb_queue *queue;
	u32 buffer_size;
	unsigned int q;
	u32 dmacfg;

	buffer_size = bp->rx_buffer_size / RX_BUFFER_MULTIPLE;
	if (macb_is_gem(bp)) {
		dmacfg = gem_readl(bp, DMACFG) & ~GEM_BF(RXBS, -1L);
		for (q = 0, queue = bp->queues; q < bp->num_queues; ++q, ++queue) {
			if (q)
				queue_writel(queue, RBQS, buffer_size);
			else
				dmacfg |= GEM_BF(RXBS, buffer_size);
		}
		if (bp->dma_burst_length)
			dmacfg = GEM_BFINS(FBLDO, bp->dma_burst_length, dmacfg);
		dmacfg |= GEM_BIT(TXPBMS) | GEM_BF(RXBMS, -1L);
		dmacfg &= ~GEM_BIT(ENDIA_PKT);

		if (bp->native_io)
			dmacfg &= ~GEM_BIT(ENDIA_DESC);
		else
			dmacfg |= GEM_BIT(ENDIA_DESC); /* CPU in big endian */

		if (bp->dev->features & NETIF_F_HW_CSUM)
			dmacfg |= GEM_BIT(TXCOEN);
		else
			dmacfg &= ~GEM_BIT(TXCOEN);

		dmacfg &= ~GEM_BIT(ADDR64);
#ifdef CONFIG_ARCH_DMA_ADDR_T_64BIT
		if (bp->hw_dma_cap & HW_DMA_CAP_64B)
			dmacfg |= GEM_BIT(ADDR64);
#endif
#ifdef CONFIG_MACB_USE_HWSTAMP
		if (bp->hw_dma_cap & HW_DMA_CAP_PTP)
			dmacfg |= GEM_BIT(RXEXT) | GEM_BIT(TXEXT);
#endif
		netdev_dbg(bp->dev, "Cadence configure DMA with 0x%08x\n",
			   dmacfg);
		gem_writel(bp, DMACFG, dmacfg);
	}
}

static void macb_init_hw(struct macb *bp)
{
	struct macb_queue *queue;
	unsigned int q;

	u32 config;

	macb_reset_hw(bp);
	macb_set_hwaddr(bp);

	config = macb_mdc_clk_div(bp);
	if (bp->phy_interface == PHY_INTERFACE_MODE_SGMII)
		config |= GEM_BIT(SGMIIEN) | GEM_BIT(PCSSEL);
	config |= MACB_BF(RBOF, NET_IP_ALIGN);	/* Make eth data aligned */
	config |= MACB_BIT(PAE);		/* PAuse Enable */
	config |= MACB_BIT(DRFCS);		/* Discard Rx FCS */
	if (bp->caps & MACB_CAPS_JUMBO)
		config |= MACB_BIT(JFRAME);	/* Enable jumbo frames */
	else
		config |= MACB_BIT(BIG);	/* Receive oversized frames */
	if (bp->dev->flags & IFF_PROMISC)
		config |= MACB_BIT(CAF);	/* Copy All Frames */
	else if (macb_is_gem(bp) && bp->dev->features & NETIF_F_RXCSUM)
		config |= GEM_BIT(RXCOEN);
	if (!(bp->dev->flags & IFF_BROADCAST))
		config |= MACB_BIT(NBC);	/* No BroadCast */
	config |= macb_dbw(bp);
	macb_writel(bp, NCFGR, config);
	if ((bp->caps & MACB_CAPS_JUMBO) && bp->jumbo_max_len)
		gem_writel(bp, JML, bp->jumbo_max_len);
	bp->speed = SPEED_10;
	bp->duplex = DUPLEX_HALF;
	bp->rx_frm_len_mask = MACB_RX_FRMLEN_MASK;
	if (bp->caps & MACB_CAPS_JUMBO)
		bp->rx_frm_len_mask = MACB_RX_JFRMLEN_MASK;

	macb_configure_dma(bp);

	/* Initialize TX and RX buffers */
	for (q = 0, queue = bp->queues; q < bp->num_queues; ++q, ++queue) {
		queue_writel(queue, RBQP, lower_32_bits(queue->rx_ring_dma));
#ifdef CONFIG_ARCH_DMA_ADDR_T_64BIT
		if (bp->hw_dma_cap & HW_DMA_CAP_64B)
			queue_writel(queue, RBQPH, upper_32_bits(queue->rx_ring_dma));
#endif
		queue_writel(queue, TBQP, lower_32_bits(queue->tx_ring_dma));
#ifdef CONFIG_ARCH_DMA_ADDR_T_64BIT
		if (bp->hw_dma_cap & HW_DMA_CAP_64B)
			queue_writel(queue, TBQPH, upper_32_bits(queue->tx_ring_dma));
#endif

		/* Enable interrupts */
		queue_writel(queue, IER,
			     bp->rx_intr_mask |
			     MACB_TX_INT_FLAGS |
			     MACB_BIT(HRESP));
	}

	/* Enable TX and RX */
	macb_writel(bp, NCR, macb_readl(bp, NCR) | MACB_BIT(RE) | MACB_BIT(TE));
}

/* The hash address register is 64 bits long and takes up two
 * locations in the memory map.  The least significant bits are stored
 * in EMAC_HSL and the most significant bits in EMAC_HSH.
 *
 * The unicast hash enable and the multicast hash enable bits in the
 * network configuration register enable the reception of hash matched
 * frames. The destination address is reduced to a 6 bit index into
 * the 64 bit hash register using the following hash function.  The
 * hash function is an exclusive or of every sixth bit of the
 * destination address.
 *
 * hi[5] = da[5] ^ da[11] ^ da[17] ^ da[23] ^ da[29] ^ da[35] ^ da[41] ^ da[47]
 * hi[4] = da[4] ^ da[10] ^ da[16] ^ da[22] ^ da[28] ^ da[34] ^ da[40] ^ da[46]
 * hi[3] = da[3] ^ da[09] ^ da[15] ^ da[21] ^ da[27] ^ da[33] ^ da[39] ^ da[45]
 * hi[2] = da[2] ^ da[08] ^ da[14] ^ da[20] ^ da[26] ^ da[32] ^ da[38] ^ da[44]
 * hi[1] = da[1] ^ da[07] ^ da[13] ^ da[19] ^ da[25] ^ da[31] ^ da[37] ^ da[43]
 * hi[0] = da[0] ^ da[06] ^ da[12] ^ da[18] ^ da[24] ^ da[30] ^ da[36] ^ da[42]
 *
 * da[0] represents the least significant bit of the first byte
 * received, that is, the multicast/unicast indicator, and da[47]
 * represents the most significant bit of the last byte received.  If
 * the hash index, hi[n], points to a bit that is set in the hash
 * register then the frame will be matched according to whether the
 * frame is multicast or unicast.  A multicast match will be signalled
 * if the multicast hash enable bit is set, da[0] is 1 and the hash
 * index points to a bit set in the hash register.  A unicast match
 * will be signalled if the unicast hash enable bit is set, da[0] is 0
 * and the hash index points to a bit set in the hash register.  To
 * receive all multicast frames, the hash register should be set with
 * all ones and the multicast hash enable bit should be set in the
 * network configuration register.
 */

static inline int hash_bit_value(int bitnr, __u8 *addr)
{
	if (addr[bitnr / 8] & (1 << (bitnr % 8)))
		return 1;
	return 0;
}

/* Return the hash index value for the specified address. */
static int hash_get_index(__u8 *addr)
{
	int i, j, bitval;
	int hash_index = 0;

	for (j = 0; j < 6; j++) {
		for (i = 0, bitval = 0; i < 8; i++)
			bitval ^= hash_bit_value(i * 6 + j, addr);

		hash_index |= (bitval << j);
	}

	return hash_index;
}

/* Add multicast addresses to the internal multicast-hash table. */
static void macb_sethashtable(struct net_device *dev)
{
	struct netdev_hw_addr *ha;
	unsigned long mc_filter[2];
	unsigned int bitnr;
	struct macb *bp = netdev_priv(dev);

	mc_filter[0] = 0;
	mc_filter[1] = 0;

	netdev_for_each_mc_addr(ha, dev) {
		bitnr = hash_get_index(ha->addr);
		mc_filter[bitnr >> 5] |= 1 << (bitnr & 31);
	}

	macb_or_gem_writel(bp, HRB, mc_filter[0]);
	macb_or_gem_writel(bp, HRT, mc_filter[1]);
}

/* Enable/Disable promiscuous and multicast modes. */
static void macb_set_rx_mode(struct net_device *dev)
{
	unsigned long cfg;
	struct macb *bp = netdev_priv(dev);

	cfg = macb_readl(bp, NCFGR);

	if (dev->flags & IFF_PROMISC) {
		/* Enable promiscuous mode */
		cfg |= MACB_BIT(CAF);

		/* Disable RX checksum offload */
		if (macb_is_gem(bp))
			cfg &= ~GEM_BIT(RXCOEN);
	} else {
		/* Disable promiscuous mode */
		cfg &= ~MACB_BIT(CAF);

		/* Enable RX checksum offload only if requested */
		if (macb_is_gem(bp) && dev->features & NETIF_F_RXCSUM)
			cfg |= GEM_BIT(RXCOEN);
	}

	if (dev->flags & IFF_ALLMULTI) {
		/* Enable all multicast mode */
		macb_or_gem_writel(bp, HRB, -1);
		macb_or_gem_writel(bp, HRT, -1);
		cfg |= MACB_BIT(NCFGR_MTI);
	} else if (!netdev_mc_empty(dev)) {
		/* Enable specific multicasts */
		macb_sethashtable(dev);
		cfg |= MACB_BIT(NCFGR_MTI);
	} else if (dev->flags & (~IFF_ALLMULTI)) {
		/* Disable all multicast mode */
		macb_or_gem_writel(bp, HRB, 0);
		macb_or_gem_writel(bp, HRT, 0);
		cfg &= ~MACB_BIT(NCFGR_MTI);
	}

	macb_writel(bp, NCFGR, cfg);
}

static int macb_open(struct net_device *dev)
{
	struct macb *bp = netdev_priv(dev);
	size_t bufsz = dev->mtu + ETH_HLEN + ETH_FCS_LEN + NET_IP_ALIGN;
	struct macb_queue *queue;
	unsigned int q;
	int err;

	netdev_dbg(bp->dev, "open\n");

	err = pm_runtime_get_sync(&bp->pdev->dev);
	if (err < 0)
		goto pm_exit;

	/* carrier starts down */
	netif_carrier_off(dev);

	/* if the phy is not yet register, retry later*/
	if (!dev->phydev) {
		err = -EAGAIN;
		goto pm_exit;
	}

	/* RX buffers initialization */
	macb_init_rx_buffer_size(bp, bufsz);

	err = macb_alloc_consistent(bp);
	if (err) {
		netdev_err(dev, "Unable to allocate DMA memory (error %d)\n",
			   err);
		goto pm_exit;
	}

	for (q = 0, queue = bp->queues; q < bp->num_queues; ++q, ++queue)
		napi_enable(&queue->napi);

	bp->macbgem_ops.mog_init_rings(bp);
	macb_init_hw(bp);

	/* schedule a link state check */
	phy_start(dev->phydev);

	netif_tx_start_all_queues(dev);

	if (bp->ptp_info)
		bp->ptp_info->ptp_init(dev);

pm_exit:
	if (err) {
		pm_runtime_put_sync(&bp->pdev->dev);
		return err;
	}
	return 0;
}

static int macb_close(struct net_device *dev)
{
	struct macb *bp = netdev_priv(dev);
	struct macb_queue *queue;
	unsigned long flags;
	unsigned int q;

	netif_tx_stop_all_queues(dev);

	for (q = 0, queue = bp->queues; q < bp->num_queues; ++q, ++queue)
		napi_disable(&queue->napi);

	if (dev->phydev)
		phy_stop(dev->phydev);

	spin_lock_irqsave(&bp->lock, flags);
	macb_reset_hw(bp);
	netif_carrier_off(dev);
	spin_unlock_irqrestore(&bp->lock, flags);

	macb_free_consistent(bp);

	if (bp->ptp_info)
		bp->ptp_info->ptp_remove(dev);

	pm_runtime_put(&bp->pdev->dev);

	return 0;
}

static int macb_change_mtu(struct net_device *dev, int new_mtu)
{
	if (netif_running(dev))
		return -EBUSY;

	dev->mtu = new_mtu;

	return 0;
}

static void gem_update_stats(struct macb *bp)
{
	struct macb_queue *queue;
	unsigned int i, q, idx;
	unsigned long *stat;

	u32 *p = &bp->hw_stats.gem.tx_octets_31_0;

	for (i = 0; i < GEM_STATS_LEN; ++i, ++p) {
		u32 offset = gem_statistics[i].offset;
		u64 val = bp->macb_reg_readl(bp, offset);

		bp->ethtool_stats[i] += val;
		*p += val;

		if (offset == GEM_OCTTXL || offset == GEM_OCTRXL) {
			/* Add GEM_OCTTXH, GEM_OCTRXH */
			val = bp->macb_reg_readl(bp, offset + 4);
			bp->ethtool_stats[i] += ((u64)val) << 32;
			*(++p) += val;
		}
	}

	idx = GEM_STATS_LEN;
	for (q = 0, queue = bp->queues; q < bp->num_queues; ++q, ++queue)
		for (i = 0, stat = &queue->stats.first; i < QUEUE_STATS_LEN; ++i, ++stat)
			bp->ethtool_stats[idx++] = *stat;
}

static struct net_device_stats *gem_get_stats(struct macb *bp)
{
	struct gem_stats *hwstat = &bp->hw_stats.gem;
	struct net_device_stats *nstat = &bp->dev->stats;

	gem_update_stats(bp);

	nstat->rx_errors = (hwstat->rx_frame_check_sequence_errors +
			    hwstat->rx_alignment_errors +
			    hwstat->rx_resource_errors +
			    hwstat->rx_overruns +
			    hwstat->rx_oversize_frames +
			    hwstat->rx_jabbers +
			    hwstat->rx_undersized_frames +
			    hwstat->rx_length_field_frame_errors);
	nstat->tx_errors = (hwstat->tx_late_collisions +
			    hwstat->tx_excessive_collisions +
			    hwstat->tx_underrun +
			    hwstat->tx_carrier_sense_errors);
	nstat->multicast = hwstat->rx_multicast_frames;
	nstat->collisions = (hwstat->tx_single_collision_frames +
			     hwstat->tx_multiple_collision_frames +
			     hwstat->tx_excessive_collisions);
	nstat->rx_length_errors = (hwstat->rx_oversize_frames +
				   hwstat->rx_jabbers +
				   hwstat->rx_undersized_frames +
				   hwstat->rx_length_field_frame_errors);
	nstat->rx_over_errors = hwstat->rx_resource_errors;
	nstat->rx_crc_errors = hwstat->rx_frame_check_sequence_errors;
	nstat->rx_frame_errors = hwstat->rx_alignment_errors;
	nstat->rx_fifo_errors = hwstat->rx_overruns;
	nstat->tx_aborted_errors = hwstat->tx_excessive_collisions;
	nstat->tx_carrier_errors = hwstat->tx_carrier_sense_errors;
	nstat->tx_fifo_errors = hwstat->tx_underrun;

	return nstat;
}

static void gem_get_ethtool_stats(struct net_device *dev,
				  struct ethtool_stats *stats, u64 *data)
{
	struct macb *bp;

	bp = netdev_priv(dev);
	gem_update_stats(bp);
	memcpy(data, &bp->ethtool_stats, sizeof(u64)
			* (GEM_STATS_LEN + QUEUE_STATS_LEN * MACB_MAX_QUEUES));
}

static int gem_get_sset_count(struct net_device *dev, int sset)
{
	struct macb *bp = netdev_priv(dev);

	switch (sset) {
	case ETH_SS_STATS:
		return GEM_STATS_LEN + bp->num_queues * QUEUE_STATS_LEN;
	default:
		return -EOPNOTSUPP;
	}
}

static void gem_get_ethtool_strings(struct net_device *dev, u32 sset, u8 *p)
{
	char stat_string[ETH_GSTRING_LEN];
	struct macb *bp = netdev_priv(dev);
	struct macb_queue *queue;
	unsigned int i;
	unsigned int q;

	switch (sset) {
	case ETH_SS_STATS:
		for (i = 0; i < GEM_STATS_LEN; i++, p += ETH_GSTRING_LEN)
			memcpy(p, gem_statistics[i].stat_string,
			       ETH_GSTRING_LEN);

		for (q = 0, queue = bp->queues; q < bp->num_queues; ++q, ++queue) {
			for (i = 0; i < QUEUE_STATS_LEN; i++, p += ETH_GSTRING_LEN) {
				snprintf(stat_string, ETH_GSTRING_LEN, "q%d_%s",
						q, queue_statistics[i].stat_string);
				memcpy(p, stat_string, ETH_GSTRING_LEN);
			}
		}
		break;
	}
}

static struct net_device_stats *macb_get_stats(struct net_device *dev)
{
	struct macb *bp = netdev_priv(dev);
	struct net_device_stats *nstat = &bp->dev->stats;
	struct macb_stats *hwstat = &bp->hw_stats.macb;

	if (macb_is_gem(bp))
		return gem_get_stats(bp);

	/* read stats from hardware */
	macb_update_stats(bp);

	/* Convert HW stats into netdevice stats */
	nstat->rx_errors = (hwstat->rx_fcs_errors +
			    hwstat->rx_align_errors +
			    hwstat->rx_resource_errors +
			    hwstat->rx_overruns +
			    hwstat->rx_oversize_pkts +
			    hwstat->rx_jabbers +
			    hwstat->rx_undersize_pkts +
			    hwstat->rx_length_mismatch);
	nstat->tx_errors = (hwstat->tx_late_cols +
			    hwstat->tx_excessive_cols +
			    hwstat->tx_underruns +
			    hwstat->tx_carrier_errors +
			    hwstat->sqe_test_errors);
	nstat->collisions = (hwstat->tx_single_cols +
			     hwstat->tx_multiple_cols +
			     hwstat->tx_excessive_cols);
	nstat->rx_length_errors = (hwstat->rx_oversize_pkts +
				   hwstat->rx_jabbers +
				   hwstat->rx_undersize_pkts +
				   hwstat->rx_length_mismatch);
	nstat->rx_over_errors = hwstat->rx_resource_errors +
				   hwstat->rx_overruns;
	nstat->rx_crc_errors = hwstat->rx_fcs_errors;
	nstat->rx_frame_errors = hwstat->rx_align_errors;
	nstat->rx_fifo_errors = hwstat->rx_overruns;
	/* XXX: What does "missed" mean? */
	nstat->tx_aborted_errors = hwstat->tx_excessive_cols;
	nstat->tx_carrier_errors = hwstat->tx_carrier_errors;
	nstat->tx_fifo_errors = hwstat->tx_underruns;
	/* Don't know about heartbeat or window errors... */

	return nstat;
}

static int macb_get_regs_len(struct net_device *netdev)
{
	return MACB_GREGS_NBR * sizeof(u32);
}

static void macb_get_regs(struct net_device *dev, struct ethtool_regs *regs,
			  void *p)
{
	struct macb *bp = netdev_priv(dev);
	unsigned int tail, head;
	u32 *regs_buff = p;

	regs->version = (macb_readl(bp, MID) & ((1 << MACB_REV_SIZE) - 1))
			| MACB_GREGS_VERSION;

	tail = macb_tx_ring_wrap(bp, bp->queues[0].tx_tail);
	head = macb_tx_ring_wrap(bp, bp->queues[0].tx_head);

	regs_buff[0]  = macb_readl(bp, NCR);
	regs_buff[1]  = macb_or_gem_readl(bp, NCFGR);
	regs_buff[2]  = macb_readl(bp, NSR);
	regs_buff[3]  = macb_readl(bp, TSR);
	regs_buff[4]  = macb_readl(bp, RBQP);
	regs_buff[5]  = macb_readl(bp, TBQP);
	regs_buff[6]  = macb_readl(bp, RSR);
	regs_buff[7]  = macb_readl(bp, IMR);

	regs_buff[8]  = tail;
	regs_buff[9]  = head;
	regs_buff[10] = macb_tx_dma(&bp->queues[0], tail);
	regs_buff[11] = macb_tx_dma(&bp->queues[0], head);

	if (!(bp->caps & MACB_CAPS_USRIO_DISABLED))
		regs_buff[12] = macb_or_gem_readl(bp, USRIO);
	if (macb_is_gem(bp))
		regs_buff[13] = gem_readl(bp, DMACFG);
}

static void macb_get_wol(struct net_device *netdev, struct ethtool_wolinfo *wol)
{
	struct macb *bp = netdev_priv(netdev);

	wol->supported = 0;
	wol->wolopts = 0;

	if (bp->wol & MACB_WOL_HAS_MAGIC_PACKET) {
		wol->supported = WAKE_MAGIC;

		if (bp->wol & MACB_WOL_ENABLED)
			wol->wolopts |= WAKE_MAGIC;
	}
}

static int macb_set_wol(struct net_device *netdev, struct ethtool_wolinfo *wol)
{
	struct macb *bp = netdev_priv(netdev);

	if (!(bp->wol & MACB_WOL_HAS_MAGIC_PACKET) ||
	    (wol->wolopts & ~WAKE_MAGIC))
		return -EOPNOTSUPP;

	if (wol->wolopts & WAKE_MAGIC)
		bp->wol |= MACB_WOL_ENABLED;
	else
		bp->wol &= ~MACB_WOL_ENABLED;

	device_set_wakeup_enable(&bp->pdev->dev, bp->wol & MACB_WOL_ENABLED);

	return 0;
}

static void macb_get_ringparam(struct net_device *netdev,
			       struct ethtool_ringparam *ring)
{
	struct macb *bp = netdev_priv(netdev);

	ring->rx_max_pending = MAX_RX_RING_SIZE;
	ring->tx_max_pending = MAX_TX_RING_SIZE;

	ring->rx_pending = bp->rx_ring_size;
	ring->tx_pending = bp->tx_ring_size;
}

static int macb_set_ringparam(struct net_device *netdev,
			      struct ethtool_ringparam *ring)
{
	struct macb *bp = netdev_priv(netdev);
	u32 new_rx_size, new_tx_size;
	unsigned int reset = 0;

	if ((ring->rx_mini_pending) || (ring->rx_jumbo_pending))
		return -EINVAL;

	new_rx_size = clamp_t(u32, ring->rx_pending,
			      MIN_RX_RING_SIZE, MAX_RX_RING_SIZE);
	new_rx_size = roundup_pow_of_two(new_rx_size);

	new_tx_size = clamp_t(u32, ring->tx_pending,
			      MIN_TX_RING_SIZE, MAX_TX_RING_SIZE);
	new_tx_size = roundup_pow_of_two(new_tx_size);

	if ((new_tx_size == bp->tx_ring_size) &&
	    (new_rx_size == bp->rx_ring_size)) {
		/* nothing to do */
		return 0;
	}

	if (netif_running(bp->dev)) {
		reset = 1;
		macb_close(bp->dev);
	}

	bp->rx_ring_size = new_rx_size;
	bp->tx_ring_size = new_tx_size;

	if (reset)
		macb_open(bp->dev);

	return 0;
}

#ifdef CONFIG_MACB_USE_HWSTAMP
static unsigned int gem_get_tsu_rate(struct macb *bp)
{
	struct clk *tsu_clk;
	unsigned int tsu_rate;

	tsu_clk = devm_clk_get(&bp->pdev->dev, "tsu_clk");
	if (!IS_ERR(tsu_clk))
		tsu_rate = clk_get_rate(tsu_clk);
	/* try pclk instead */
	else if (!IS_ERR(bp->pclk)) {
		tsu_clk = bp->pclk;
		tsu_rate = clk_get_rate(tsu_clk);
	} else
		return -ENOTSUPP;
	return tsu_rate;
}

static s32 gem_get_ptp_max_adj(void)
{
	return 64000000;
}

static int gem_get_ts_info(struct net_device *dev,
			   struct ethtool_ts_info *info)
{
	struct macb *bp = netdev_priv(dev);

	if ((bp->hw_dma_cap & HW_DMA_CAP_PTP) == 0) {
		ethtool_op_get_ts_info(dev, info);
		return 0;
	}

	info->so_timestamping =
		SOF_TIMESTAMPING_TX_SOFTWARE |
		SOF_TIMESTAMPING_RX_SOFTWARE |
		SOF_TIMESTAMPING_SOFTWARE |
		SOF_TIMESTAMPING_TX_HARDWARE |
		SOF_TIMESTAMPING_RX_HARDWARE |
		SOF_TIMESTAMPING_RAW_HARDWARE;
	info->tx_types =
		(1 << HWTSTAMP_TX_ONESTEP_SYNC) |
		(1 << HWTSTAMP_TX_OFF) |
		(1 << HWTSTAMP_TX_ON);
	info->rx_filters =
		(1 << HWTSTAMP_FILTER_NONE) |
		(1 << HWTSTAMP_FILTER_ALL);

	info->phc_index = bp->ptp_clock ? ptp_clock_index(bp->ptp_clock) : -1;

	return 0;
}

static struct macb_ptp_info gem_ptp_info = {
	.ptp_init	 = gem_ptp_init,
	.ptp_remove	 = gem_ptp_remove,
	.get_ptp_max_adj = gem_get_ptp_max_adj,
	.get_tsu_rate	 = gem_get_tsu_rate,
	.get_ts_info	 = gem_get_ts_info,
	.get_hwtst	 = gem_get_hwtst,
	.set_hwtst	 = gem_set_hwtst,
};
#endif

static int macb_get_ts_info(struct net_device *netdev,
			    struct ethtool_ts_info *info)
{
	struct macb *bp = netdev_priv(netdev);

	if (bp->ptp_info)
		return bp->ptp_info->get_ts_info(netdev, info);

	return ethtool_op_get_ts_info(netdev, info);
}

static void gem_enable_flow_filters(struct macb *bp, bool enable)
{
	struct net_device *netdev = bp->dev;
	struct ethtool_rx_fs_item *item;
	u32 t2_scr;
	int num_t2_scr;

	if (!(netdev->features & NETIF_F_NTUPLE))
		return;

	num_t2_scr = GEM_BFEXT(T2SCR, gem_readl(bp, DCFG8));

	list_for_each_entry(item, &bp->rx_fs_list.list, list) {
		struct ethtool_rx_flow_spec *fs = &item->fs;
		struct ethtool_tcpip4_spec *tp4sp_m;

		if (fs->location >= num_t2_scr)
			continue;

		t2_scr = gem_readl_n(bp, SCRT2, fs->location);

		/* enable/disable screener regs for the flow entry */
		t2_scr = GEM_BFINS(ETHTEN, enable, t2_scr);

		/* only enable fields with no masking */
		tp4sp_m = &(fs->m_u.tcp_ip4_spec);

		if (enable && (tp4sp_m->ip4src == 0xFFFFFFFF))
			t2_scr = GEM_BFINS(CMPAEN, 1, t2_scr);
		else
			t2_scr = GEM_BFINS(CMPAEN, 0, t2_scr);

		if (enable && (tp4sp_m->ip4dst == 0xFFFFFFFF))
			t2_scr = GEM_BFINS(CMPBEN, 1, t2_scr);
		else
			t2_scr = GEM_BFINS(CMPBEN, 0, t2_scr);

		if (enable && ((tp4sp_m->psrc == 0xFFFF) || (tp4sp_m->pdst == 0xFFFF)))
			t2_scr = GEM_BFINS(CMPCEN, 1, t2_scr);
		else
			t2_scr = GEM_BFINS(CMPCEN, 0, t2_scr);

		gem_writel_n(bp, SCRT2, fs->location, t2_scr);
	}
}

static void gem_prog_cmp_regs(struct macb *bp, struct ethtool_rx_flow_spec *fs)
{
	struct ethtool_tcpip4_spec *tp4sp_v, *tp4sp_m;
	uint16_t index = fs->location;
	u32 w0, w1, t2_scr;
	bool cmp_a = false;
	bool cmp_b = false;
	bool cmp_c = false;

	tp4sp_v = &(fs->h_u.tcp_ip4_spec);
	tp4sp_m = &(fs->m_u.tcp_ip4_spec);

	/* ignore field if any masking set */
	if (tp4sp_m->ip4src == 0xFFFFFFFF) {
		/* 1st compare reg - IP source address */
		w0 = 0;
		w1 = 0;
		w0 = tp4sp_v->ip4src;
		w1 = GEM_BFINS(T2DISMSK, 1, w1); /* 32-bit compare */
		w1 = GEM_BFINS(T2CMPOFST, GEM_T2COMPOFST_ETYPE, w1);
		w1 = GEM_BFINS(T2OFST, ETYPE_SRCIP_OFFSET, w1);
		gem_writel_n(bp, T2CMPW0, T2CMP_OFST(GEM_IP4SRC_CMP(index)), w0);
		gem_writel_n(bp, T2CMPW1, T2CMP_OFST(GEM_IP4SRC_CMP(index)), w1);
		cmp_a = true;
	}

	/* ignore field if any masking set */
	if (tp4sp_m->ip4dst == 0xFFFFFFFF) {
		/* 2nd compare reg - IP destination address */
		w0 = 0;
		w1 = 0;
		w0 = tp4sp_v->ip4dst;
		w1 = GEM_BFINS(T2DISMSK, 1, w1); /* 32-bit compare */
		w1 = GEM_BFINS(T2CMPOFST, GEM_T2COMPOFST_ETYPE, w1);
		w1 = GEM_BFINS(T2OFST, ETYPE_DSTIP_OFFSET, w1);
		gem_writel_n(bp, T2CMPW0, T2CMP_OFST(GEM_IP4DST_CMP(index)), w0);
		gem_writel_n(bp, T2CMPW1, T2CMP_OFST(GEM_IP4DST_CMP(index)), w1);
		cmp_b = true;
	}

	/* ignore both port fields if masking set in both */
	if ((tp4sp_m->psrc == 0xFFFF) || (tp4sp_m->pdst == 0xFFFF)) {
		/* 3rd compare reg - source port, destination port */
		w0 = 0;
		w1 = 0;
		w1 = GEM_BFINS(T2CMPOFST, GEM_T2COMPOFST_IPHDR, w1);
		if (tp4sp_m->psrc == tp4sp_m->pdst) {
			w0 = GEM_BFINS(T2MASK, tp4sp_v->psrc, w0);
			w0 = GEM_BFINS(T2CMP, tp4sp_v->pdst, w0);
			w1 = GEM_BFINS(T2DISMSK, 1, w1); /* 32-bit compare */
			w1 = GEM_BFINS(T2OFST, IPHDR_SRCPORT_OFFSET, w1);
		} else {
			/* only one port definition */
			w1 = GEM_BFINS(T2DISMSK, 0, w1); /* 16-bit compare */
			w0 = GEM_BFINS(T2MASK, 0xFFFF, w0);
			if (tp4sp_m->psrc == 0xFFFF) { /* src port */
				w0 = GEM_BFINS(T2CMP, tp4sp_v->psrc, w0);
				w1 = GEM_BFINS(T2OFST, IPHDR_SRCPORT_OFFSET, w1);
			} else { /* dst port */
				w0 = GEM_BFINS(T2CMP, tp4sp_v->pdst, w0);
				w1 = GEM_BFINS(T2OFST, IPHDR_DSTPORT_OFFSET, w1);
			}
		}
		gem_writel_n(bp, T2CMPW0, T2CMP_OFST(GEM_PORT_CMP(index)), w0);
		gem_writel_n(bp, T2CMPW1, T2CMP_OFST(GEM_PORT_CMP(index)), w1);
		cmp_c = true;
	}

	t2_scr = 0;
	t2_scr = GEM_BFINS(QUEUE, (fs->ring_cookie) & 0xFF, t2_scr);
	t2_scr = GEM_BFINS(ETHT2IDX, SCRT2_ETHT, t2_scr);
	if (cmp_a)
		t2_scr = GEM_BFINS(CMPA, GEM_IP4SRC_CMP(index), t2_scr);
	if (cmp_b)
		t2_scr = GEM_BFINS(CMPB, GEM_IP4DST_CMP(index), t2_scr);
	if (cmp_c)
		t2_scr = GEM_BFINS(CMPC, GEM_PORT_CMP(index), t2_scr);
	gem_writel_n(bp, SCRT2, index, t2_scr);
}

static int gem_add_flow_filter(struct net_device *netdev,
		struct ethtool_rxnfc *cmd)
{
	struct macb *bp = netdev_priv(netdev);
	struct ethtool_rx_flow_spec *fs = &cmd->fs;
	struct ethtool_rx_fs_item *item, *newfs;
	unsigned long flags;
	int ret = -EINVAL;
	bool added = false;

	newfs = kmalloc(sizeof(*newfs), GFP_KERNEL);
	if (newfs == NULL)
		return -ENOMEM;
	memcpy(&newfs->fs, fs, sizeof(newfs->fs));

	netdev_dbg(netdev,
			"Adding flow filter entry,type=%u,queue=%u,loc=%u,src=%08X,dst=%08X,ps=%u,pd=%u\n",
			fs->flow_type, (int)fs->ring_cookie, fs->location,
			htonl(fs->h_u.tcp_ip4_spec.ip4src),
			htonl(fs->h_u.tcp_ip4_spec.ip4dst),
			htons(fs->h_u.tcp_ip4_spec.psrc), htons(fs->h_u.tcp_ip4_spec.pdst));

	spin_lock_irqsave(&bp->rx_fs_lock, flags);

	/* find correct place to add in list */
	list_for_each_entry(item, &bp->rx_fs_list.list, list) {
		if (item->fs.location > newfs->fs.location) {
			list_add_tail(&newfs->list, &item->list);
			added = true;
			break;
		} else if (item->fs.location == fs->location) {
			netdev_err(netdev, "Rule not added: location %d not free!\n",
					fs->location);
			ret = -EBUSY;
			goto err;
		}
	}
	if (!added)
		list_add_tail(&newfs->list, &bp->rx_fs_list.list);

	gem_prog_cmp_regs(bp, fs);
	bp->rx_fs_list.count++;
	/* enable filtering if NTUPLE on */
	gem_enable_flow_filters(bp, 1);

	spin_unlock_irqrestore(&bp->rx_fs_lock, flags);
	return 0;

err:
	spin_unlock_irqrestore(&bp->rx_fs_lock, flags);
	kfree(newfs);
	return ret;
}

static int gem_del_flow_filter(struct net_device *netdev,
		struct ethtool_rxnfc *cmd)
{
	struct macb *bp = netdev_priv(netdev);
	struct ethtool_rx_fs_item *item;
	struct ethtool_rx_flow_spec *fs;
	unsigned long flags;

	spin_lock_irqsave(&bp->rx_fs_lock, flags);

	list_for_each_entry(item, &bp->rx_fs_list.list, list) {
		if (item->fs.location == cmd->fs.location) {
			/* disable screener regs for the flow entry */
			fs = &(item->fs);
			netdev_dbg(netdev,
					"Deleting flow filter entry,type=%u,queue=%u,loc=%u,src=%08X,dst=%08X,ps=%u,pd=%u\n",
					fs->flow_type, (int)fs->ring_cookie, fs->location,
					htonl(fs->h_u.tcp_ip4_spec.ip4src),
					htonl(fs->h_u.tcp_ip4_spec.ip4dst),
					htons(fs->h_u.tcp_ip4_spec.psrc),
					htons(fs->h_u.tcp_ip4_spec.pdst));

			gem_writel_n(bp, SCRT2, fs->location, 0);

			list_del(&item->list);
			bp->rx_fs_list.count--;
			spin_unlock_irqrestore(&bp->rx_fs_lock, flags);
			kfree(item);
			return 0;
		}
	}

	spin_unlock_irqrestore(&bp->rx_fs_lock, flags);
	return -EINVAL;
}

static int gem_get_flow_entry(struct net_device *netdev,
		struct ethtool_rxnfc *cmd)
{
	struct macb *bp = netdev_priv(netdev);
	struct ethtool_rx_fs_item *item;

	list_for_each_entry(item, &bp->rx_fs_list.list, list) {
		if (item->fs.location == cmd->fs.location) {
			memcpy(&cmd->fs, &item->fs, sizeof(cmd->fs));
			return 0;
		}
	}
	return -EINVAL;
}

static int gem_get_all_flow_entries(struct net_device *netdev,
		struct ethtool_rxnfc *cmd, u32 *rule_locs)
{
	struct macb *bp = netdev_priv(netdev);
	struct ethtool_rx_fs_item *item;
	uint32_t cnt = 0;

	list_for_each_entry(item, &bp->rx_fs_list.list, list) {
		if (cnt == cmd->rule_cnt)
			return -EMSGSIZE;
		rule_locs[cnt] = item->fs.location;
		cnt++;
	}
	cmd->data = bp->max_tuples;
	cmd->rule_cnt = cnt;

	return 0;
}

static int gem_get_rxnfc(struct net_device *netdev, struct ethtool_rxnfc *cmd,
		u32 *rule_locs)
{
	struct macb *bp = netdev_priv(netdev);
	int ret = 0;

	switch (cmd->cmd) {
	case ETHTOOL_GRXRINGS:
		cmd->data = bp->num_queues;
		break;
	case ETHTOOL_GRXCLSRLCNT:
		cmd->rule_cnt = bp->rx_fs_list.count;
		break;
	case ETHTOOL_GRXCLSRULE:
		ret = gem_get_flow_entry(netdev, cmd);
		break;
	case ETHTOOL_GRXCLSRLALL:
		ret = gem_get_all_flow_entries(netdev, cmd, rule_locs);
		break;
	default:
		netdev_err(netdev,
			  "Command parameter %d is not supported\n", cmd->cmd);
		ret = -EOPNOTSUPP;
	}

	return ret;
}

static int gem_set_rxnfc(struct net_device *netdev, struct ethtool_rxnfc *cmd)
{
	struct macb *bp = netdev_priv(netdev);
	int ret;

	switch (cmd->cmd) {
	case ETHTOOL_SRXCLSRLINS:
		if ((cmd->fs.location >= bp->max_tuples)
				|| (cmd->fs.ring_cookie >= bp->num_queues)) {
			ret = -EINVAL;
			break;
		}
		ret = gem_add_flow_filter(netdev, cmd);
		break;
	case ETHTOOL_SRXCLSRLDEL:
		ret = gem_del_flow_filter(netdev, cmd);
		break;
	default:
		netdev_err(netdev,
			  "Command parameter %d is not supported\n", cmd->cmd);
		ret = -EOPNOTSUPP;
	}

	return ret;
}

static const struct ethtool_ops macb_ethtool_ops = {
	.get_regs_len		= macb_get_regs_len,
	.get_regs		= macb_get_regs,
	.get_link		= ethtool_op_get_link,
	.get_ts_info		= ethtool_op_get_ts_info,
	.get_wol		= macb_get_wol,
	.set_wol		= macb_set_wol,
	.get_link_ksettings     = phy_ethtool_get_link_ksettings,
	.set_link_ksettings     = phy_ethtool_set_link_ksettings,
	.get_ringparam		= macb_get_ringparam,
	.set_ringparam		= macb_set_ringparam,
};

static const struct ethtool_ops gem_ethtool_ops = {
	.get_regs_len		= macb_get_regs_len,
	.get_regs		= macb_get_regs,
	.get_link		= ethtool_op_get_link,
	.get_ts_info		= macb_get_ts_info,
	.get_ethtool_stats	= gem_get_ethtool_stats,
	.get_strings		= gem_get_ethtool_strings,
	.get_sset_count		= gem_get_sset_count,
	.get_link_ksettings     = phy_ethtool_get_link_ksettings,
	.set_link_ksettings     = phy_ethtool_set_link_ksettings,
	.get_ringparam		= macb_get_ringparam,
	.set_ringparam		= macb_set_ringparam,
	.get_rxnfc			= gem_get_rxnfc,
	.set_rxnfc			= gem_set_rxnfc,
};

static int macb_ioctl(struct net_device *dev, struct ifreq *rq, int cmd)
{
	struct phy_device *phydev = dev->phydev;
	struct macb *bp = netdev_priv(dev);

	if (!netif_running(dev))
		return -EINVAL;

	if (!phydev)
		return -ENODEV;

	if (!bp->ptp_info)
		return phy_mii_ioctl(phydev, rq, cmd);

	switch (cmd) {
	case SIOCSHWTSTAMP:
		return bp->ptp_info->set_hwtst(dev, rq, cmd);
	case SIOCGHWTSTAMP:
		return bp->ptp_info->get_hwtst(dev, rq);
	default:
		return phy_mii_ioctl(phydev, rq, cmd);
	}
}

static inline void macb_set_txcsum_feature(struct macb *bp,
					   netdev_features_t features)
{
	u32 val;

	if (!macb_is_gem(bp))
		return;

	val = gem_readl(bp, DMACFG);
	if (features & NETIF_F_HW_CSUM)
		val |= GEM_BIT(TXCOEN);
	else
		val &= ~GEM_BIT(TXCOEN);

	gem_writel(bp, DMACFG, val);
}

static inline void macb_set_rxcsum_feature(struct macb *bp,
					   netdev_features_t features)
{
	struct net_device *netdev = bp->dev;
	u32 val;

	if (!macb_is_gem(bp))
		return;

	val = gem_readl(bp, NCFGR);
	if ((features & NETIF_F_RXCSUM) && !(netdev->flags & IFF_PROMISC))
		val |= GEM_BIT(RXCOEN);
	else
		val &= ~GEM_BIT(RXCOEN);

	gem_writel(bp, NCFGR, val);
}

static inline void macb_set_rxflow_feature(struct macb *bp,
					   netdev_features_t features)
{
	if (!macb_is_gem(bp))
		return;

	gem_enable_flow_filters(bp, !!(features & NETIF_F_NTUPLE));
}

static int macb_set_features(struct net_device *netdev,
			     netdev_features_t features)
{
	struct macb *bp = netdev_priv(netdev);
	netdev_features_t changed = features ^ netdev->features;

	/* TX checksum offload */
	if (changed & NETIF_F_HW_CSUM)
		macb_set_txcsum_feature(bp, features);

	/* RX checksum offload */
	if (changed & NETIF_F_RXCSUM)
		macb_set_rxcsum_feature(bp, features);

	/* RX Flow Filters */
	if (changed & NETIF_F_NTUPLE)
		macb_set_rxflow_feature(bp, features);

	return 0;
}

static void macb_restore_features(struct macb *bp)
{
	struct net_device *netdev = bp->dev;
	netdev_features_t features = netdev->features;

	/* TX checksum offload */
	macb_set_txcsum_feature(bp, features);

	/* RX checksum offload */
	macb_set_rxcsum_feature(bp, features);

	/* RX Flow Filters */
	macb_set_rxflow_feature(bp, features);
}

static const struct net_device_ops macb_netdev_ops = {
	.ndo_open		= macb_open,
	.ndo_stop		= macb_close,
	.ndo_start_xmit		= macb_start_xmit,
	.ndo_set_rx_mode	= macb_set_rx_mode,
	.ndo_get_stats		= macb_get_stats,
	.ndo_do_ioctl		= macb_ioctl,
	.ndo_validate_addr	= eth_validate_addr,
	.ndo_change_mtu		= macb_change_mtu,
	.ndo_set_mac_address	= eth_mac_addr,
#ifdef CONFIG_NET_POLL_CONTROLLER
	.ndo_poll_controller	= macb_poll_controller,
#endif
	.ndo_set_features	= macb_set_features,
	.ndo_features_check	= macb_features_check,
};

/* Configure peripheral capabilities according to device tree
 * and integration options used
 */
static void macb_configure_caps(struct macb *bp,
				const struct macb_config *dt_conf)
{
	u32 dcfg;

	if (dt_conf)
		bp->caps = dt_conf->caps;

	if (hw_is_gem(bp->regs, bp->native_io)) {
		bp->caps |= MACB_CAPS_MACB_IS_GEM;

		dcfg = gem_readl(bp, DCFG1);
		if (GEM_BFEXT(IRQCOR, dcfg) == 0)
			bp->caps |= MACB_CAPS_ISR_CLEAR_ON_WRITE;
		dcfg = gem_readl(bp, DCFG2);
		if ((dcfg & (GEM_BIT(RX_PKT_BUFF) | GEM_BIT(TX_PKT_BUFF))) == 0)
			bp->caps |= MACB_CAPS_FIFO_MODE;
#ifdef CONFIG_MACB_USE_HWSTAMP
		if (gem_has_ptp(bp)) {
			if (!GEM_BFEXT(TSU, gem_readl(bp, DCFG5)))
				pr_err("GEM doesn't support hardware ptp.\n");
			else {
				bp->hw_dma_cap |= HW_DMA_CAP_PTP;
				bp->ptp_info = &gem_ptp_info;
			}
		}
#endif
	}

	dev_dbg(&bp->pdev->dev, "Cadence caps 0x%08x\n", bp->caps);
}

static void macb_probe_queues(void __iomem *mem,
			      bool native_io,
			      unsigned int *queue_mask,
			      unsigned int *num_queues)
{
	unsigned int hw_q;

	*queue_mask = 0x1;
	*num_queues = 1;

	/* is it macb or gem ?
	 *
	 * We need to read directly from the hardware here because
	 * we are early in the probe process and don't have the
	 * MACB_CAPS_MACB_IS_GEM flag positioned
	 */
	if (!hw_is_gem(mem, native_io))
		return;

	/* bit 0 is never set but queue 0 always exists */
	*queue_mask = readl_relaxed(mem + GEM_DCFG6) & 0xff;

	*queue_mask |= 0x1;

	for (hw_q = 1; hw_q < MACB_MAX_QUEUES; ++hw_q)
		if (*queue_mask & (1 << hw_q))
			(*num_queues)++;
}

static int macb_clk_init(struct platform_device *pdev, struct clk **pclk,
			 struct clk **hclk, struct clk **tx_clk,
			 struct clk **rx_clk, struct clk **tsu_clk)
{
	struct macb_platform_data *pdata;
	int err;

	pdata = dev_get_platdata(&pdev->dev);
	if (pdata) {
		*pclk = pdata->pclk;
		*hclk = pdata->hclk;
	} else {
		*pclk = devm_clk_get(&pdev->dev, "pclk");
		*hclk = devm_clk_get(&pdev->dev, "hclk");
	}

	if (IS_ERR_OR_NULL(*pclk)) {
		err = PTR_ERR(*pclk);
		if (!err)
			err = -ENODEV;

		dev_err(&pdev->dev, "failed to get macb_clk (%d)\n", err);
		return err;
	}

	if (IS_ERR_OR_NULL(*hclk)) {
		err = PTR_ERR(*hclk);
		if (!err)
			err = -ENODEV;

		dev_err(&pdev->dev, "failed to get hclk (%d)\n", err);
		return err;
	}

	*tx_clk = devm_clk_get_optional(&pdev->dev, "tx_clk");
	if (IS_ERR(*tx_clk))
		return PTR_ERR(*tx_clk);

	*rx_clk = devm_clk_get_optional(&pdev->dev, "rx_clk");
	if (IS_ERR(*rx_clk))
		return PTR_ERR(*rx_clk);

	*tsu_clk = devm_clk_get_optional(&pdev->dev, "tsu_clk");
	if (IS_ERR(*tsu_clk))
		return PTR_ERR(*tsu_clk);

	err = clk_prepare_enable(*pclk);
	if (err) {
		dev_err(&pdev->dev, "failed to enable pclk (%d)\n", err);
		return err;
	}

	err = clk_prepare_enable(*hclk);
	if (err) {
		dev_err(&pdev->dev, "failed to enable hclk (%d)\n", err);
		goto err_disable_pclk;
	}

	err = clk_prepare_enable(*tx_clk);
	if (err) {
		dev_err(&pdev->dev, "failed to enable tx_clk (%d)\n", err);
		goto err_disable_hclk;
	}

	err = clk_prepare_enable(*rx_clk);
	if (err) {
		dev_err(&pdev->dev, "failed to enable rx_clk (%d)\n", err);
		goto err_disable_txclk;
	}

	err = clk_prepare_enable(*tsu_clk);
	if (err) {
		dev_err(&pdev->dev, "failed to enable tsu_clk (%d)\n", err);
		goto err_disable_rxclk;
	}

	return 0;

err_disable_rxclk:
	clk_disable_unprepare(*rx_clk);

err_disable_txclk:
	clk_disable_unprepare(*tx_clk);

err_disable_hclk:
	clk_disable_unprepare(*hclk);

err_disable_pclk:
	clk_disable_unprepare(*pclk);

	return err;
}

static int macb_init(struct platform_device *pdev)
{
	struct net_device *dev = platform_get_drvdata(pdev);
	unsigned int hw_q, q;
	struct macb *bp = netdev_priv(dev);
	struct macb_queue *queue;
	int err;
	u32 val, reg;

	bp->tx_ring_size = DEFAULT_TX_RING_SIZE;
	bp->rx_ring_size = DEFAULT_RX_RING_SIZE;

	/* set the queue register mapping once for all: queue0 has a special
	 * register mapping but we don't want to test the queue index then
	 * compute the corresponding register offset at run time.
	 */
	for (hw_q = 0, q = 0; hw_q < MACB_MAX_QUEUES; ++hw_q) {
		if (!(bp->queue_mask & (1 << hw_q)))
			continue;

		queue = &bp->queues[q];
		queue->bp = bp;
		netif_napi_add(dev, &queue->napi, macb_poll, NAPI_POLL_WEIGHT);
		if (hw_q) {
			queue->ISR  = GEM_ISR(hw_q - 1);
			queue->IER  = GEM_IER(hw_q - 1);
			queue->IDR  = GEM_IDR(hw_q - 1);
			queue->IMR  = GEM_IMR(hw_q - 1);
			queue->TBQP = GEM_TBQP(hw_q - 1);
			queue->RBQP = GEM_RBQP(hw_q - 1);
			queue->RBQS = GEM_RBQS(hw_q - 1);
#ifdef CONFIG_ARCH_DMA_ADDR_T_64BIT
			if (bp->hw_dma_cap & HW_DMA_CAP_64B) {
				queue->TBQPH = GEM_TBQPH(hw_q - 1);
				queue->RBQPH = GEM_RBQPH(hw_q - 1);
			}
#endif
		} else {
			/* queue0 uses legacy registers */
			queue->ISR  = MACB_ISR;
			queue->IER  = MACB_IER;
			queue->IDR  = MACB_IDR;
			queue->IMR  = MACB_IMR;
			queue->TBQP = MACB_TBQP;
			queue->RBQP = MACB_RBQP;
#ifdef CONFIG_ARCH_DMA_ADDR_T_64BIT
			if (bp->hw_dma_cap & HW_DMA_CAP_64B) {
				queue->TBQPH = MACB_TBQPH;
				queue->RBQPH = MACB_RBQPH;
			}
#endif
		}

		/* get irq: here we use the linux queue index, not the hardware
		 * queue index. the queue irq definitions in the device tree
		 * must remove the optional gaps that could exist in the
		 * hardware queue mask.
		 */
		queue->irq = platform_get_irq(pdev, q);
		err = devm_request_irq(&pdev->dev, queue->irq, macb_interrupt,
				       IRQF_SHARED, dev->name, queue);
		if (err) {
			dev_err(&pdev->dev,
				"Unable to request IRQ %d (error %d)\n",
				queue->irq, err);
			return err;
		}

		INIT_WORK(&queue->tx_error_task, macb_tx_error_task);
		q++;
	}

	dev->netdev_ops = &macb_netdev_ops;

	/* setup appropriated routines according to adapter type */
	if (macb_is_gem(bp)) {
		bp->max_tx_length = GEM_MAX_TX_LEN;
		bp->macbgem_ops.mog_alloc_rx_buffers = gem_alloc_rx_buffers;
		bp->macbgem_ops.mog_free_rx_buffers = gem_free_rx_buffers;
		bp->macbgem_ops.mog_init_rings = gem_init_rings;
		bp->macbgem_ops.mog_rx = gem_rx;
		dev->ethtool_ops = &gem_ethtool_ops;
	} else {
		bp->max_tx_length = MACB_MAX_TX_LEN;
		bp->macbgem_ops.mog_alloc_rx_buffers = macb_alloc_rx_buffers;
		bp->macbgem_ops.mog_free_rx_buffers = macb_free_rx_buffers;
		bp->macbgem_ops.mog_init_rings = macb_init_rings;
		bp->macbgem_ops.mog_rx = macb_rx;
		dev->ethtool_ops = &macb_ethtool_ops;
	}

	/* Set features */
	dev->hw_features = NETIF_F_SG;

	/* Check LSO capability */
	if (GEM_BFEXT(PBUF_LSO, gem_readl(bp, DCFG6)))
		dev->hw_features |= MACB_NETIF_LSO;

	/* Checksum offload is only available on gem with packet buffer */
	if (macb_is_gem(bp) && !(bp->caps & MACB_CAPS_FIFO_MODE))
		dev->hw_features |= NETIF_F_HW_CSUM | NETIF_F_RXCSUM;
	if (bp->caps & MACB_CAPS_SG_DISABLED)
		dev->hw_features &= ~NETIF_F_SG;
	dev->features = dev->hw_features;

	/* Check RX Flow Filters support.
	 * Max Rx flows set by availability of screeners & compare regs:
	 * each 4-tuple define requires 1 T2 screener reg + 3 compare regs
	 */
	reg = gem_readl(bp, DCFG8);
	bp->max_tuples = min((GEM_BFEXT(SCR2CMP, reg) / 3),
			GEM_BFEXT(T2SCR, reg));
	if (bp->max_tuples > 0) {
		/* also needs one ethtype match to check IPv4 */
		if (GEM_BFEXT(SCR2ETH, reg) > 0) {
			/* program this reg now */
			reg = 0;
			reg = GEM_BFINS(ETHTCMP, (uint16_t)ETH_P_IP, reg);
			gem_writel_n(bp, ETHT, SCRT2_ETHT, reg);
			/* Filtering is supported in hw but don't enable it in kernel now */
			dev->hw_features |= NETIF_F_NTUPLE;
			/* init Rx flow definitions */
			INIT_LIST_HEAD(&bp->rx_fs_list.list);
			bp->rx_fs_list.count = 0;
			spin_lock_init(&bp->rx_fs_lock);
		} else
			bp->max_tuples = 0;
	}

	if (!(bp->caps & MACB_CAPS_USRIO_DISABLED)) {
		val = 0;
		if (bp->phy_interface == PHY_INTERFACE_MODE_RGMII)
			val = GEM_BIT(RGMII);
		else if (bp->phy_interface == PHY_INTERFACE_MODE_RMII &&
			 (bp->caps & MACB_CAPS_USRIO_DEFAULT_IS_MII_GMII))
			val = MACB_BIT(RMII);
		else if (!(bp->caps & MACB_CAPS_USRIO_DEFAULT_IS_MII_GMII))
			val = MACB_BIT(MII);

		if (bp->caps & MACB_CAPS_USRIO_HAS_CLKEN)
			val |= MACB_BIT(CLKEN);

		macb_or_gem_writel(bp, USRIO, val);
	}

	/* Set MII management clock divider */
	val = macb_mdc_clk_div(bp);
	val |= macb_dbw(bp);
	if (bp->phy_interface == PHY_INTERFACE_MODE_SGMII)
		val |= GEM_BIT(SGMIIEN) | GEM_BIT(PCSSEL);
	macb_writel(bp, NCFGR, val);

	return 0;
}

#if defined(CONFIG_OF)
/* 1518 rounded up */
#define AT91ETHER_MAX_RBUFF_SZ	0x600
/* max number of receive buffers */
#define AT91ETHER_MAX_RX_DESCR	9

static struct sifive_fu540_macb_mgmt *mgmt;

/* Initialize and start the Receiver and Transmit subsystems */
static int at91ether_start(struct net_device *dev)
{
	struct macb *lp = netdev_priv(dev);
	struct macb_queue *q = &lp->queues[0];
	struct macb_dma_desc *desc;
	dma_addr_t addr;
	u32 ctl;
	int i;

	q->rx_ring = dma_alloc_coherent(&lp->pdev->dev,
					 (AT91ETHER_MAX_RX_DESCR *
					  macb_dma_desc_get_size(lp)),
					 &q->rx_ring_dma, GFP_KERNEL);
	if (!q->rx_ring)
		return -ENOMEM;

	q->rx_buffers = dma_alloc_coherent(&lp->pdev->dev,
					    AT91ETHER_MAX_RX_DESCR *
					    AT91ETHER_MAX_RBUFF_SZ,
					    &q->rx_buffers_dma, GFP_KERNEL);
	if (!q->rx_buffers) {
		dma_free_coherent(&lp->pdev->dev,
				  AT91ETHER_MAX_RX_DESCR *
				  macb_dma_desc_get_size(lp),
				  q->rx_ring, q->rx_ring_dma);
		q->rx_ring = NULL;
		return -ENOMEM;
	}

	addr = q->rx_buffers_dma;
	for (i = 0; i < AT91ETHER_MAX_RX_DESCR; i++) {
		desc = macb_rx_desc(q, i);
		macb_set_addr(lp, desc, addr);
		desc->ctrl = 0;
		addr += AT91ETHER_MAX_RBUFF_SZ;
	}

	/* Set the Wrap bit on the last descriptor */
	desc->addr |= MACB_BIT(RX_WRAP);

	/* Reset buffer index */
	q->rx_tail = 0;

	/* Program address of descriptor list in Rx Buffer Queue register */
	macb_writel(lp, RBQP, q->rx_ring_dma);

	/* Enable Receive and Transmit */
	ctl = macb_readl(lp, NCR);
	macb_writel(lp, NCR, ctl | MACB_BIT(RE) | MACB_BIT(TE));

	return 0;
}

/* Open the ethernet interface */
static int at91ether_open(struct net_device *dev)
{
	struct macb *lp = netdev_priv(dev);
	u32 ctl;
	int ret;

	/* Clear internal statistics */
	ctl = macb_readl(lp, NCR);
	macb_writel(lp, NCR, ctl | MACB_BIT(CLRSTAT));

	macb_set_hwaddr(lp);

	ret = at91ether_start(dev);
	if (ret)
		return ret;

	/* Enable MAC interrupts */
	macb_writel(lp, IER, MACB_BIT(RCOMP)	|
			     MACB_BIT(RXUBR)	|
			     MACB_BIT(ISR_TUND)	|
			     MACB_BIT(ISR_RLE)	|
			     MACB_BIT(TCOMP)	|
			     MACB_BIT(ISR_ROVR)	|
			     MACB_BIT(HRESP));

	/* schedule a link state check */
	phy_start(dev->phydev);

	netif_start_queue(dev);

	return 0;
}

/* Close the interface */
static int at91ether_close(struct net_device *dev)
{
	struct macb *lp = netdev_priv(dev);
	struct macb_queue *q = &lp->queues[0];
	u32 ctl;

	/* Disable Receiver and Transmitter */
	ctl = macb_readl(lp, NCR);
	macb_writel(lp, NCR, ctl & ~(MACB_BIT(TE) | MACB_BIT(RE)));

	/* Disable MAC interrupts */
	macb_writel(lp, IDR, MACB_BIT(RCOMP)	|
			     MACB_BIT(RXUBR)	|
			     MACB_BIT(ISR_TUND)	|
			     MACB_BIT(ISR_RLE)	|
			     MACB_BIT(TCOMP)	|
			     MACB_BIT(ISR_ROVR) |
			     MACB_BIT(HRESP));

	netif_stop_queue(dev);

	dma_free_coherent(&lp->pdev->dev,
			  AT91ETHER_MAX_RX_DESCR *
			  macb_dma_desc_get_size(lp),
			  q->rx_ring, q->rx_ring_dma);
	q->rx_ring = NULL;

	dma_free_coherent(&lp->pdev->dev,
			  AT91ETHER_MAX_RX_DESCR * AT91ETHER_MAX_RBUFF_SZ,
			  q->rx_buffers, q->rx_buffers_dma);
	q->rx_buffers = NULL;

	return 0;
}

/* Transmit packet */
static netdev_tx_t at91ether_start_xmit(struct sk_buff *skb,
					struct net_device *dev)
{
	struct macb *lp = netdev_priv(dev);

	if (macb_readl(lp, TSR) & MACB_BIT(RM9200_BNQ)) {
		netif_stop_queue(dev);

		/* Store packet information (to free when Tx completed) */
		lp->skb = skb;
		lp->skb_length = skb->len;
		lp->skb_physaddr = dma_map_single(&lp->pdev->dev, skb->data,
						  skb->len, DMA_TO_DEVICE);
		if (dma_mapping_error(&lp->pdev->dev, lp->skb_physaddr)) {
			dev_kfree_skb_any(skb);
			dev->stats.tx_dropped++;
			netdev_err(dev, "%s: DMA mapping error\n", __func__);
			return NETDEV_TX_OK;
		}

		/* Set address of the data in the Transmit Address register */
		macb_writel(lp, TAR, lp->skb_physaddr);
		/* Set length of the packet in the Transmit Control register */
		macb_writel(lp, TCR, skb->len);

	} else {
		netdev_err(dev, "%s called, but device is busy!\n", __func__);
		return NETDEV_TX_BUSY;
	}

	return NETDEV_TX_OK;
}

/* Extract received frame from buffer descriptors and sent to upper layers.
 * (Called from interrupt context)
 */
static void at91ether_rx(struct net_device *dev)
{
	struct macb *lp = netdev_priv(dev);
	struct macb_queue *q = &lp->queues[0];
	struct macb_dma_desc *desc;
	unsigned char *p_recv;
	struct sk_buff *skb;
	unsigned int pktlen;

	desc = macb_rx_desc(q, q->rx_tail);
	while (desc->addr & MACB_BIT(RX_USED)) {
		p_recv = q->rx_buffers + q->rx_tail * AT91ETHER_MAX_RBUFF_SZ;
		pktlen = MACB_BF(RX_FRMLEN, desc->ctrl);
		skb = netdev_alloc_skb(dev, pktlen + 2);
		if (skb) {
			skb_reserve(skb, 2);
			skb_put_data(skb, p_recv, pktlen);

			skb->protocol = eth_type_trans(skb, dev);
			dev->stats.rx_packets++;
			dev->stats.rx_bytes += pktlen;
			netif_rx(skb);
		} else {
			dev->stats.rx_dropped++;
		}

		if (desc->ctrl & MACB_BIT(RX_MHASH_MATCH))
			dev->stats.multicast++;

		/* reset ownership bit */
		desc->addr &= ~MACB_BIT(RX_USED);

		/* wrap after last buffer */
		if (q->rx_tail == AT91ETHER_MAX_RX_DESCR - 1)
			q->rx_tail = 0;
		else
			q->rx_tail++;

		desc = macb_rx_desc(q, q->rx_tail);
	}
}

/* MAC interrupt handler */
static irqreturn_t at91ether_interrupt(int irq, void *dev_id)
{
	struct net_device *dev = dev_id;
	struct macb *lp = netdev_priv(dev);
	u32 intstatus, ctl;

	/* MAC Interrupt Status register indicates what interrupts are pending.
	 * It is automatically cleared once read.
	 */
	intstatus = macb_readl(lp, ISR);

	/* Receive complete */
	if (intstatus & MACB_BIT(RCOMP))
		at91ether_rx(dev);

	/* Transmit complete */
	if (intstatus & MACB_BIT(TCOMP)) {
		/* The TCOM bit is set even if the transmission failed */
		if (intstatus & (MACB_BIT(ISR_TUND) | MACB_BIT(ISR_RLE)))
			dev->stats.tx_errors++;

		if (lp->skb) {
			dev_consume_skb_irq(lp->skb);
			lp->skb = NULL;
			dma_unmap_single(&lp->pdev->dev, lp->skb_physaddr,
					 lp->skb_length, DMA_TO_DEVICE);
			dev->stats.tx_packets++;
			dev->stats.tx_bytes += lp->skb_length;
		}
		netif_wake_queue(dev);
	}

	/* Work-around for EMAC Errata section 41.3.1 */
	if (intstatus & MACB_BIT(RXUBR)) {
		ctl = macb_readl(lp, NCR);
		macb_writel(lp, NCR, ctl & ~MACB_BIT(RE));
		wmb();
		macb_writel(lp, NCR, ctl | MACB_BIT(RE));
	}

	if (intstatus & MACB_BIT(ISR_ROVR))
		netdev_err(dev, "ROVR error\n");

	return IRQ_HANDLED;
}

#ifdef CONFIG_NET_POLL_CONTROLLER
static void at91ether_poll_controller(struct net_device *dev)
{
	unsigned long flags;

	local_irq_save(flags);
	at91ether_interrupt(dev->irq, dev);
	local_irq_restore(flags);
}
#endif

static const struct net_device_ops at91ether_netdev_ops = {
	.ndo_open		= at91ether_open,
	.ndo_stop		= at91ether_close,
	.ndo_start_xmit		= at91ether_start_xmit,
	.ndo_get_stats		= macb_get_stats,
	.ndo_set_rx_mode	= macb_set_rx_mode,
	.ndo_set_mac_address	= eth_mac_addr,
	.ndo_do_ioctl		= macb_ioctl,
	.ndo_validate_addr	= eth_validate_addr,
#ifdef CONFIG_NET_POLL_CONTROLLER
	.ndo_poll_controller	= at91ether_poll_controller,
#endif
};

static int at91ether_clk_init(struct platform_device *pdev, struct clk **pclk,
			      struct clk **hclk, struct clk **tx_clk,
			      struct clk **rx_clk, struct clk **tsu_clk)
{
	int err;

	*hclk = NULL;
	*tx_clk = NULL;
	*rx_clk = NULL;
	*tsu_clk = NULL;

	*pclk = devm_clk_get(&pdev->dev, "ether_clk");
	if (IS_ERR(*pclk))
		return PTR_ERR(*pclk);

	err = clk_prepare_enable(*pclk);
	if (err) {
		dev_err(&pdev->dev, "failed to enable pclk (%d)\n", err);
		return err;
	}

	return 0;
}

static int at91ether_init(struct platform_device *pdev)
{
	struct net_device *dev = platform_get_drvdata(pdev);
	struct macb *bp = netdev_priv(dev);
	int err;
	u32 reg;

	bp->queues[0].bp = bp;

	dev->netdev_ops = &at91ether_netdev_ops;
	dev->ethtool_ops = &macb_ethtool_ops;

	err = devm_request_irq(&pdev->dev, dev->irq, at91ether_interrupt,
			       0, dev->name, dev);
	if (err)
		return err;

	macb_writel(bp, NCR, 0);

	reg = MACB_BF(CLK, MACB_CLK_DIV32) | MACB_BIT(BIG);
	if (bp->phy_interface == PHY_INTERFACE_MODE_RMII)
		reg |= MACB_BIT(RM9200_RMII);

	macb_writel(bp, NCFGR, reg);

	return 0;
}

static unsigned long fu540_macb_tx_recalc_rate(struct clk_hw *hw,
					       unsigned long parent_rate)
{
	return mgmt->rate;
}

static long fu540_macb_tx_round_rate(struct clk_hw *hw, unsigned long rate,
				     unsigned long *parent_rate)
{
	if (WARN_ON(rate < 2500000))
		return 2500000;
	else if (rate == 2500000)
		return 2500000;
	else if (WARN_ON(rate < 13750000))
		return 2500000;
	else if (WARN_ON(rate < 25000000))
		return 25000000;
	else if (rate == 25000000)
		return 25000000;
	else if (WARN_ON(rate < 75000000))
		return 25000000;
	else if (WARN_ON(rate < 125000000))
		return 125000000;
	else if (rate == 125000000)
		return 125000000;

	WARN_ON(rate > 125000000);

	return 125000000;
}

static int fu540_macb_tx_set_rate(struct clk_hw *hw, unsigned long rate,
				  unsigned long parent_rate)
{
	rate = fu540_macb_tx_round_rate(hw, rate, &parent_rate);
	if (rate != 125000000)
		iowrite32(1, mgmt->reg);
	else
		iowrite32(0, mgmt->reg);
	mgmt->rate = rate;

	return 0;
}

static const struct clk_ops fu540_c000_ops = {
	.recalc_rate = fu540_macb_tx_recalc_rate,
	.round_rate = fu540_macb_tx_round_rate,
	.set_rate = fu540_macb_tx_set_rate,
};

static int fu540_c000_clk_init(struct platform_device *pdev, struct clk **pclk,
			       struct clk **hclk, struct clk **tx_clk,
			       struct clk **rx_clk, struct clk **tsu_clk)
{
	struct clk_init_data init;
	int err = 0;

	err = macb_clk_init(pdev, pclk, hclk, tx_clk, rx_clk, tsu_clk);
	if (err)
		return err;

	mgmt = devm_kzalloc(&pdev->dev, sizeof(*mgmt), GFP_KERNEL);
	if (!mgmt)
		return -ENOMEM;

	init.name = "sifive-gemgxl-mgmt";
	init.ops = &fu540_c000_ops;
	init.flags = 0;
	init.num_parents = 0;

	mgmt->rate = 0;
	mgmt->hw.init = &init;

	*tx_clk = clk_register(NULL, &mgmt->hw);
	if (IS_ERR(*tx_clk))
		return PTR_ERR(*tx_clk);

	err = clk_prepare_enable(*tx_clk);
	if (err)
		dev_err(&pdev->dev, "failed to enable tx_clk (%u)\n", err);
	else
		dev_info(&pdev->dev, "Registered clk switch '%s'\n", init.name);

	return 0;
}

static int fu540_c000_init(struct platform_device *pdev)
{
	struct resource *res;

	res = platform_get_resource(pdev, IORESOURCE_MEM, 1);
	if (!res)
		return -ENODEV;

	mgmt->reg = ioremap(res->start, resource_size(res));
	if (!mgmt->reg)
		return -ENOMEM;

	return macb_init(pdev);
}

static const struct macb_config fu540_c000_config = {
	.caps = MACB_CAPS_GIGABIT_MODE_AVAILABLE | MACB_CAPS_JUMBO |
		MACB_CAPS_GEM_HAS_PTP,
	.dma_burst_length = 16,
	.clk_init = fu540_c000_clk_init,
	.init = fu540_c000_init,
	.jumbo_max_len = 10240,
};

static const struct macb_config at91sam9260_config = {
	.caps = MACB_CAPS_USRIO_HAS_CLKEN | MACB_CAPS_USRIO_DEFAULT_IS_MII_GMII,
	.clk_init = macb_clk_init,
	.init = macb_init,
};

static const struct macb_config sama5d3macb_config = {
	.caps = MACB_CAPS_SG_DISABLED
	      | MACB_CAPS_USRIO_HAS_CLKEN | MACB_CAPS_USRIO_DEFAULT_IS_MII_GMII,
	.clk_init = macb_clk_init,
	.init = macb_init,
};

static const struct macb_config pc302gem_config = {
	.caps = MACB_CAPS_SG_DISABLED | MACB_CAPS_GIGABIT_MODE_AVAILABLE,
	.dma_burst_length = 16,
	.clk_init = macb_clk_init,
	.init = macb_init,
};

static const struct macb_config sama5d2_config = {
	.caps = MACB_CAPS_USRIO_DEFAULT_IS_MII_GMII,
	.dma_burst_length = 16,
	.clk_init = macb_clk_init,
	.init = macb_init,
};

static const struct macb_config sama5d3_config = {
	.caps = MACB_CAPS_SG_DISABLED | MACB_CAPS_GIGABIT_MODE_AVAILABLE
	      | MACB_CAPS_USRIO_DEFAULT_IS_MII_GMII | MACB_CAPS_JUMBO,
	.dma_burst_length = 16,
	.clk_init = macb_clk_init,
	.init = macb_init,
	.jumbo_max_len = 10240,
};

static const struct macb_config sama5d4_config = {
	.caps = MACB_CAPS_USRIO_DEFAULT_IS_MII_GMII,
	.dma_burst_length = 4,
	.clk_init = macb_clk_init,
	.init = macb_init,
};

static const struct macb_config emac_config = {
	.caps = MACB_CAPS_NEEDS_RSTONUBR,
	.clk_init = at91ether_clk_init,
	.init = at91ether_init,
};

static const struct macb_config np4_config = {
	.caps = MACB_CAPS_USRIO_DISABLED,
	.clk_init = macb_clk_init,
	.init = macb_init,
};

static const struct macb_config zynqmp_config = {
	.caps = MACB_CAPS_GIGABIT_MODE_AVAILABLE |
			MACB_CAPS_JUMBO |
			MACB_CAPS_GEM_HAS_PTP | MACB_CAPS_BD_RD_PREFETCH,
	.dma_burst_length = 16,
	.clk_init = macb_clk_init,
	.init = macb_init,
	.jumbo_max_len = 10240,
};

static const struct macb_config zynq_config = {
	.caps = MACB_CAPS_GIGABIT_MODE_AVAILABLE | MACB_CAPS_NO_GIGABIT_HALF |
		MACB_CAPS_NEEDS_RSTONUBR,
	.dma_burst_length = 16,
	.clk_init = macb_clk_init,
	.init = macb_init,
};

static const struct of_device_id macb_dt_ids[] = {
	{ .compatible = "cdns,at32ap7000-macb" },
	{ .compatible = "cdns,at91sam9260-macb", .data = &at91sam9260_config },
	{ .compatible = "cdns,macb" },
	{ .compatible = "cdns,np4-macb", .data = &np4_config },
	{ .compatible = "cdns,pc302-gem", .data = &pc302gem_config },
	{ .compatible = "cdns,gem", .data = &pc302gem_config },
	{ .compatible = "cdns,sam9x60-macb", .data = &at91sam9260_config },
	{ .compatible = "atmel,sama5d2-gem", .data = &sama5d2_config },
	{ .compatible = "atmel,sama5d3-gem", .data = &sama5d3_config },
	{ .compatible = "atmel,sama5d3-macb", .data = &sama5d3macb_config },
	{ .compatible = "atmel,sama5d4-gem", .data = &sama5d4_config },
	{ .compatible = "cdns,at91rm9200-emac", .data = &emac_config },
	{ .compatible = "cdns,emac", .data = &emac_config },
	{ .compatible = "cdns,zynqmp-gem", .data = &zynqmp_config},
	{ .compatible = "cdns,zynq-gem", .data = &zynq_config },
	{ .compatible = "sifive,fu540-c000-gem", .data = &fu540_c000_config },
	{ /* sentinel */ }
};
MODULE_DEVICE_TABLE(of, macb_dt_ids);
#endif /* CONFIG_OF */

static const struct macb_config default_gem_config = {
	.caps = MACB_CAPS_GIGABIT_MODE_AVAILABLE |
			MACB_CAPS_JUMBO |
			MACB_CAPS_GEM_HAS_PTP,
	.dma_burst_length = 16,
	.clk_init = macb_clk_init,
	.init = macb_init,
	.jumbo_max_len = 10240,
};

static int macb_probe(struct platform_device *pdev)
{
	const struct macb_config *macb_config = &default_gem_config;
	int (*clk_init)(struct platform_device *, struct clk **,
			struct clk **, struct clk **,  struct clk **,
			struct clk **) = macb_config->clk_init;
	int (*init)(struct platform_device *) = macb_config->init;
	struct device_node *np = pdev->dev.of_node;
	struct clk *pclk, *hclk = NULL, *tx_clk = NULL, *rx_clk = NULL;
	struct clk *tsu_clk = NULL;
	unsigned int queue_mask, num_queues;
	bool native_io;
	struct phy_device *phydev;
	struct net_device *dev;
	struct resource *regs;
	void __iomem *mem;
	const char *mac;
	struct macb *bp;
	int err, val;

	regs = platform_get_resource(pdev, IORESOURCE_MEM, 0);
	mem = devm_ioremap_resource(&pdev->dev, regs);
	if (IS_ERR(mem))
		return PTR_ERR(mem);

	if (np) {
		const struct of_device_id *match;

		match = of_match_node(macb_dt_ids, np);
		if (match && match->data) {
			macb_config = match->data;
			clk_init = macb_config->clk_init;
			init = macb_config->init;
		}
	}

	err = clk_init(pdev, &pclk, &hclk, &tx_clk, &rx_clk, &tsu_clk);
	if (err)
		return err;

	pm_runtime_set_autosuspend_delay(&pdev->dev, MACB_PM_TIMEOUT);
	pm_runtime_use_autosuspend(&pdev->dev);
	pm_runtime_get_noresume(&pdev->dev);
	pm_runtime_set_active(&pdev->dev);
	pm_runtime_enable(&pdev->dev);
	native_io = hw_is_native_io(mem);

	macb_probe_queues(mem, native_io, &queue_mask, &num_queues);
	dev = alloc_etherdev_mq(sizeof(*bp), num_queues);
	if (!dev) {
		err = -ENOMEM;
		goto err_disable_clocks;
	}

	dev->base_addr = regs->start;

	SET_NETDEV_DEV(dev, &pdev->dev);

	bp = netdev_priv(dev);
	bp->pdev = pdev;
	bp->dev = dev;
	bp->regs = mem;
	bp->native_io = native_io;
	if (native_io) {
		bp->macb_reg_readl = hw_readl_native;
		bp->macb_reg_writel = hw_writel_native;
	} else {
		bp->macb_reg_readl = hw_readl;
		bp->macb_reg_writel = hw_writel;
	}
	bp->num_queues = num_queues;
	bp->queue_mask = queue_mask;
	if (macb_config)
		bp->dma_burst_length = macb_config->dma_burst_length;
	bp->pclk = pclk;
	bp->hclk = hclk;
	bp->tx_clk = tx_clk;
	bp->rx_clk = rx_clk;
	bp->tsu_clk = tsu_clk;
	if (macb_config)
		bp->jumbo_max_len = macb_config->jumbo_max_len;

	bp->wol = 0;
	if (of_get_property(np, "magic-packet", NULL))
		bp->wol |= MACB_WOL_HAS_MAGIC_PACKET;
	device_init_wakeup(&pdev->dev, bp->wol & MACB_WOL_HAS_MAGIC_PACKET);

	spin_lock_init(&bp->lock);

	/* setup capabilities */
	macb_configure_caps(bp, macb_config);

#ifdef CONFIG_ARCH_DMA_ADDR_T_64BIT
	if (GEM_BFEXT(DAW64, gem_readl(bp, DCFG6))) {
		dma_set_mask(&pdev->dev, DMA_BIT_MASK(44));
		bp->hw_dma_cap |= HW_DMA_CAP_64B;
	}
#endif
	platform_set_drvdata(pdev, dev);

	dev->irq = platform_get_irq(pdev, 0);
	if (dev->irq < 0) {
		err = dev->irq;
		goto err_out_free_netdev;
	}

	/* MTU range: 68 - 1500 or 10240 */
	dev->min_mtu = GEM_MTU_MIN_SIZE;
	if (bp->caps & MACB_CAPS_JUMBO)
		dev->max_mtu = gem_readl(bp, JML) - ETH_HLEN - ETH_FCS_LEN;
	else
		dev->max_mtu = ETH_DATA_LEN;

	if (bp->caps & MACB_CAPS_BD_RD_PREFETCH) {
		val = GEM_BFEXT(RXBD_RDBUFF, gem_readl(bp, DCFG10));
		if (val)
			bp->rx_bd_rd_prefetch = (2 << (val - 1)) *
						macb_dma_desc_get_size(bp);

		val = GEM_BFEXT(TXBD_RDBUFF, gem_readl(bp, DCFG10));
		if (val)
			bp->tx_bd_rd_prefetch = (2 << (val - 1)) *
						macb_dma_desc_get_size(bp);
	}

	bp->rx_intr_mask = MACB_RX_INT_FLAGS;
	if (bp->caps & MACB_CAPS_NEEDS_RSTONUBR)
		bp->rx_intr_mask |= MACB_BIT(RXUBR);

	mac = of_get_mac_address(np);
	if (PTR_ERR(mac) == -EPROBE_DEFER) {
		err = -EPROBE_DEFER;
		goto err_out_free_netdev;
	} else if (!IS_ERR_OR_NULL(mac)) {
		ether_addr_copy(bp->dev->dev_addr, mac);
	} else {
		macb_get_hwaddr(bp);
	}

	err = of_get_phy_mode(np);
	if (err < 0)
		/* not found in DT, MII by default */
		bp->phy_interface = PHY_INTERFACE_MODE_MII;
	else
		bp->phy_interface = err;

	/* IP specific init */
	err = init(pdev);
	if (err)
		goto err_out_free_netdev;

	err = macb_mii_init(bp);
	if (err)
		goto err_out_free_netdev;

	phydev = dev->phydev;

	netif_carrier_off(dev);

	err = register_netdev(dev);
	if (err) {
		dev_err(&pdev->dev, "Cannot register net device, aborting.\n");
		goto err_out_unregister_mdio;
	}

	tasklet_init(&bp->hresp_err_tasklet, macb_hresp_error_task,
		     (unsigned long)bp);

	phy_attached_info(phydev);

	netdev_info(dev, "Cadence %s rev 0x%08x at 0x%08lx irq %d (%pM)\n",
		    macb_is_gem(bp) ? "GEM" : "MACB", macb_readl(bp, MID),
		    dev->base_addr, dev->irq, dev->dev_addr);

	pm_runtime_mark_last_busy(&bp->pdev->dev);
	pm_runtime_put_autosuspend(&bp->pdev->dev);

	return 0;

err_out_unregister_mdio:
	phy_disconnect(dev->phydev);
	mdiobus_unregister(bp->mii_bus);
	of_node_put(bp->phy_node);
	if (np && of_phy_is_fixed_link(np))
		of_phy_deregister_fixed_link(np);
	mdiobus_free(bp->mii_bus);

err_out_free_netdev:
	free_netdev(dev);

err_disable_clocks:
	clk_disable_unprepare(tx_clk);
	clk_unregister(tx_clk);
	clk_disable_unprepare(hclk);
	clk_disable_unprepare(pclk);
	clk_disable_unprepare(rx_clk);
	clk_disable_unprepare(tsu_clk);
	pm_runtime_disable(&pdev->dev);
	pm_runtime_set_suspended(&pdev->dev);
	pm_runtime_dont_use_autosuspend(&pdev->dev);

	return err;
}

static int macb_remove(struct platform_device *pdev)
{
	struct net_device *dev;
	struct macb *bp;
	struct device_node *np = pdev->dev.of_node;

	dev = platform_get_drvdata(pdev);

	if (dev) {
		bp = netdev_priv(dev);
		if (dev->phydev)
			phy_disconnect(dev->phydev);
		mdiobus_unregister(bp->mii_bus);
		if (np && of_phy_is_fixed_link(np))
			of_phy_deregister_fixed_link(np);
		dev->phydev = NULL;
		mdiobus_free(bp->mii_bus);

		unregister_netdev(dev);
		tasklet_kill(&bp->hresp_err_tasklet);
<<<<<<< HEAD
		clk_disable_unprepare(bp->tx_clk);
		clk_disable_unprepare(bp->hclk);
		clk_disable_unprepare(bp->pclk);
		clk_disable_unprepare(bp->rx_clk);
=======
		pm_runtime_disable(&pdev->dev);
		pm_runtime_dont_use_autosuspend(&pdev->dev);
		if (!pm_runtime_suspended(&pdev->dev)) {
			clk_disable_unprepare(bp->tx_clk);
			clk_unregister(bp->tx_clk);
			clk_disable_unprepare(bp->hclk);
			clk_disable_unprepare(bp->pclk);
			clk_disable_unprepare(bp->rx_clk);
			clk_disable_unprepare(bp->tsu_clk);
			pm_runtime_set_suspended(&pdev->dev);
		}
>>>>>>> f7688b48
		of_node_put(bp->phy_node);
		free_netdev(dev);
	}

	return 0;
}

static int __maybe_unused macb_suspend(struct device *dev)
{
	struct net_device *netdev = dev_get_drvdata(dev);
	struct macb *bp = netdev_priv(netdev);
	struct macb_queue *queue = bp->queues;
	unsigned long flags;
	unsigned int q;

	if (!netif_running(netdev))
		return 0;


	if (bp->wol & MACB_WOL_ENABLED) {
		macb_writel(bp, IER, MACB_BIT(WOL));
		macb_writel(bp, WOL, MACB_BIT(MAG));
		enable_irq_wake(bp->queues[0].irq);
		netif_device_detach(netdev);
	} else {
		netif_device_detach(netdev);
		for (q = 0, queue = bp->queues; q < bp->num_queues;
		     ++q, ++queue)
			napi_disable(&queue->napi);
		phy_stop(netdev->phydev);
		phy_suspend(netdev->phydev);
		spin_lock_irqsave(&bp->lock, flags);
		macb_reset_hw(bp);
		spin_unlock_irqrestore(&bp->lock, flags);

		if (!(bp->caps & MACB_CAPS_USRIO_DISABLED))
			bp->pm_data.usrio = macb_or_gem_readl(bp, USRIO);

		if (netdev->hw_features & NETIF_F_NTUPLE)
			bp->pm_data.scrt2 = gem_readl_n(bp, ETHT, SCRT2_ETHT);
	}

	netif_carrier_off(netdev);
	if (bp->ptp_info)
		bp->ptp_info->ptp_remove(netdev);
	pm_runtime_force_suspend(dev);

	return 0;
}

static int __maybe_unused macb_resume(struct device *dev)
{
	struct net_device *netdev = dev_get_drvdata(dev);
	struct macb *bp = netdev_priv(netdev);
	struct macb_queue *queue = bp->queues;
	unsigned int q;

	if (!netif_running(netdev))
		return 0;

	pm_runtime_force_resume(dev);

	if (bp->wol & MACB_WOL_ENABLED) {
		macb_writel(bp, IDR, MACB_BIT(WOL));
		macb_writel(bp, WOL, 0);
		disable_irq_wake(bp->queues[0].irq);
	} else {
		macb_writel(bp, NCR, MACB_BIT(MPE));

		if (netdev->hw_features & NETIF_F_NTUPLE)
			gem_writel_n(bp, ETHT, SCRT2_ETHT, bp->pm_data.scrt2);

		if (!(bp->caps & MACB_CAPS_USRIO_DISABLED))
			macb_or_gem_writel(bp, USRIO, bp->pm_data.usrio);

		for (q = 0, queue = bp->queues; q < bp->num_queues;
		     ++q, ++queue)
			napi_enable(&queue->napi);
		phy_resume(netdev->phydev);
		phy_init_hw(netdev->phydev);
		phy_start(netdev->phydev);
	}

	bp->macbgem_ops.mog_init_rings(bp);
	macb_init_hw(bp);
	macb_set_rx_mode(netdev);
	macb_restore_features(bp);
	netif_device_attach(netdev);
	if (bp->ptp_info)
		bp->ptp_info->ptp_init(netdev);

	return 0;
}

static int __maybe_unused macb_runtime_suspend(struct device *dev)
{
	struct net_device *netdev = dev_get_drvdata(dev);
	struct macb *bp = netdev_priv(netdev);

	if (!(device_may_wakeup(&bp->dev->dev))) {
		clk_disable_unprepare(bp->tx_clk);
		clk_disable_unprepare(bp->hclk);
		clk_disable_unprepare(bp->pclk);
		clk_disable_unprepare(bp->rx_clk);
	}
	clk_disable_unprepare(bp->tsu_clk);

	return 0;
}

static int __maybe_unused macb_runtime_resume(struct device *dev)
{
	struct net_device *netdev = dev_get_drvdata(dev);
	struct macb *bp = netdev_priv(netdev);

	if (!(device_may_wakeup(&bp->dev->dev))) {
		clk_prepare_enable(bp->pclk);
		clk_prepare_enable(bp->hclk);
		clk_prepare_enable(bp->tx_clk);
		clk_prepare_enable(bp->rx_clk);
	}
	clk_prepare_enable(bp->tsu_clk);

	return 0;
}

static const struct dev_pm_ops macb_pm_ops = {
	SET_SYSTEM_SLEEP_PM_OPS(macb_suspend, macb_resume)
	SET_RUNTIME_PM_OPS(macb_runtime_suspend, macb_runtime_resume, NULL)
};

static struct platform_driver macb_driver = {
	.probe		= macb_probe,
	.remove		= macb_remove,
	.driver		= {
		.name		= "macb",
		.of_match_table	= of_match_ptr(macb_dt_ids),
		.pm	= &macb_pm_ops,
	},
};

module_platform_driver(macb_driver);

MODULE_LICENSE("GPL");
MODULE_DESCRIPTION("Cadence MACB/GEM Ethernet driver");
MODULE_AUTHOR("Haavard Skinnemoen (Atmel)");
MODULE_ALIAS("platform:macb");<|MERGE_RESOLUTION|>--- conflicted
+++ resolved
@@ -4393,12 +4393,6 @@
 
 		unregister_netdev(dev);
 		tasklet_kill(&bp->hresp_err_tasklet);
-<<<<<<< HEAD
-		clk_disable_unprepare(bp->tx_clk);
-		clk_disable_unprepare(bp->hclk);
-		clk_disable_unprepare(bp->pclk);
-		clk_disable_unprepare(bp->rx_clk);
-=======
 		pm_runtime_disable(&pdev->dev);
 		pm_runtime_dont_use_autosuspend(&pdev->dev);
 		if (!pm_runtime_suspended(&pdev->dev)) {
@@ -4410,7 +4404,6 @@
 			clk_disable_unprepare(bp->tsu_clk);
 			pm_runtime_set_suspended(&pdev->dev);
 		}
->>>>>>> f7688b48
 		of_node_put(bp->phy_node);
 		free_netdev(dev);
 	}
