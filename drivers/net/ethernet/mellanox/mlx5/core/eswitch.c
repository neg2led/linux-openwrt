--- conflicted
+++ resolved
@@ -1231,48 +1231,8 @@
 	if (err)
 		return err;
 
-<<<<<<< HEAD
-int mlx5_esw_modify_vport_rate(struct mlx5_eswitch *esw, u16 vport_num,
-			       u32 rate_mbps)
-{
-	u32 ctx[MLX5_ST_SZ_DW(scheduling_context)] = {};
-	struct mlx5_vport *vport;
-
-	vport = mlx5_eswitch_get_vport(esw, vport_num);
-
-	if (!vport->qos.enabled)
-		return -EOPNOTSUPP;
-
-	MLX5_SET(scheduling_context, ctx, max_average_bw, rate_mbps);
-
-	return mlx5_modify_scheduling_element_cmd(esw->dev,
-						  SCHEDULING_HIERARCHY_E_SWITCH,
-						  ctx,
-						  vport->qos.esw_tsar_ix,
-						  MODIFY_SCHEDULING_ELEMENT_IN_MODIFY_BITMASK_MAX_AVERAGE_BW);
-}
-
-static void node_guid_gen_from_mac(u64 *node_guid, u8 mac[ETH_ALEN])
-{
-	((u8 *)node_guid)[7] = mac[0];
-	((u8 *)node_guid)[6] = mac[1];
-	((u8 *)node_guid)[5] = mac[2];
-	((u8 *)node_guid)[4] = 0xff;
-	((u8 *)node_guid)[3] = 0xfe;
-	((u8 *)node_guid)[2] = mac[3];
-	((u8 *)node_guid)[1] = mac[4];
-	((u8 *)node_guid)[0] = mac[5];
-}
-
-static void esw_apply_vport_conf(struct mlx5_eswitch *esw,
-				 struct mlx5_vport *vport)
-{
-	u16 vport_num = vport->vport;
-	int flags;
-=======
 	/* Attach vport to the eswitch rate limiter */
 	esw_vport_enable_qos(esw, vport, vport->info.max_rate, vport->qos.bw_share);
->>>>>>> d1988041
 
 	if (mlx5_esw_is_manager_vport(esw, vport_num))
 		return 0;
