--- conflicted
+++ resolved
@@ -38,28 +38,6 @@
 	  To compile this driver as a module, choose M here: the module
 	  will be called defxx.  If unsure, say N.
 
-<<<<<<< HEAD
-config DEFXX_MMIO
-	bool
-	prompt "Use MMIO instead of IOP" if PCI || EISA
-	depends on DEFXX
-	default n if EISA
-	default y
-	help
-	  This instructs the driver to use EISA or PCI memory-mapped I/O
-	  (MMIO) as appropriate instead of programmed I/O ports (IOP).
-	  Enabling this gives an improvement in processing time in parts
-	  of the driver, but it requires a memory window to be configured
-	  for EISA (DEFEA) adapters that may not always be available.
-	  Conversely some PCIe host bridges do not support IOP, so MMIO
-	  may be required to access PCI (DEFPA) adapters on downstream PCI
-	  buses with some systems.  TURBOchannel does not have the concept
-	  of I/O ports, so MMIO is always used for these (DEFTA) adapters.
-
-	  If unsure, say N.
-
-=======
->>>>>>> 25423f4b
 config SKFP
 	tristate "SysKonnect FDDI PCI support"
 	depends on FDDI && PCI
