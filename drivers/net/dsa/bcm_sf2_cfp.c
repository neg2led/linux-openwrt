--- conflicted
+++ resolved
@@ -373,15 +373,12 @@
 	}
 
 	ip_frag = !!(be32_to_cpu(fs->h_ext.data[0]) & 1);
-<<<<<<< HEAD
-=======
 
 	/* Extract VLAN TCI */
 	if (fs->flow_type & FLOW_EXT) {
 		vlan_tci = fs->h_ext.vlan_tci;
 		vlan_m_tci = fs->m_ext.vlan_tci;
 	}
->>>>>>> d1988041
 
 	/* Locate the first rule available */
 	if (fs->location == RX_CLS_LOC_ANY)
@@ -656,15 +653,12 @@
 	}
 
 	ip_frag = !!(be32_to_cpu(fs->h_ext.data[0]) & 1);
-<<<<<<< HEAD
-=======
 
 	/* Extract VLAN TCI */
 	if (fs->flow_type & FLOW_EXT) {
 		vlan_tci = fs->h_ext.vlan_tci;
 		vlan_m_tci = fs->m_ext.vlan_tci;
 	}
->>>>>>> d1988041
 
 	layout = &udf_tcpip6_layout;
 	slice_num = bcm_sf2_get_slice_number(layout, 0);
