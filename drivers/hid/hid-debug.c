--- conflicted
+++ resolved
@@ -1056,12 +1056,6 @@
 	hid_dump_input_mapping(hdev, f);
 
 	up(&hdev->driver_input_lock);
-<<<<<<< HEAD
-
-	return 0;
-}
-=======
->>>>>>> f7688b48
 
 	return 0;
 }
