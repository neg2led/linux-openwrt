--- conflicted
+++ resolved
@@ -33,11 +33,7 @@
  *
  * Returns size of the event. If it is an invalid event, returns 0.
  */
-<<<<<<< HEAD
-static size_t calc_tpm2_event_size(struct tcg_pcr_event2 *event,
-=======
 static size_t calc_tpm2_event_size(struct tcg_pcr_event2_head *event,
->>>>>>> f7688b48
 				   struct tcg_pcr_event *event_header)
 {
 	return __calc_tpm2_event_size(event, event_header, false);
