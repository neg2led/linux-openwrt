--- conflicted
+++ resolved
@@ -33,11 +33,6 @@
 #include <linux/workqueue.h>
 #include <linux/uuid.h>
 #include <linux/nospec.h>
-<<<<<<< HEAD
-
-#define PFX "IPMI message handler: "
-=======
->>>>>>> f7688b48
 
 #define IPMI_DRIVER_VERSION "39.2"
 
@@ -640,11 +635,7 @@
 
 static LIST_HEAD(ipmi_interfaces);
 static DEFINE_MUTEX(ipmi_interfaces_mutex);
-<<<<<<< HEAD
-struct srcu_struct ipmi_interfaces_srcu;
-=======
 static struct srcu_struct ipmi_interfaces_srcu;
->>>>>>> f7688b48
 
 /*
  * List of watchers that want to know when smi's are added and deleted.
@@ -1169,15 +1160,6 @@
 		deliver_err_response(intf, msg, err);
 
 	return rv;
-}
-
-static void free_user_work(struct work_struct *work)
-{
-	struct ipmi_user *user = container_of(work, struct ipmi_user,
-					      remove_work);
-
-	cleanup_srcu_struct(&user->release_barrier);
-	kfree(user);
 }
 
 static void free_user_work(struct work_struct *work)
@@ -5194,26 +5176,6 @@
 		 * This can't be called if any interfaces exist, so no worry
 		 * about shutting down the interfaces.
 		 */
-<<<<<<< HEAD
-
-		/*
-		 * Tell the timer to stop, then wait for it to stop.  This
-		 * avoids problems with race conditions removing the timer
-		 * here.
-		 */
-		atomic_inc(&stop_operation);
-		del_timer_sync(&ipmi_timer);
-
-		initialized = false;
-
-		/* Check for buffer leaks. */
-		count = atomic_read(&smi_msg_inuse_count);
-		if (count != 0)
-			pr_warn(PFX "SMI message count %d at exit\n", count);
-		count = atomic_read(&recv_msg_inuse_count);
-		if (count != 0)
-			pr_warn(PFX "recv message count %d at exit\n", count);
-=======
 
 		/*
 		 * Tell the timer to stop, then wait for it to stop.  This
@@ -5233,7 +5195,6 @@
 		if (count != 0)
 			pr_warn("recv message count %d at exit\n", count);
 
->>>>>>> f7688b48
 		cleanup_srcu_struct(&ipmi_interfaces_srcu);
 	}
 	if (drvregistered)
