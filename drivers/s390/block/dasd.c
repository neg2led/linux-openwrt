--- conflicted
+++ resolved
@@ -2802,11 +2802,7 @@
 			blk_update_request(req, BLK_STS_OK,
 					   blk_rq_bytes(req) - proc_bytes);
 			blk_mq_requeue_request(req, true);
-<<<<<<< HEAD
-		} else {
-=======
 		} else if (likely(!blk_should_fake_timeout(req->q))) {
->>>>>>> d1988041
 			blk_mq_complete_request(req);
 		}
 	}
