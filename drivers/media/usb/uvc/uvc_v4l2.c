--- conflicted
+++ resolved
@@ -261,15 +261,9 @@
 	}
 
 	if (i == stream->nformats)
-<<<<<<< HEAD
-		uvc_trace(UVC_TRACE_FORMAT,
-			  "Unknown bFormatIndex %u, using default\n",
-			  probe->bFormatIndex);
-=======
 		uvc_dbg(stream->dev, FORMAT,
 			"Unknown bFormatIndex %u, using default\n",
 			probe->bFormatIndex);
->>>>>>> 4bcf3b75
 
 	for (i = 0; i < format->nframes; ++i) {
 		if (probe->bFrameIndex == format->frame[i].bFrameIndex) {
@@ -279,15 +273,9 @@
 	}
 
 	if (i == format->nframes)
-<<<<<<< HEAD
-		uvc_trace(UVC_TRACE_FORMAT,
-			  "Unknown bFrameIndex %u, using default\n",
-			  probe->bFrameIndex);
-=======
 		uvc_dbg(stream->dev, FORMAT,
 			"Unknown bFrameIndex %u, using default\n",
 			probe->bFrameIndex);
->>>>>>> 4bcf3b75
 
 	fmt->fmt.pix.width = frame->wWidth;
 	fmt->fmt.pix.height = frame->wHeight;
