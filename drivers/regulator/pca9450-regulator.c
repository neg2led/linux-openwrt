--- conflicted
+++ resolved
@@ -822,11 +822,7 @@
 
 	if (IS_ERR(pca9450->sd_vsel_gpio)) {
 		dev_err(&i2c->dev, "Failed to get SD_VSEL GPIO\n");
-<<<<<<< HEAD
-		return ret;
-=======
 		return PTR_ERR(pca9450->sd_vsel_gpio);
->>>>>>> 4bcf3b75
 	}
 
 	dev_info(&i2c->dev, "%s probed.\n",
