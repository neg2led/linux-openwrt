--- conflicted
+++ resolved
@@ -1,12 +1,7 @@
 # SPDX-License-Identifier: GPL-2.0
 VERSION = 5
-<<<<<<< HEAD
-PATCHLEVEL = 9
-SUBLEVEL = 16
-=======
 PATCHLEVEL = 10
 SUBLEVEL = 2
->>>>>>> d1988041
 EXTRAVERSION =
 NAME = Kleptomaniac Octopus
 
@@ -830,17 +825,10 @@
 else
 DEBUG_CFLAGS	+= -g
 endif
-<<<<<<< HEAD
+
 ifneq ($(LLVM_IAS),1)
 KBUILD_AFLAGS	+= -Wa,-gdwarf-2
 endif
-endif
-=======
-
-ifneq ($(LLVM_IAS),1)
-KBUILD_AFLAGS	+= -Wa,-gdwarf-2
-endif
->>>>>>> d1988041
 
 ifdef CONFIG_DEBUG_INFO_DWARF4
 DEBUG_CFLAGS	+= -gdwarf-4
