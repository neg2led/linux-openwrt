/* SPDX-License-Identifier: GPL-2.0 */
#undef TRACE_SYSTEM
#define TRACE_SYSTEM iocost

struct ioc;
struct ioc_now;
struct ioc_gq;

#if !defined(_TRACE_BLK_IOCOST_H) || defined(TRACE_HEADER_MULTI_READ)
#define _TRACE_BLK_IOCOST_H

#include <linux/tracepoint.h>

TRACE_EVENT(iocost_iocg_activate,

	TP_PROTO(struct ioc_gq *iocg, const char *path, struct ioc_now *now,
		u64 last_period, u64 cur_period, u64 vtime),

	TP_ARGS(iocg, path, now, last_period, cur_period, vtime),

	TP_STRUCT__entry (
		__string(devname, ioc_name(iocg->ioc))
		__string(cgroup, path)
		__field(u64, now)
		__field(u64, vnow)
		__field(u64, vrate)
		__field(u64, last_period)
		__field(u64, cur_period)
		__field(u64, vtime)
		__field(u32, weight)
		__field(u32, inuse)
		__field(u64, hweight_active)
		__field(u64, hweight_inuse)
	),

	TP_fast_assign(
		__assign_str(devname, ioc_name(iocg->ioc));
		__assign_str(cgroup, path);
		__entry->now = now->now;
		__entry->vnow = now->vnow;
		__entry->vrate = now->vrate;
		__entry->last_period = last_period;
		__entry->cur_period = cur_period;
		__entry->vtime = vtime;
		__entry->weight = iocg->weight;
		__entry->inuse = iocg->inuse;
		__entry->hweight_active = iocg->hweight_active;
		__entry->hweight_inuse = iocg->hweight_inuse;
	),

	TP_printk("[%s:%s] now=%llu:%llu vrate=%llu "
		  "period=%llu->%llu vtime=%llu "
		  "weight=%u/%u hweight=%llu/%llu",
		__get_str(devname), __get_str(cgroup),
		__entry->now, __entry->vnow, __entry->vrate,
		__entry->last_period, __entry->cur_period,
		__entry->vtime, __entry->inuse, __entry->weight,
		__entry->hweight_inuse, __entry->hweight_active
	)
);

DECLARE_EVENT_CLASS(iocg_inuse_update,

	TP_PROTO(struct ioc_gq *iocg, const char *path, struct ioc_now *now,
		u32 old_inuse, u32 new_inuse,
		u64 old_hw_inuse, u64 new_hw_inuse),

	TP_ARGS(iocg, path, now, old_inuse, new_inuse,
		old_hw_inuse, new_hw_inuse),

	TP_STRUCT__entry (
		__string(devname, ioc_name(iocg->ioc))
		__string(cgroup, path)
		__field(u64, now)
		__field(u32, old_inuse)
		__field(u32, new_inuse)
		__field(u64, old_hweight_inuse)
		__field(u64, new_hweight_inuse)
	),

	TP_fast_assign(
		__assign_str(devname, ioc_name(iocg->ioc));
		__assign_str(cgroup, path);
		__entry->now = now->now;
		__entry->old_inuse = old_inuse;
		__entry->new_inuse = new_inuse;
		__entry->old_hweight_inuse = old_hw_inuse;
		__entry->new_hweight_inuse = new_hw_inuse;
	),

	TP_printk("[%s:%s] now=%llu inuse=%u->%u hw_inuse=%llu->%llu",
		__get_str(devname), __get_str(cgroup), __entry->now,
		__entry->old_inuse, __entry->new_inuse,
		__entry->old_hweight_inuse, __entry->new_hweight_inuse
	)
);

DEFINE_EVENT(iocg_inuse_update, iocost_inuse_shortage,

	TP_PROTO(struct ioc_gq *iocg, const char *path, struct ioc_now *now,
		u32 old_inuse, u32 new_inuse,
		u64 old_hw_inuse, u64 new_hw_inuse),

	TP_ARGS(iocg, path, now, old_inuse, new_inuse,
		old_hw_inuse, new_hw_inuse)
);

DEFINE_EVENT(iocg_inuse_update, iocost_inuse_transfer,

	TP_PROTO(struct ioc_gq *iocg, const char *path, struct ioc_now *now,
		u32 old_inuse, u32 new_inuse,
		u64 old_hw_inuse, u64 new_hw_inuse),

	TP_ARGS(iocg, path, now, old_inuse, new_inuse,
		old_hw_inuse, new_hw_inuse)
);

DEFINE_EVENT(iocg_inuse_update, iocost_inuse_adjust,

	TP_PROTO(struct ioc_gq *iocg, const char *path, struct ioc_now *now,
		u32 old_inuse, u32 new_inuse,
		u64 old_hw_inuse, u64 new_hw_inuse),

	TP_ARGS(iocg, path, now, old_inuse, new_inuse,
		old_hw_inuse, new_hw_inuse)
);

TRACE_EVENT(iocost_ioc_vrate_adj,

	TP_PROTO(struct ioc *ioc, u64 new_vrate, u32 *missed_ppm,
<<<<<<< HEAD
		u32 rq_wait_pct, int nr_lagging, int nr_shortages,
		int nr_surpluses),
=======
		u32 rq_wait_pct, int nr_lagging, int nr_shortages),
>>>>>>> d1988041

	TP_ARGS(ioc, new_vrate, missed_ppm, rq_wait_pct, nr_lagging, nr_shortages),

	TP_STRUCT__entry (
		__string(devname, ioc_name(ioc))
		__field(u64, old_vrate)
		__field(u64, new_vrate)
		__field(int, busy_level)
		__field(u32, read_missed_ppm)
		__field(u32, write_missed_ppm)
		__field(u32, rq_wait_pct)
		__field(int, nr_lagging)
		__field(int, nr_shortages)
	),

	TP_fast_assign(
		__assign_str(devname, ioc_name(ioc));
		__entry->old_vrate = atomic64_read(&ioc->vtime_rate);;
		__entry->new_vrate = new_vrate;
		__entry->busy_level = ioc->busy_level;
		__entry->read_missed_ppm = missed_ppm[READ];
		__entry->write_missed_ppm = missed_ppm[WRITE];
		__entry->rq_wait_pct = rq_wait_pct;
		__entry->nr_lagging = nr_lagging;
		__entry->nr_shortages = nr_shortages;
	),

	TP_printk("[%s] vrate=%llu->%llu busy=%d missed_ppm=%u:%u rq_wait_pct=%u lagging=%d shortages=%d",
		__get_str(devname), __entry->old_vrate, __entry->new_vrate,
		__entry->busy_level,
		__entry->read_missed_ppm, __entry->write_missed_ppm,
		__entry->rq_wait_pct, __entry->nr_lagging, __entry->nr_shortages
	)
);

TRACE_EVENT(iocost_iocg_forgive_debt,

	TP_PROTO(struct ioc_gq *iocg, const char *path, struct ioc_now *now,
		u32 usage_pct, u64 old_debt, u64 new_debt,
		u64 old_delay, u64 new_delay),

	TP_ARGS(iocg, path, now, usage_pct,
		old_debt, new_debt, old_delay, new_delay),

	TP_STRUCT__entry (
		__string(devname, ioc_name(iocg->ioc))
		__string(cgroup, path)
		__field(u64, now)
		__field(u64, vnow)
		__field(u32, usage_pct)
		__field(u64, old_debt)
		__field(u64, new_debt)
		__field(u64, old_delay)
		__field(u64, new_delay)
	),

	TP_fast_assign(
		__assign_str(devname, ioc_name(iocg->ioc));
		__assign_str(cgroup, path);
		__entry->now = now->now;
		__entry->vnow = now->vnow;
		__entry->usage_pct = usage_pct;
		__entry->old_debt = old_debt;
		__entry->new_debt = new_debt;
		__entry->old_delay = old_delay;
		__entry->new_delay = new_delay;
	),

	TP_printk("[%s:%s] now=%llu:%llu usage=%u debt=%llu->%llu delay=%llu->%llu",
		__get_str(devname), __get_str(cgroup),
		__entry->now, __entry->vnow, __entry->usage_pct,
		__entry->old_debt, __entry->new_debt,
		__entry->old_delay, __entry->new_delay
	)
);

#endif /* _TRACE_BLK_IOCOST_H */

/* This part must be outside protection */
#include <trace/define_trace.h><|MERGE_RESOLUTION|>--- conflicted
+++ resolved
@@ -128,12 +128,7 @@
 TRACE_EVENT(iocost_ioc_vrate_adj,
 
 	TP_PROTO(struct ioc *ioc, u64 new_vrate, u32 *missed_ppm,
-<<<<<<< HEAD
-		u32 rq_wait_pct, int nr_lagging, int nr_shortages,
-		int nr_surpluses),
-=======
 		u32 rq_wait_pct, int nr_lagging, int nr_shortages),
->>>>>>> d1988041
 
 	TP_ARGS(ioc, new_vrate, missed_ppm, rq_wait_pct, nr_lagging, nr_shortages),
 
