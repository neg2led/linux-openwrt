/* SPDX-License-Identifier: GPL-2.0 */
/*
 * XDR standard data types and function declarations
 *
 * Copyright (C) 1995-1997 Olaf Kirch <okir@monad.swb.de>
 *
 * Based on:
 *   RFC 4506 "XDR: External Data Representation Standard", May 2006
 */

#ifndef _SUNRPC_XDR_H_
#define _SUNRPC_XDR_H_

#include <linux/uio.h>
#include <asm/byteorder.h>
#include <asm/unaligned.h>
#include <linux/scatterlist.h>

struct bio_vec;
struct rpc_rqst;

/*
 * Buffer adjustment
 */
#define XDR_QUADLEN(l)		(((l) + 3) >> 2)

/*
 * Generic opaque `network object.' At the kernel level, this type
 * is used only by lockd.
 */
#define XDR_MAX_NETOBJ		1024
struct xdr_netobj {
	unsigned int		len;
	u8 *			data;
};

/*
 * Basic structure for transmission/reception of a client XDR message.
 * Features a header (for a linear buffer containing RPC headers
 * and the data payload for short messages), and then an array of
 * pages.
 * The tail iovec allows you to append data after the page array. Its
 * main interest is for appending padding to the pages in order to
 * satisfy the int_32-alignment requirements in RFC1832.
 *
 * For the future, we might want to string several of these together
 * in a list if anybody wants to make use of NFSv4 COMPOUND
 * operations and/or has a need for scatter/gather involving pages.
 */
struct xdr_buf {
	struct kvec	head[1],	/* RPC header + non-page data */
			tail[1];	/* Appended after page data */

	struct bio_vec	*bvec;
	struct page **	pages;		/* Array of pages */
	unsigned int	page_base,	/* Start of page data */
			page_len,	/* Length of page data */
			flags;		/* Flags for data disposition */
#define XDRBUF_READ		0x01		/* target of file read */
#define XDRBUF_WRITE		0x02		/* source of file write */
#define XDRBUF_SPARSE_PAGES	0x04		/* Page array is sparse */

	unsigned int	buflen,		/* Total length of storage buffer */
			len;		/* Length of XDR encoded message */
};

static inline void
xdr_buf_init(struct xdr_buf *buf, void *start, size_t len)
{
	buf->head[0].iov_base = start;
	buf->head[0].iov_len = len;
	buf->tail[0].iov_len = 0;
	buf->pages = NULL;
	buf->page_len = 0;
	buf->flags = 0;
	buf->len = 0;
	buf->buflen = len;
}

/*
 * pre-xdr'ed macros.
 */

#define	xdr_zero	cpu_to_be32(0)
#define	xdr_one		cpu_to_be32(1)
#define	xdr_two		cpu_to_be32(2)

#define	rpc_auth_null	cpu_to_be32(RPC_AUTH_NULL)
#define	rpc_auth_unix	cpu_to_be32(RPC_AUTH_UNIX)
#define	rpc_auth_short	cpu_to_be32(RPC_AUTH_SHORT)
#define	rpc_auth_gss	cpu_to_be32(RPC_AUTH_GSS)

#define	rpc_call	cpu_to_be32(RPC_CALL)
#define	rpc_reply	cpu_to_be32(RPC_REPLY)

#define	rpc_msg_accepted	cpu_to_be32(RPC_MSG_ACCEPTED)

#define	rpc_success		cpu_to_be32(RPC_SUCCESS)
#define	rpc_prog_unavail	cpu_to_be32(RPC_PROG_UNAVAIL)
#define	rpc_prog_mismatch	cpu_to_be32(RPC_PROG_MISMATCH)
#define	rpc_proc_unavail	cpu_to_be32(RPC_PROC_UNAVAIL)
#define	rpc_garbage_args	cpu_to_be32(RPC_GARBAGE_ARGS)
#define	rpc_system_err		cpu_to_be32(RPC_SYSTEM_ERR)
#define	rpc_drop_reply		cpu_to_be32(RPC_DROP_REPLY)

#define	rpc_mismatch		cpu_to_be32(RPC_MISMATCH)
#define	rpc_auth_error		cpu_to_be32(RPC_AUTH_ERROR)

#define	rpc_auth_ok		cpu_to_be32(RPC_AUTH_OK)
#define	rpc_autherr_badcred	cpu_to_be32(RPC_AUTH_BADCRED)
#define	rpc_autherr_rejectedcred cpu_to_be32(RPC_AUTH_REJECTEDCRED)
#define	rpc_autherr_badverf	cpu_to_be32(RPC_AUTH_BADVERF)
#define	rpc_autherr_rejectedverf cpu_to_be32(RPC_AUTH_REJECTEDVERF)
#define	rpc_autherr_tooweak	cpu_to_be32(RPC_AUTH_TOOWEAK)
#define	rpcsec_gsserr_credproblem	cpu_to_be32(RPCSEC_GSS_CREDPROBLEM)
#define	rpcsec_gsserr_ctxproblem	cpu_to_be32(RPCSEC_GSS_CTXPROBLEM)

/*
 * Miscellaneous XDR helper functions
 */
__be32 *xdr_encode_opaque_fixed(__be32 *p, const void *ptr, unsigned int len);
__be32 *xdr_encode_opaque(__be32 *p, const void *ptr, unsigned int len);
__be32 *xdr_encode_string(__be32 *p, const char *s);
__be32 *xdr_decode_string_inplace(__be32 *p, char **sp, unsigned int *lenp,
			unsigned int maxlen);
__be32 *xdr_encode_netobj(__be32 *p, const struct xdr_netobj *);
__be32 *xdr_decode_netobj(__be32 *p, struct xdr_netobj *);

void	xdr_inline_pages(struct xdr_buf *, unsigned int,
			 struct page **, unsigned int, unsigned int);
void	xdr_terminate_string(struct xdr_buf *, const u32);
size_t	xdr_buf_pagecount(struct xdr_buf *buf);
int	xdr_alloc_bvec(struct xdr_buf *buf, gfp_t gfp);
void	xdr_free_bvec(struct xdr_buf *buf);

static inline __be32 *xdr_encode_array(__be32 *p, const void *s, unsigned int len)
{
	return xdr_encode_opaque(p, s, len);
}

/*
 * Decode 64bit quantities (NFSv3 support)
 */
static inline __be32 *
xdr_encode_hyper(__be32 *p, __u64 val)
{
	put_unaligned_be64(val, p);
	return p + 2;
}

static inline __be32 *
xdr_decode_hyper(__be32 *p, __u64 *valp)
{
	*valp = get_unaligned_be64(p);
	return p + 2;
}

static inline __be32 *
xdr_decode_opaque_fixed(__be32 *p, void *ptr, unsigned int len)
{
	memcpy(ptr, p, len);
	return p + XDR_QUADLEN(len);
}

static inline void xdr_netobj_dup(struct xdr_netobj *dst,
				  struct xdr_netobj *src, gfp_t gfp_mask)
{
	dst->data = kmemdup(src->data, src->len, gfp_mask);
	dst->len = src->len;
}

/*
 * Adjust kvec to reflect end of xdr'ed data (RPC client XDR)
 */
static inline int
xdr_adjust_iovec(struct kvec *iov, __be32 *p)
{
	return iov->iov_len = ((u8 *) p - (u8 *) iov->iov_base);
}

/*
 * XDR buffer helper functions
 */
extern void xdr_shift_buf(struct xdr_buf *, size_t);
extern void xdr_buf_from_iov(struct kvec *, struct xdr_buf *);
extern int xdr_buf_subsegment(struct xdr_buf *, struct xdr_buf *, unsigned int, unsigned int);
extern void xdr_buf_trim(struct xdr_buf *, unsigned int);
<<<<<<< HEAD
extern int xdr_buf_read_mic(struct xdr_buf *, struct xdr_netobj *, unsigned int);
=======
>>>>>>> d1988041
extern int read_bytes_from_xdr_buf(struct xdr_buf *, unsigned int, void *, unsigned int);
extern int write_bytes_to_xdr_buf(struct xdr_buf *, unsigned int, void *, unsigned int);

extern int xdr_encode_word(struct xdr_buf *, unsigned int, u32);
extern int xdr_decode_word(struct xdr_buf *, unsigned int, u32 *);

struct xdr_array2_desc;
typedef int (*xdr_xcode_elem_t)(struct xdr_array2_desc *desc, void *elem);
struct xdr_array2_desc {
	unsigned int elem_size;
	unsigned int array_len;
	unsigned int array_maxlen;
	xdr_xcode_elem_t xcode;
};

extern int xdr_decode_array2(struct xdr_buf *buf, unsigned int base,
			     struct xdr_array2_desc *desc);
extern int xdr_encode_array2(struct xdr_buf *buf, unsigned int base,
			     struct xdr_array2_desc *desc);
extern void _copy_from_pages(char *p, struct page **pages, size_t pgbase,
			     size_t len);

/*
 * Provide some simple tools for XDR buffer overflow-checking etc.
 */
struct xdr_stream {
	__be32 *p;		/* start of available buffer */
	struct xdr_buf *buf;	/* XDR buffer to read/write */

	__be32 *end;		/* end of available buffer space */
	struct kvec *iov;	/* pointer to the current kvec */
	struct kvec scratch;	/* Scratch buffer */
	struct page **page_ptr;	/* pointer to the current page */
	unsigned int nwords;	/* Remaining decode buffer length */

	struct rpc_rqst *rqst;	/* For debugging */
};

/*
 * These are the xdr_stream style generic XDR encode and decode functions.
 */
typedef void	(*kxdreproc_t)(struct rpc_rqst *rqstp, struct xdr_stream *xdr,
		const void *obj);
typedef int	(*kxdrdproc_t)(struct rpc_rqst *rqstp, struct xdr_stream *xdr,
		void *obj);

extern void xdr_init_encode(struct xdr_stream *xdr, struct xdr_buf *buf,
			    __be32 *p, struct rpc_rqst *rqst);
extern __be32 *xdr_reserve_space(struct xdr_stream *xdr, size_t nbytes);
extern int xdr_reserve_space_vec(struct xdr_stream *xdr, struct kvec *vec,
		size_t nbytes);
extern void xdr_commit_encode(struct xdr_stream *xdr);
extern void xdr_truncate_encode(struct xdr_stream *xdr, size_t len);
extern int xdr_restrict_buflen(struct xdr_stream *xdr, int newbuflen);
extern void xdr_write_pages(struct xdr_stream *xdr, struct page **pages,
		unsigned int base, unsigned int len);
extern unsigned int xdr_stream_pos(const struct xdr_stream *xdr);
extern unsigned int xdr_page_pos(const struct xdr_stream *xdr);
extern void xdr_init_decode(struct xdr_stream *xdr, struct xdr_buf *buf,
			    __be32 *p, struct rpc_rqst *rqst);
extern void xdr_init_decode_pages(struct xdr_stream *xdr, struct xdr_buf *buf,
		struct page **pages, unsigned int len);
extern void xdr_set_scratch_buffer(struct xdr_stream *xdr, void *buf, size_t buflen);
extern __be32 *xdr_inline_decode(struct xdr_stream *xdr, size_t nbytes);
extern unsigned int xdr_read_pages(struct xdr_stream *xdr, unsigned int len);
extern void xdr_enter_page(struct xdr_stream *xdr, unsigned int len);
extern int xdr_process_buf(struct xdr_buf *buf, unsigned int offset, unsigned int len, int (*actor)(struct scatterlist *, void *), void *data);
extern uint64_t xdr_align_data(struct xdr_stream *, uint64_t, uint32_t);
extern uint64_t xdr_expand_hole(struct xdr_stream *, uint64_t, uint64_t);

/**
 * xdr_stream_remaining - Return the number of bytes remaining in the stream
 * @xdr: pointer to struct xdr_stream
 *
 * Return value:
 *   Number of bytes remaining in @xdr before xdr->end
 */
static inline size_t
xdr_stream_remaining(const struct xdr_stream *xdr)
{
	return xdr->nwords << 2;
}

ssize_t xdr_stream_decode_opaque(struct xdr_stream *xdr, void *ptr,
		size_t size);
ssize_t xdr_stream_decode_opaque_dup(struct xdr_stream *xdr, void **ptr,
		size_t maxlen, gfp_t gfp_flags);
ssize_t xdr_stream_decode_string(struct xdr_stream *xdr, char *str,
		size_t size);
ssize_t xdr_stream_decode_string_dup(struct xdr_stream *xdr, char **str,
		size_t maxlen, gfp_t gfp_flags);
/**
 * xdr_align_size - Calculate padded size of an object
 * @n: Size of an object being XDR encoded (in bytes)
 *
 * Return value:
 *   Size (in bytes) of the object including xdr padding
 */
static inline size_t
xdr_align_size(size_t n)
{
	const size_t mask = sizeof(__u32) - 1;

	return (n + mask) & ~mask;
}

/**
 * xdr_pad_size - Calculate size of an object's pad
 * @n: Size of an object being XDR encoded (in bytes)
 *
 * This implementation avoids the need for conditional
 * branches or modulo division.
 *
 * Return value:
 *   Size (in bytes) of the needed XDR pad
 */
static inline size_t xdr_pad_size(size_t n)
{
	return xdr_align_size(n) - n;
}

/**
 * xdr_stream_encode_item_present - Encode a "present" list item
 * @xdr: pointer to xdr_stream
 *
 * Return values:
 *   On success, returns length in bytes of XDR buffer consumed
 *   %-EMSGSIZE on XDR buffer overflow
 */
static inline ssize_t xdr_stream_encode_item_present(struct xdr_stream *xdr)
{
	const size_t len = sizeof(__be32);
	__be32 *p = xdr_reserve_space(xdr, len);

	if (unlikely(!p))
		return -EMSGSIZE;
	*p = xdr_one;
	return len;
}

/**
 * xdr_stream_encode_item_absent - Encode a "not present" list item
 * @xdr: pointer to xdr_stream
 *
 * Return values:
 *   On success, returns length in bytes of XDR buffer consumed
 *   %-EMSGSIZE on XDR buffer overflow
 */
static inline int xdr_stream_encode_item_absent(struct xdr_stream *xdr)
{
	const size_t len = sizeof(__be32);
	__be32 *p = xdr_reserve_space(xdr, len);

	if (unlikely(!p))
		return -EMSGSIZE;
	*p = xdr_zero;
	return len;
}

/**
 * xdr_stream_encode_u32 - Encode a 32-bit integer
 * @xdr: pointer to xdr_stream
 * @n: integer to encode
 *
 * Return values:
 *   On success, returns length in bytes of XDR buffer consumed
 *   %-EMSGSIZE on XDR buffer overflow
 */
static inline ssize_t
xdr_stream_encode_u32(struct xdr_stream *xdr, __u32 n)
{
	const size_t len = sizeof(n);
	__be32 *p = xdr_reserve_space(xdr, len);

	if (unlikely(!p))
		return -EMSGSIZE;
	*p = cpu_to_be32(n);
	return len;
}

/**
 * xdr_stream_encode_u64 - Encode a 64-bit integer
 * @xdr: pointer to xdr_stream
 * @n: 64-bit integer to encode
 *
 * Return values:
 *   On success, returns length in bytes of XDR buffer consumed
 *   %-EMSGSIZE on XDR buffer overflow
 */
static inline ssize_t
xdr_stream_encode_u64(struct xdr_stream *xdr, __u64 n)
{
	const size_t len = sizeof(n);
	__be32 *p = xdr_reserve_space(xdr, len);

	if (unlikely(!p))
		return -EMSGSIZE;
	xdr_encode_hyper(p, n);
	return len;
}

/**
 * xdr_stream_encode_opaque_inline - Encode opaque xdr data
 * @xdr: pointer to xdr_stream
 * @ptr: pointer to void pointer
 * @len: size of object
 *
 * Return values:
 *   On success, returns length in bytes of XDR buffer consumed
 *   %-EMSGSIZE on XDR buffer overflow
 */
static inline ssize_t
xdr_stream_encode_opaque_inline(struct xdr_stream *xdr, void **ptr, size_t len)
{
	size_t count = sizeof(__u32) + xdr_align_size(len);
	__be32 *p = xdr_reserve_space(xdr, count);

	if (unlikely(!p)) {
		*ptr = NULL;
		return -EMSGSIZE;
	}
	xdr_encode_opaque(p, NULL, len);
	*ptr = ++p;
	return count;
}

/**
 * xdr_stream_encode_opaque_fixed - Encode fixed length opaque xdr data
 * @xdr: pointer to xdr_stream
 * @ptr: pointer to opaque data object
 * @len: size of object pointed to by @ptr
 *
 * Return values:
 *   On success, returns length in bytes of XDR buffer consumed
 *   %-EMSGSIZE on XDR buffer overflow
 */
static inline ssize_t
xdr_stream_encode_opaque_fixed(struct xdr_stream *xdr, const void *ptr, size_t len)
{
	__be32 *p = xdr_reserve_space(xdr, len);

	if (unlikely(!p))
		return -EMSGSIZE;
	xdr_encode_opaque_fixed(p, ptr, len);
	return xdr_align_size(len);
}

/**
 * xdr_stream_encode_opaque - Encode variable length opaque xdr data
 * @xdr: pointer to xdr_stream
 * @ptr: pointer to opaque data object
 * @len: size of object pointed to by @ptr
 *
 * Return values:
 *   On success, returns length in bytes of XDR buffer consumed
 *   %-EMSGSIZE on XDR buffer overflow
 */
static inline ssize_t
xdr_stream_encode_opaque(struct xdr_stream *xdr, const void *ptr, size_t len)
{
	size_t count = sizeof(__u32) + xdr_align_size(len);
	__be32 *p = xdr_reserve_space(xdr, count);

	if (unlikely(!p))
		return -EMSGSIZE;
	xdr_encode_opaque(p, ptr, len);
	return count;
}

/**
 * xdr_stream_encode_uint32_array - Encode variable length array of integers
 * @xdr: pointer to xdr_stream
 * @array: array of integers
 * @array_size: number of elements in @array
 *
 * Return values:
 *   On success, returns length in bytes of XDR buffer consumed
 *   %-EMSGSIZE on XDR buffer overflow
 */
static inline ssize_t
xdr_stream_encode_uint32_array(struct xdr_stream *xdr,
		const __u32 *array, size_t array_size)
{
	ssize_t ret = (array_size+1) * sizeof(__u32);
	__be32 *p = xdr_reserve_space(xdr, ret);

	if (unlikely(!p))
		return -EMSGSIZE;
	*p++ = cpu_to_be32(array_size);
	for (; array_size > 0; p++, array++, array_size--)
		*p = cpu_to_be32p(array);
	return ret;
}

/**
 * xdr_item_is_absent - symbolically handle XDR discriminators
 * @p: pointer to undecoded discriminator
 *
 * Return values:
 *   %true if the following XDR item is absent
 *   %false if the following XDR item is present
 */
static inline bool xdr_item_is_absent(const __be32 *p)
{
	return *p == xdr_zero;
}

/**
 * xdr_item_is_present - symbolically handle XDR discriminators
 * @p: pointer to undecoded discriminator
 *
 * Return values:
 *   %true if the following XDR item is present
 *   %false if the following XDR item is absent
 */
static inline bool xdr_item_is_present(const __be32 *p)
{
	return *p != xdr_zero;
}

/**
 * xdr_stream_decode_u32 - Decode a 32-bit integer
 * @xdr: pointer to xdr_stream
 * @ptr: location to store integer
 *
 * Return values:
 *   %0 on success
 *   %-EBADMSG on XDR buffer overflow
 */
static inline ssize_t
xdr_stream_decode_u32(struct xdr_stream *xdr, __u32 *ptr)
{
	const size_t count = sizeof(*ptr);
	__be32 *p = xdr_inline_decode(xdr, count);

	if (unlikely(!p))
		return -EBADMSG;
	*ptr = be32_to_cpup(p);
	return 0;
}

/**
 * xdr_stream_decode_opaque_fixed - Decode fixed length opaque xdr data
 * @xdr: pointer to xdr_stream
 * @ptr: location to store data
 * @len: size of buffer pointed to by @ptr
 *
 * Return values:
 *   On success, returns size of object stored in @ptr
 *   %-EBADMSG on XDR buffer overflow
 */
static inline ssize_t
xdr_stream_decode_opaque_fixed(struct xdr_stream *xdr, void *ptr, size_t len)
{
	__be32 *p = xdr_inline_decode(xdr, len);

	if (unlikely(!p))
		return -EBADMSG;
	xdr_decode_opaque_fixed(p, ptr, len);
	return len;
}

/**
 * xdr_stream_decode_opaque_inline - Decode variable length opaque xdr data
 * @xdr: pointer to xdr_stream
 * @ptr: location to store pointer to opaque data
 * @maxlen: maximum acceptable object size
 *
 * Note: the pointer stored in @ptr cannot be assumed valid after the XDR
 * buffer has been destroyed, or even after calling xdr_inline_decode()
 * on @xdr. It is therefore expected that the object it points to should
 * be processed immediately.
 *
 * Return values:
 *   On success, returns size of object stored in *@ptr
 *   %-EBADMSG on XDR buffer overflow
 *   %-EMSGSIZE if the size of the object would exceed @maxlen
 */
static inline ssize_t
xdr_stream_decode_opaque_inline(struct xdr_stream *xdr, void **ptr, size_t maxlen)
{
	__be32 *p;
	__u32 len;

	*ptr = NULL;
	if (unlikely(xdr_stream_decode_u32(xdr, &len) < 0))
		return -EBADMSG;
	if (len != 0) {
		p = xdr_inline_decode(xdr, len);
		if (unlikely(!p))
			return -EBADMSG;
		if (unlikely(len > maxlen))
			return -EMSGSIZE;
		*ptr = p;
	}
	return len;
}

/**
 * xdr_stream_decode_uint32_array - Decode variable length array of integers
 * @xdr: pointer to xdr_stream
 * @array: location to store the integer array or NULL
 * @array_size: number of elements to store
 *
 * Return values:
 *   On success, returns number of elements stored in @array
 *   %-EBADMSG on XDR buffer overflow
 *   %-EMSGSIZE if the size of the array exceeds @array_size
 */
static inline ssize_t
xdr_stream_decode_uint32_array(struct xdr_stream *xdr,
		__u32 *array, size_t array_size)
{
	__be32 *p;
	__u32 len;
	ssize_t retval;

	if (unlikely(xdr_stream_decode_u32(xdr, &len) < 0))
		return -EBADMSG;
	p = xdr_inline_decode(xdr, len * sizeof(*p));
	if (unlikely(!p))
		return -EBADMSG;
	if (array == NULL)
		return len;
	if (len <= array_size) {
		if (len < array_size)
			memset(array+len, 0, (array_size-len)*sizeof(*array));
		array_size = len;
		retval = len;
	} else
		retval = -EMSGSIZE;
	for (; array_size > 0; p++, array++, array_size--)
		*array = be32_to_cpup(p);
	return retval;
}

#endif /* _SUNRPC_XDR_H_ */<|MERGE_RESOLUTION|>--- conflicted
+++ resolved
@@ -185,10 +185,6 @@
 extern void xdr_buf_from_iov(struct kvec *, struct xdr_buf *);
 extern int xdr_buf_subsegment(struct xdr_buf *, struct xdr_buf *, unsigned int, unsigned int);
 extern void xdr_buf_trim(struct xdr_buf *, unsigned int);
-<<<<<<< HEAD
-extern int xdr_buf_read_mic(struct xdr_buf *, struct xdr_netobj *, unsigned int);
-=======
->>>>>>> d1988041
 extern int read_bytes_from_xdr_buf(struct xdr_buf *, unsigned int, void *, unsigned int);
 extern int write_bytes_to_xdr_buf(struct xdr_buf *, unsigned int, void *, unsigned int);
 
