/* SPDX-License-Identifier: GPL-2.0-only */
/*
 * Copyright 2006 PathScale, Inc.  All Rights Reserved.
 */

#ifndef _LINUX_IO_H
#define _LINUX_IO_H

#include <linux/types.h>
#include <linux/init.h>
#include <linux/bug.h>
#include <linux/err.h>
#include <asm/io.h>
#include <asm/page.h>

struct device;
struct resource;

__visible void __iowrite32_copy(void __iomem *to, const void *from, size_t count);
void __ioread32_copy(void *to, const void __iomem *from, size_t count);
void __iowrite64_copy(void __iomem *to, const void *from, size_t count);

#ifdef CONFIG_MMU
int ioremap_page_range(unsigned long addr, unsigned long end,
		       phys_addr_t phys_addr, pgprot_t prot);
#else
static inline int ioremap_page_range(unsigned long addr, unsigned long end,
				     phys_addr_t phys_addr, pgprot_t prot)
{
	return 0;
}
#endif

#ifdef CONFIG_HAVE_ARCH_HUGE_VMAP
void __init ioremap_huge_init(void);
int arch_ioremap_p4d_supported(void);
int arch_ioremap_pud_supported(void);
int arch_ioremap_pmd_supported(void);
#else
static inline void ioremap_huge_init(void) { }
#endif

/*
 * Managed iomap interface
 */
#ifdef CONFIG_HAS_IOPORT_MAP
void __iomem * devm_ioport_map(struct device *dev, unsigned long port,
			       unsigned int nr);
void devm_ioport_unmap(struct device *dev, void __iomem *addr);
#else
static inline void __iomem *devm_ioport_map(struct device *dev,
					     unsigned long port,
					     unsigned int nr)
{
	return NULL;
}

static inline void devm_ioport_unmap(struct device *dev, void __iomem *addr)
{
}
#endif

#define IOMEM_ERR_PTR(err) (__force void __iomem *)ERR_PTR(err)

void __iomem *devm_ioremap(struct device *dev, resource_size_t offset,
			   resource_size_t size);
void __iomem *devm_ioremap_uc(struct device *dev, resource_size_t offset,
<<<<<<< HEAD
				   resource_size_t size);
void __iomem *devm_ioremap_nocache(struct device *dev, resource_size_t offset,
=======
>>>>>>> d1988041
				   resource_size_t size);
void __iomem *devm_ioremap_wc(struct device *dev, resource_size_t offset,
				   resource_size_t size);
void devm_iounmap(struct device *dev, void __iomem *addr);
int check_signature(const volatile void __iomem *io_addr,
			const unsigned char *signature, int length);
void devm_ioremap_release(struct device *dev, void *res);

void *devm_memremap(struct device *dev, resource_size_t offset,
		size_t size, unsigned long flags);
void devm_memunmap(struct device *dev, void *addr);

#ifdef CONFIG_PCI
/*
 * The PCI specifications (Rev 3.0, 3.2.5 "Transaction Ordering and
 * Posting") mandate non-posted configuration transactions. There is
 * no ioremap API in the kernel that can guarantee non-posted write
 * semantics across arches so provide a default implementation for
 * mapping PCI config space that defaults to ioremap(); arches
 * should override it if they have memory mapping implementations that
 * guarantee non-posted writes semantics to make the memory mapping
 * compliant with the PCI specification.
 */
#ifndef pci_remap_cfgspace
#define pci_remap_cfgspace pci_remap_cfgspace
static inline void __iomem *pci_remap_cfgspace(phys_addr_t offset,
					       size_t size)
{
	return ioremap(offset, size);
}
#endif
#endif

/*
 * Some systems do not have legacy ISA devices.
 * /dev/port is not a valid interface on these systems.
 * So for those archs, <asm/io.h> should define the following symbol.
 */
#ifndef arch_has_dev_port
#define arch_has_dev_port()     (1)
#endif

/*
 * Some systems (x86 without PAT) have a somewhat reliable way to mark a
 * physical address range such that uncached mappings will actually
 * end up write-combining.  This facility should be used in conjunction
 * with pgprot_writecombine, ioremap-wc, or set_memory_wc, since it has
 * no effect if the per-page mechanisms are functional.
 * (On x86 without PAT, these functions manipulate MTRRs.)
 *
 * arch_phys_del_wc(0) or arch_phys_del_wc(any error code) is guaranteed
 * to have no effect.
 */
#ifndef arch_phys_wc_add
static inline int __must_check arch_phys_wc_add(unsigned long base,
						unsigned long size)
{
	return 0;  /* It worked (i.e. did nothing). */
}

static inline void arch_phys_wc_del(int handle)
{
}

#define arch_phys_wc_add arch_phys_wc_add
#ifndef arch_phys_wc_index
static inline int arch_phys_wc_index(int handle)
{
	return -1;
}
#define arch_phys_wc_index arch_phys_wc_index
#endif
#endif

enum {
	/* See memremap() kernel-doc for usage description... */
	MEMREMAP_WB = 1 << 0,
	MEMREMAP_WT = 1 << 1,
	MEMREMAP_WC = 1 << 2,
	MEMREMAP_ENC = 1 << 3,
	MEMREMAP_DEC = 1 << 4,
};

void *memremap(resource_size_t offset, size_t size, unsigned long flags);
void memunmap(void *addr);

/*
 * On x86 PAT systems we have memory tracking that keeps track of
 * the allowed mappings on memory ranges. This tracking works for
 * all the in-kernel mapping APIs (ioremap*), but where the user
 * wishes to map a range from a physical device into user memory
 * the tracking won't be updated. This API is to be used by
 * drivers which remap physical device pages into userspace,
 * and wants to make sure they are mapped WC and not UC.
 */
#ifndef arch_io_reserve_memtype_wc
static inline int arch_io_reserve_memtype_wc(resource_size_t base,
					     resource_size_t size)
{
	return 0;
}

static inline void arch_io_free_memtype_wc(resource_size_t base,
					   resource_size_t size)
{
}
#endif

#endif /* _LINUX_IO_H */<|MERGE_RESOLUTION|>--- conflicted
+++ resolved
@@ -65,11 +65,6 @@
 void __iomem *devm_ioremap(struct device *dev, resource_size_t offset,
 			   resource_size_t size);
 void __iomem *devm_ioremap_uc(struct device *dev, resource_size_t offset,
-<<<<<<< HEAD
-				   resource_size_t size);
-void __iomem *devm_ioremap_nocache(struct device *dev, resource_size_t offset,
-=======
->>>>>>> d1988041
 				   resource_size_t size);
 void __iomem *devm_ioremap_wc(struct device *dev, resource_size_t offset,
 				   resource_size_t size);
