/* SPDX-License-Identifier: GPL-2.0 */
/*
 * SDIO Classes, Interface Types, Manufacturer IDs, etc.
 */

#ifndef LINUX_MMC_SDIO_IDS_H
#define LINUX_MMC_SDIO_IDS_H

/*
 * Standard SDIO Function Interfaces
 */

#define SDIO_CLASS_NONE		0x00	/* Not a SDIO standard interface */
#define SDIO_CLASS_UART		0x01	/* standard UART interface */
#define SDIO_CLASS_BT_A		0x02	/* Type-A BlueTooth std interface */
#define SDIO_CLASS_BT_B		0x03	/* Type-B BlueTooth std interface */
#define SDIO_CLASS_GPS		0x04	/* GPS standard interface */
#define SDIO_CLASS_CAMERA	0x05	/* Camera standard interface */
#define SDIO_CLASS_PHS		0x06	/* PHS standard interface */
#define SDIO_CLASS_WLAN		0x07	/* WLAN interface */
#define SDIO_CLASS_ATA		0x08	/* Embedded SDIO-ATA std interface */
#define SDIO_CLASS_BT_AMP	0x09	/* Type-A Bluetooth AMP interface */

/*
 * Vendors and devices.  Sort key: vendor first, device next.
 */

#define SDIO_VENDOR_ID_STE			0x0020
#define SDIO_DEVICE_ID_STE_CW1200		0x2280

#define SDIO_VENDOR_ID_INTEL			0x0089
#define SDIO_DEVICE_ID_INTEL_IWMC3200WIMAX	0x1402
#define SDIO_DEVICE_ID_INTEL_IWMC3200WIFI	0x1403
#define SDIO_DEVICE_ID_INTEL_IWMC3200TOP	0x1404
#define SDIO_DEVICE_ID_INTEL_IWMC3200GPS	0x1405
#define SDIO_DEVICE_ID_INTEL_IWMC3200BT		0x1406
#define SDIO_DEVICE_ID_INTEL_IWMC3200WIMAX_2G5	0x1407

#define SDIO_VENDOR_ID_CGUYS			0x0092
#define SDIO_DEVICE_ID_CGUYS_EW_CG1102GC	0x0004

#define SDIO_VENDOR_ID_TI			0x0097
#define SDIO_DEVICE_ID_TI_WL1271		0x4076

#define SDIO_VENDOR_ID_ATHEROS			0x0271
#define SDIO_DEVICE_ID_ATHEROS_AR6003_00	0x0300
#define SDIO_DEVICE_ID_ATHEROS_AR6003_01	0x0301
#define SDIO_DEVICE_ID_ATHEROS_AR6004_00	0x0400
#define SDIO_DEVICE_ID_ATHEROS_AR6004_01	0x0401
#define SDIO_DEVICE_ID_ATHEROS_AR6004_02	0x0402
#define SDIO_DEVICE_ID_ATHEROS_AR6004_18	0x0418
#define SDIO_DEVICE_ID_ATHEROS_AR6004_19	0x0419
#define SDIO_DEVICE_ID_ATHEROS_AR6005		0x050A
#define SDIO_DEVICE_ID_ATHEROS_QCA9377		0x0701

#define SDIO_VENDOR_ID_BROADCOM			0x02d0
#define SDIO_DEVICE_ID_BROADCOM_NINTENDO_WII	0x044b
#define SDIO_DEVICE_ID_BROADCOM_43241		0x4324
#define SDIO_DEVICE_ID_BROADCOM_4329		0x4329
#define SDIO_DEVICE_ID_BROADCOM_4330		0x4330
#define SDIO_DEVICE_ID_BROADCOM_4334		0x4334
#define SDIO_DEVICE_ID_BROADCOM_4335_4339	0x4335
#define SDIO_DEVICE_ID_BROADCOM_4339		0x4339
#define SDIO_DEVICE_ID_BROADCOM_4345		0x4345
#define SDIO_DEVICE_ID_BROADCOM_4354		0x4354
#define SDIO_DEVICE_ID_BROADCOM_CYPRESS_89359	0x4355
#define SDIO_DEVICE_ID_BROADCOM_4356		0x4356
#define SDIO_DEVICE_ID_BROADCOM_4359		0x4359
#define SDIO_DEVICE_ID_BROADCOM_CYPRESS_4373	0x4373
#define SDIO_DEVICE_ID_BROADCOM_CYPRESS_43012	0xa804
#define SDIO_DEVICE_ID_BROADCOM_43143		0xa887
#define SDIO_DEVICE_ID_BROADCOM_43340		0xa94c
#define SDIO_DEVICE_ID_BROADCOM_43341		0xa94d
#define SDIO_DEVICE_ID_BROADCOM_43362		0xa962
#define SDIO_DEVICE_ID_BROADCOM_43364		0xa9a4
#define SDIO_DEVICE_ID_BROADCOM_43430		0xa9a6
#define SDIO_DEVICE_ID_BROADCOM_43455		0xa9bf

#define SDIO_VENDOR_ID_MARVELL			0x02df
#define SDIO_DEVICE_ID_MARVELL_LIBERTAS		0x9103
#define SDIO_DEVICE_ID_MARVELL_8688_WLAN	0x9104
#define SDIO_DEVICE_ID_MARVELL_8688_BT		0x9105
#define SDIO_DEVICE_ID_MARVELL_8786_WLAN	0x9116
#define SDIO_DEVICE_ID_MARVELL_8787_WLAN	0x9119
#define SDIO_DEVICE_ID_MARVELL_8787_BT		0x911a
#define SDIO_DEVICE_ID_MARVELL_8787_BT_AMP	0x911b
#define SDIO_DEVICE_ID_MARVELL_8797_F0		0x9128
#define SDIO_DEVICE_ID_MARVELL_8797_WLAN	0x9129
#define SDIO_DEVICE_ID_MARVELL_8797_BT		0x912a
#define SDIO_DEVICE_ID_MARVELL_8897_WLAN	0x912d
#define SDIO_DEVICE_ID_MARVELL_8897_BT		0x912e
#define SDIO_DEVICE_ID_MARVELL_8887_F0		0x9134
#define SDIO_DEVICE_ID_MARVELL_8887_WLAN	0x9135
#define SDIO_DEVICE_ID_MARVELL_8887_BT		0x9136
#define SDIO_DEVICE_ID_MARVELL_8801_WLAN	0x9139
#define SDIO_DEVICE_ID_MARVELL_8997_F0		0x9140
#define SDIO_DEVICE_ID_MARVELL_8997_WLAN	0x9141
#define SDIO_DEVICE_ID_MARVELL_8997_BT		0x9142
#define SDIO_DEVICE_ID_MARVELL_8977_WLAN	0x9145
#define SDIO_DEVICE_ID_MARVELL_8977_BT		0x9146
#define SDIO_DEVICE_ID_MARVELL_8987_WLAN	0x9149
#define SDIO_DEVICE_ID_MARVELL_8987_BT		0x914a

#define SDIO_VENDOR_ID_MEDIATEK			0x037a
#define SDIO_DEVICE_ID_MEDIATEK_MT7663		0x7663
#define SDIO_DEVICE_ID_MEDIATEK_MT7668		0x7668

#define SDIO_VENDOR_ID_MICROCHIP_WILC		0x0296
#define SDIO_DEVICE_ID_MICROCHIP_WILC1000	0x5347

#define SDIO_VENDOR_ID_SIANO			0x039a
#define SDIO_DEVICE_ID_SIANO_NOVA_B0		0x0201
#define SDIO_DEVICE_ID_SIANO_NICE		0x0202
#define SDIO_DEVICE_ID_SIANO_VEGA_A0		0x0300
#define SDIO_DEVICE_ID_SIANO_VENICE		0x0301
#define SDIO_DEVICE_ID_SIANO_MING		0x0302
#define SDIO_DEVICE_ID_SIANO_PELE		0x0500
#define SDIO_DEVICE_ID_SIANO_RIO		0x0600
#define SDIO_DEVICE_ID_SIANO_DENVER_2160	0x0700
#define SDIO_DEVICE_ID_SIANO_DENVER_1530	0x0800
#define SDIO_DEVICE_ID_SIANO_NOVA_A0		0x1100
#define SDIO_DEVICE_ID_SIANO_STELLAR 		0x5347

<<<<<<< HEAD
#define SDIO_VENDOR_ID_TI			0x0097
#define SDIO_DEVICE_ID_TI_WL1271		0x4076
#define SDIO_VENDOR_ID_TI_WL1251		0x104c
#define SDIO_DEVICE_ID_TI_WL1251		0x9066
=======
#define SDIO_VENDOR_ID_RSI			0x041b
#define SDIO_DEVICE_ID_RSI_9113			0x9330
#define SDIO_DEVICE_ID_RSI_9116			0x9116
>>>>>>> d1988041

#define SDIO_VENDOR_ID_TI_WL1251		0x104c
#define SDIO_DEVICE_ID_TI_WL1251		0x9066

#endif /* LINUX_MMC_SDIO_IDS_H */<|MERGE_RESOLUTION|>--- conflicted
+++ resolved
@@ -121,16 +121,9 @@
 #define SDIO_DEVICE_ID_SIANO_NOVA_A0		0x1100
 #define SDIO_DEVICE_ID_SIANO_STELLAR 		0x5347
 
-<<<<<<< HEAD
-#define SDIO_VENDOR_ID_TI			0x0097
-#define SDIO_DEVICE_ID_TI_WL1271		0x4076
-#define SDIO_VENDOR_ID_TI_WL1251		0x104c
-#define SDIO_DEVICE_ID_TI_WL1251		0x9066
-=======
 #define SDIO_VENDOR_ID_RSI			0x041b
 #define SDIO_DEVICE_ID_RSI_9113			0x9330
 #define SDIO_DEVICE_ID_RSI_9116			0x9116
->>>>>>> d1988041
 
 #define SDIO_VENDOR_ID_TI_WL1251		0x104c
 #define SDIO_DEVICE_ID_TI_WL1251		0x9066
