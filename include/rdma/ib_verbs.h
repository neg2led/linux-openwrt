--- conflicted
+++ resolved
@@ -76,8 +76,6 @@
 extern struct workqueue_struct *ib_wq;
 extern struct workqueue_struct *ib_comp_wq;
 extern struct workqueue_struct *ib_comp_unbound_wq;
-<<<<<<< HEAD
-=======
 
 __printf(3, 4) __cold
 void ibdev_printk(const char *level, const struct ib_device *ibdev,
@@ -147,7 +145,6 @@
 static inline
 void ibdev_dbg_ratelimited(const struct ib_device *ibdev, const char *format, ...) {}
 #endif
->>>>>>> f7688b48
 
 union ib_gid {
 	u8	raw[16];
@@ -1285,11 +1282,7 @@
 
 	/* These are kernel only and can not be issued by userspace */
 	IB_WR_REG_MR = 0x20,
-<<<<<<< HEAD
-	IB_WR_REG_SIG_MR,
-=======
 	IB_WR_REG_MR_INTEGRITY,
->>>>>>> f7688b48
 
 	/* reserve values for low level drivers' internal use.
 	 * These values will not be used at all in the ib core layer.
@@ -1561,10 +1554,7 @@
 		struct work_struct	work;
 	};
 	struct workqueue_struct *comp_wq;
-<<<<<<< HEAD
-=======
 	struct dim *dim;
->>>>>>> f7688b48
 	/*
 	 * Implementation details of the RDMA core, don't use in drivers:
 	 */
