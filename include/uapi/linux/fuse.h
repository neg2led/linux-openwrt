--- conflicted
+++ resolved
@@ -275,19 +275,13 @@
  * FOPEN_DIRECT_IO: bypass page cache for this open file
  * FOPEN_KEEP_CACHE: don't invalidate the data cache on open
  * FOPEN_NONSEEKABLE: the file is not seekable
-<<<<<<< HEAD
-=======
  * FOPEN_CACHE_DIR: allow caching this directory
->>>>>>> f7688b48
  * FOPEN_STREAM: the file is stream-like (no file position at all)
  */
 #define FOPEN_DIRECT_IO		(1 << 0)
 #define FOPEN_KEEP_CACHE	(1 << 1)
 #define FOPEN_NONSEEKABLE	(1 << 2)
-<<<<<<< HEAD
-=======
 #define FOPEN_CACHE_DIR		(1 << 3)
->>>>>>> f7688b48
 #define FOPEN_STREAM		(1 << 4)
 
 /**
