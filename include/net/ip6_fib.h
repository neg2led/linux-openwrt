/* SPDX-License-Identifier: GPL-2.0-or-later */
/*
 *	Linux INET6 implementation 
 *
 *	Authors:
 *	Pedro Roque		<roque@di.fc.ul.pt>	
 */

#ifndef _IP6_FIB_H
#define _IP6_FIB_H

#include <linux/ipv6_route.h>
#include <linux/rtnetlink.h>
#include <linux/spinlock.h>
#include <linux/notifier.h>
#include <net/dst.h>
#include <net/flow.h>
#include <net/ip_fib.h>
#include <net/netlink.h>
#include <net/inetpeer.h>
#include <net/fib_notifier.h>

#ifdef CONFIG_IPV6_MULTIPLE_TABLES
#define FIB6_TABLE_HASHSZ 256
#else
#define FIB6_TABLE_HASHSZ 1
#endif

#define RT6_DEBUG 2

#if RT6_DEBUG >= 3
#define RT6_TRACE(x...) pr_debug(x)
#else
#define RT6_TRACE(x...) do { ; } while (0)
#endif

struct rt6_info;
struct fib6_info;

struct fib6_config {
	u32		fc_table;
	u32		fc_metric;
	int		fc_dst_len;
	int		fc_src_len;
	int		fc_ifindex;
	u32		fc_flags;
	u32		fc_protocol;
	u16		fc_type;        /* only 8 bits are used */
	u16		fc_delete_all_nh : 1,
			fc_ignore_dev_down:1,
			__unused : 14;
	u32		fc_nh_id;

	struct in6_addr	fc_dst;
	struct in6_addr	fc_src;
	struct in6_addr	fc_prefsrc;
	struct in6_addr	fc_gateway;

	unsigned long	fc_expires;
	struct nlattr	*fc_mx;
	int		fc_mx_len;
	int		fc_mp_len;
	struct nlattr	*fc_mp;

	struct nl_info	fc_nlinfo;
	struct nlattr	*fc_encap;
	u16		fc_encap_type;
};

struct fib6_node {
	struct fib6_node __rcu	*parent;
	struct fib6_node __rcu	*left;
	struct fib6_node __rcu	*right;
#ifdef CONFIG_IPV6_SUBTREES
	struct fib6_node __rcu	*subtree;
#endif
	struct fib6_info __rcu	*leaf;

	__u16			fn_bit;		/* bit key */
	__u16			fn_flags;
	int			fn_sernum;
	struct fib6_info __rcu	*rr_ptr;
	struct rcu_head		rcu;
};

struct fib6_gc_args {
	int			timeout;
	int			more;
};

#ifndef CONFIG_IPV6_SUBTREES
#define FIB6_SUBTREE(fn)	NULL
#else
#define FIB6_SUBTREE(fn)	(rcu_dereference_protected((fn)->subtree, 1))
#endif

/*
 *	routing information
 *
 */

struct rt6key {
	struct in6_addr	addr;
	int		plen;
};

struct fib6_table;

struct rt6_exception_bucket {
	struct hlist_head	chain;
	int			depth;
};

struct rt6_exception {
	struct hlist_node	hlist;
	struct rt6_info		*rt6i;
	unsigned long		stamp;
	struct rcu_head		rcu;
};

#define FIB6_EXCEPTION_BUCKET_SIZE_SHIFT 10
#define FIB6_EXCEPTION_BUCKET_SIZE (1 << FIB6_EXCEPTION_BUCKET_SIZE_SHIFT)
#define FIB6_MAX_DEPTH 5

struct fib6_nh {
	struct fib_nh_common	nh_common;

#ifdef CONFIG_IPV6_ROUTER_PREF
	unsigned long		last_probe;
#endif

	struct rt6_info * __percpu *rt6i_pcpu;
	struct rt6_exception_bucket __rcu *rt6i_exception_bucket;
};

struct fib6_info {
	struct fib6_table		*fib6_table;
	struct fib6_info __rcu		*fib6_next;
	struct fib6_node __rcu		*fib6_node;

	/* Multipath routes:
	 * siblings is a list of fib6_info that have the the same metric/weight,
	 * destination, but not the same gateway. nsiblings is just a cache
	 * to speed up lookup.
	 */
	union {
		struct list_head	fib6_siblings;
		struct list_head	nh_list;
	};
	unsigned int			fib6_nsiblings;

	refcount_t			fib6_ref;
	unsigned long			expires;
	struct dst_metrics		*fib6_metrics;
#define fib6_pmtu		fib6_metrics->metrics[RTAX_MTU-1]

	struct rt6key			fib6_dst;
	u32				fib6_flags;
	struct rt6key			fib6_src;
	struct rt6key			fib6_prefsrc;

	u32				fib6_metric;
	u8				fib6_protocol;
	u8				fib6_type;
	u8				should_flush:1,
					dst_nocount:1,
					dst_nopolicy:1,
					dst_host:1,
					fib6_destroying:1,
<<<<<<< HEAD
					unused:2;
=======
					unused:3;
>>>>>>> f7688b48

	struct rcu_head			rcu;
	struct nexthop			*nh;
	struct fib6_nh			fib6_nh[0];
};

struct rt6_info {
	struct dst_entry		dst;
	struct fib6_info __rcu		*from;

	struct rt6key			rt6i_dst;
	struct rt6key			rt6i_src;
	struct in6_addr			rt6i_gateway;
	struct inet6_dev		*rt6i_idev;
	u32				rt6i_flags;

	struct list_head		rt6i_uncached;
	struct uncached_list		*rt6i_uncached_list;

	/* more non-fragment space at head required */
	unsigned short			rt6i_nfheader_len;
};

struct fib6_result {
	struct fib6_nh		*nh;
	struct fib6_info	*f6i;
	u32			fib6_flags;
	u8			fib6_type;
	struct rt6_info		*rt6;
};

#define for_each_fib6_node_rt_rcu(fn)					\
	for (rt = rcu_dereference((fn)->leaf); rt;			\
	     rt = rcu_dereference(rt->fib6_next))

#define for_each_fib6_walker_rt(w)					\
	for (rt = (w)->leaf; rt;					\
	     rt = rcu_dereference_protected(rt->fib6_next, 1))

static inline struct inet6_dev *ip6_dst_idev(struct dst_entry *dst)
{
	return ((struct rt6_info *)dst)->rt6i_idev;
}

static inline void fib6_clean_expires(struct fib6_info *f6i)
{
	f6i->fib6_flags &= ~RTF_EXPIRES;
	f6i->expires = 0;
}

static inline void fib6_set_expires(struct fib6_info *f6i,
				    unsigned long expires)
{
	f6i->expires = expires;
	f6i->fib6_flags |= RTF_EXPIRES;
}

static inline bool fib6_check_expired(const struct fib6_info *f6i)
{
	if (f6i->fib6_flags & RTF_EXPIRES)
		return time_after(jiffies, f6i->expires);
	return false;
}

/* Function to safely get fn->sernum for passed in rt
 * and store result in passed in cookie.
 * Return true if we can get cookie safely
 * Return false if not
 */
static inline bool fib6_get_cookie_safe(const struct fib6_info *f6i,
					u32 *cookie)
{
	struct fib6_node *fn;
	bool status = false;

	fn = rcu_dereference(f6i->fib6_node);

	if (fn) {
		*cookie = fn->fn_sernum;
		/* pairs with smp_wmb() in fib6_update_sernum_upto_root() */
		smp_rmb();
		status = true;
	}

	return status;
}

static inline u32 rt6_get_cookie(const struct rt6_info *rt)
{
	struct fib6_info *from;
	u32 cookie = 0;

	rcu_read_lock();

	from = rcu_dereference(rt->from);
	if (from)
		fib6_get_cookie_safe(from, &cookie);

	rcu_read_unlock();

	return cookie;
}

static inline void ip6_rt_put(struct rt6_info *rt)
{
	/* dst_release() accepts a NULL parameter.
	 * We rely on dst being first structure in struct rt6_info
	 */
	BUILD_BUG_ON(offsetof(struct rt6_info, dst) != 0);
	dst_release(&rt->dst);
}

struct fib6_info *fib6_info_alloc(gfp_t gfp_flags, bool with_fib6_nh);
void fib6_info_destroy_rcu(struct rcu_head *head);

static inline void fib6_info_hold(struct fib6_info *f6i)
{
	refcount_inc(&f6i->fib6_ref);
}

static inline bool fib6_info_hold_safe(struct fib6_info *f6i)
{
	return refcount_inc_not_zero(&f6i->fib6_ref);
}

static inline void fib6_info_release(struct fib6_info *f6i)
{
	if (f6i && refcount_dec_and_test(&f6i->fib6_ref))
		call_rcu(&f6i->rcu, fib6_info_destroy_rcu);
}

enum fib6_walk_state {
#ifdef CONFIG_IPV6_SUBTREES
	FWS_S,
#endif
	FWS_L,
	FWS_R,
	FWS_C,
	FWS_U
};

struct fib6_walker {
	struct list_head lh;
	struct fib6_node *root, *node;
	struct fib6_info *leaf;
	enum fib6_walk_state state;
	unsigned int skip;
	unsigned int count;
	unsigned int skip_in_node;
	int (*func)(struct fib6_walker *);
	void *args;
};

struct rt6_statistics {
	__u32		fib_nodes;		/* all fib6 nodes */
	__u32		fib_route_nodes;	/* intermediate nodes */
	__u32		fib_rt_entries;		/* rt entries in fib table */
	__u32		fib_rt_cache;		/* cached rt entries in exception table */
	__u32		fib_discarded_routes;	/* total number of routes delete */

	/* The following stats are not protected by any lock */
	atomic_t	fib_rt_alloc;		/* total number of routes alloced */
	atomic_t	fib_rt_uncache;		/* rt entries in uncached list */
};

#define RTN_TL_ROOT	0x0001
#define RTN_ROOT	0x0002		/* tree root node		*/
#define RTN_RTINFO	0x0004		/* node with valid routing info	*/

/*
 *	priority levels (or metrics)
 *
 */


struct fib6_table {
	struct hlist_node	tb6_hlist;
	u32			tb6_id;
	spinlock_t		tb6_lock;
	struct fib6_node	tb6_root;
	struct inet_peer_base	tb6_peers;
	unsigned int		flags;
	unsigned int		fib_seq;
#define RT6_TABLE_HAS_DFLT_ROUTER	BIT(0)
};

#define RT6_TABLE_UNSPEC	RT_TABLE_UNSPEC
#define RT6_TABLE_MAIN		RT_TABLE_MAIN
#define RT6_TABLE_DFLT		RT6_TABLE_MAIN
#define RT6_TABLE_INFO		RT6_TABLE_MAIN
#define RT6_TABLE_PREFIX	RT6_TABLE_MAIN

#ifdef CONFIG_IPV6_MULTIPLE_TABLES
#define FIB6_TABLE_MIN		1
#define FIB6_TABLE_MAX		RT_TABLE_MAX
#define RT6_TABLE_LOCAL		RT_TABLE_LOCAL
#else
#define FIB6_TABLE_MIN		RT_TABLE_MAIN
#define FIB6_TABLE_MAX		FIB6_TABLE_MIN
#define RT6_TABLE_LOCAL		RT6_TABLE_MAIN
#endif

typedef struct rt6_info *(*pol_lookup_t)(struct net *,
					 struct fib6_table *,
					 struct flowi6 *,
					 const struct sk_buff *, int);

struct fib6_entry_notifier_info {
	struct fib_notifier_info info; /* must be first */
	struct fib6_info *rt;
	unsigned int nsiblings;
};

/*
 *	exported functions
 */

struct fib6_table *fib6_get_table(struct net *net, u32 id);
struct fib6_table *fib6_new_table(struct net *net, u32 id);
struct dst_entry *fib6_rule_lookup(struct net *net, struct flowi6 *fl6,
				   const struct sk_buff *skb,
				   int flags, pol_lookup_t lookup);

/* called with rcu lock held; can return error pointer
 * caller needs to select path
 */
int fib6_lookup(struct net *net, int oif, struct flowi6 *fl6,
		struct fib6_result *res, int flags);

/* called with rcu lock held; caller needs to select path */
int fib6_table_lookup(struct net *net, struct fib6_table *table,
		      int oif, struct flowi6 *fl6, struct fib6_result *res,
		      int strict);

void fib6_select_path(const struct net *net, struct fib6_result *res,
		      struct flowi6 *fl6, int oif, bool have_oif_match,
		      const struct sk_buff *skb, int strict);
struct fib6_node *fib6_node_lookup(struct fib6_node *root,
				   const struct in6_addr *daddr,
				   const struct in6_addr *saddr);

struct fib6_node *fib6_locate(struct fib6_node *root,
			      const struct in6_addr *daddr, int dst_len,
			      const struct in6_addr *saddr, int src_len,
			      bool exact_match);

void fib6_clean_all(struct net *net, int (*func)(struct fib6_info *, void *arg),
		    void *arg);
void fib6_clean_all_skip_notify(struct net *net,
				int (*func)(struct fib6_info *, void *arg),
				void *arg);

int fib6_add(struct fib6_node *root, struct fib6_info *rt,
	     struct nl_info *info, struct netlink_ext_ack *extack);
int fib6_del(struct fib6_info *rt, struct nl_info *info);

static inline
void rt6_get_prefsrc(const struct rt6_info *rt, struct in6_addr *addr)
{
	const struct fib6_info *from;

	rcu_read_lock();

	from = rcu_dereference(rt->from);
	if (from) {
		*addr = from->fib6_prefsrc.addr;
	} else {
		struct in6_addr in6_zero = {};

		*addr = in6_zero;
	}

	rcu_read_unlock();
}

int fib6_nh_init(struct net *net, struct fib6_nh *fib6_nh,
		 struct fib6_config *cfg, gfp_t gfp_flags,
		 struct netlink_ext_ack *extack);
void fib6_nh_release(struct fib6_nh *fib6_nh);

int call_fib6_entry_notifiers(struct net *net,
			      enum fib_event_type event_type,
			      struct fib6_info *rt,
			      struct netlink_ext_ack *extack);
int call_fib6_multipath_entry_notifiers(struct net *net,
					enum fib_event_type event_type,
					struct fib6_info *rt,
					unsigned int nsiblings,
					struct netlink_ext_ack *extack);
void fib6_rt_update(struct net *net, struct fib6_info *rt,
		    struct nl_info *info);
void inet6_rt_notify(int event, struct fib6_info *rt, struct nl_info *info,
		     unsigned int flags);

void fib6_run_gc(unsigned long expires, struct net *net, bool force);

void fib6_gc_cleanup(void);

int fib6_init(void);

struct ipv6_route_iter {
	struct seq_net_private p;
	struct fib6_walker w;
	loff_t skip;
	struct fib6_table *tbl;
	int sernum;
};

extern const struct seq_operations ipv6_route_seq_ops;

int call_fib6_notifier(struct notifier_block *nb, struct net *net,
		       enum fib_event_type event_type,
		       struct fib_notifier_info *info);
int call_fib6_notifiers(struct net *net, enum fib_event_type event_type,
			struct fib_notifier_info *info);

int __net_init fib6_notifier_init(struct net *net);
void __net_exit fib6_notifier_exit(struct net *net);

unsigned int fib6_tables_seq_read(struct net *net);
int fib6_tables_dump(struct net *net, struct notifier_block *nb);

void fib6_update_sernum(struct net *net, struct fib6_info *rt);
void fib6_update_sernum_upto_root(struct net *net, struct fib6_info *rt);
void fib6_update_sernum_stub(struct net *net, struct fib6_info *f6i);

void fib6_metric_set(struct fib6_info *f6i, int metric, u32 val);
static inline bool fib6_metric_locked(struct fib6_info *f6i, int metric)
{
	return !!(f6i->fib6_metrics->metrics[RTAX_LOCK - 1] & (1 << metric));
}

#ifdef CONFIG_IPV6_MULTIPLE_TABLES
int fib6_rules_init(void);
void fib6_rules_cleanup(void);
bool fib6_rule_default(const struct fib_rule *rule);
int fib6_rules_dump(struct net *net, struct notifier_block *nb);
unsigned int fib6_rules_seq_read(struct net *net);

static inline bool fib6_rules_early_flow_dissect(struct net *net,
						 struct sk_buff *skb,
						 struct flowi6 *fl6,
						 struct flow_keys *flkeys)
{
	unsigned int flag = FLOW_DISSECTOR_F_STOP_AT_ENCAP;

	if (!net->ipv6.fib6_rules_require_fldissect)
		return false;

	skb_flow_dissect_flow_keys(skb, flkeys, flag);
	fl6->fl6_sport = flkeys->ports.src;
	fl6->fl6_dport = flkeys->ports.dst;
	fl6->flowi6_proto = flkeys->basic.ip_proto;

	return true;
}
#else
static inline int               fib6_rules_init(void)
{
	return 0;
}
static inline void              fib6_rules_cleanup(void)
{
	return ;
}
static inline bool fib6_rule_default(const struct fib_rule *rule)
{
	return true;
}
static inline int fib6_rules_dump(struct net *net, struct notifier_block *nb)
{
	return 0;
}
static inline unsigned int fib6_rules_seq_read(struct net *net)
{
	return 0;
}
static inline bool fib6_rules_early_flow_dissect(struct net *net,
						 struct sk_buff *skb,
						 struct flowi6 *fl6,
						 struct flow_keys *flkeys)
{
	return false;
}
#endif
#endif<|MERGE_RESOLUTION|>--- conflicted
+++ resolved
@@ -167,11 +167,7 @@
 					dst_nopolicy:1,
 					dst_host:1,
 					fib6_destroying:1,
-<<<<<<< HEAD
-					unused:2;
-=======
 					unused:3;
->>>>>>> f7688b48
 
 	struct rcu_head			rcu;
 	struct nexthop			*nh;
