<<<<<<< HEAD
These properties are common to multiple MMC host controllers. Any host
that requires the respective functionality should implement them using
these definitions.

Interpreted by the OF core:
- reg: Registers location and length.
- interrupts: Interrupts used by the MMC controller.

Card detection:
If no property below is supplied, host native card detect is used.
Only one of the properties in this section should be supplied:
  - broken-cd: There is no card detection available; polling must be used.
  - cd-gpios: Specify GPIOs for card detection, see gpio binding
  - non-removable: non-removable slot (like eMMC); assume always present.

Optional properties:
- bus-width: Number of data lines, can be <1>, <4>, or <8>.  The default
  will be <1> if the property is absent.
- wp-gpios: Specify GPIOs for write protection, see gpio binding
- cd-inverted: when present, polarity on the CD line is inverted. See the note
  below for the case, when a GPIO is used for the CD line
- cd-debounce-delay-ms: Set delay time before detecting card after card insert interrupt.
  It's only valid when cd-gpios is present.
- wp-inverted: when present, polarity on the WP line is inverted. See the note
  below for the case, when a GPIO is used for the WP line
- disable-wp: When set no physical WP line is present. This property should
  only be specified when the controller has a dedicated write-protect
  detection logic. If a GPIO is always used for the write-protect detection
  logic it is sufficient to not specify wp-gpios property in the absence of a WP
  line.
- max-frequency: maximum operating clock frequency
- no-1-8-v: when present, denotes that 1.8v card voltage is not supported on
  this system, even if the controller claims it is.
- cap-sd-highspeed: SD high-speed timing is supported
- cap-mmc-highspeed: MMC high-speed timing is supported
- sd-uhs-sdr12: SD UHS SDR12 speed is supported
- sd-uhs-sdr25: SD UHS SDR25 speed is supported
- sd-uhs-sdr50: SD UHS SDR50 speed is supported
- sd-uhs-sdr104: SD UHS SDR104 speed is supported
- sd-uhs-ddr50: SD UHS DDR50 speed is supported
- cap-power-off-card: powering off the card is safe
- cap-mmc-hw-reset: eMMC hardware reset is supported
- cap-sdio-irq: enable SDIO IRQ signalling on this interface
- full-pwr-cycle: full power cycle of the card is supported
- mmc-ddr-3_3v: eMMC high-speed DDR mode(3.3V I/O) is supported
- mmc-ddr-1_8v: eMMC high-speed DDR mode(1.8V I/O) is supported
- mmc-ddr-1_2v: eMMC high-speed DDR mode(1.2V I/O) is supported
- mmc-hs200-1_8v: eMMC HS200 mode(1.8V I/O) is supported
- mmc-hs200-1_2v: eMMC HS200 mode(1.2V I/O) is supported
- mmc-hs400-1_8v: eMMC HS400 mode(1.8V I/O) is supported
- mmc-hs400-1_2v: eMMC HS400 mode(1.2V I/O) is supported
- mmc-hs400-enhanced-strobe: eMMC HS400 enhanced strobe mode is supported
- dsr: Value the card's (optional) Driver Stage Register (DSR) should be
  programmed with. Valid range: [0 .. 0xffff].
- no-sdio: controller is limited to send sdio cmd during initialization
- no-sd: controller is limited to send sd cmd during initialization
- no-mmc: controller is limited to send mmc cmd during initialization
- fixed-emmc-driver-type: for non-removable eMMC, enforce this driver type.
  The value <n> is the driver type as specified in the eMMC specification
  (table 206 in spec version 5.1).
- post-power-on-delay-ms : It was invented for MMC pwrseq-simple which could
  be referred to mmc-pwrseq-simple.txt. But now it's reused as a tunable delay
  waiting for I/O signalling and card power supply to be stable, regardless of
  whether pwrseq-simple is used. Default to 10ms if no available.
- supports-cqe : The presence of this property indicates that the corresponding
  MMC host controller supports HW command queue feature.
- disable-cqe-dcmd: This property indicates that the MMC controller's command
  queue engine (CQE) does not support direct commands (DCMDs).

*NOTE* on CD and WP polarity. To use common for all SD/MMC host controllers line
polarity properties, we have to fix the meaning of the "normal" and "inverted"
line levels. We choose to follow the SDHCI standard, which specifies both those
lines as "active low." Therefore, using the "cd-inverted" property means, that
the CD line is active high, i.e. it is high, when a card is inserted. Similar
logic applies to the "wp-inverted" property.

CD and WP lines can be implemented on the hardware in one of two ways: as GPIOs,
specified in cd-gpios and wp-gpios properties, or as dedicated pins. Polarity of
dedicated pins can be specified, using *-inverted properties. GPIO polarity can
also be specified using the GPIO_ACTIVE_LOW flag. This creates an ambiguity
in the latter case. We choose to use the XOR logic for GPIO CD and WP lines.
This means, the two properties are "superimposed," for example leaving the
GPIO_ACTIVE_LOW flag clear and specifying the respective *-inverted property
property results in a double-inversion and actually means the "normal" line
polarity is in effect.

Optional SDIO properties:
- keep-power-in-suspend: Preserves card power during a suspend/resume cycle
- wakeup-source: Enables wake up of host system on SDIO IRQ assertion
		 (Legacy property supported: "enable-sdio-wakeup")

MMC power
---------

Controllers may implement power control from both the connected cards and
the IO signaling (for example to change to high-speed 1.8V signalling). If
the system supports this, then the following two properties should point
to valid regulator nodes:

- vqmmc-supply: supply node for IO line power
- vmmc-supply: supply node for card's power


MMC power sequences:
--------------------

System on chip designs may specify a specific MMC power sequence. To
successfully detect an (e)MMC/SD/SDIO card, that power sequence must be
maintained while initializing the card.

Optional property:
- mmc-pwrseq: phandle to the MMC power sequence node. See "mmc-pwrseq-*"
	for documentation of MMC power sequence bindings.


Use of Function subnodes
------------------------

On embedded systems the cards connected to a host may need additional
properties. These can be specified in subnodes to the host controller node.
The subnodes are identified by the standard 'reg' property.
Which information exactly can be specified depends on the bindings for the
SDIO function driver for the subnode, as specified by the compatible string.

Required host node properties when using function subnodes:
- #address-cells: should be one. The cell is the slot id.
- #size-cells: should be zero.

Required function subnode properties:
- reg: Must contain the SDIO function number of the function this subnode
       describes. A value of 0 denotes the memory SD function, values from
       1 to 7 denote the SDIO functions.

Optional function subnode properties:
- compatible: name of SDIO function following generic names recommended practice


Examples
--------

Basic example:

sdhci@ab000000 {
	compatible = "sdhci";
	reg = <0xab000000 0x200>;
	interrupts = <23>;
	bus-width = <4>;
	cd-gpios = <&gpio 69 0>;
	cd-inverted;
	wp-gpios = <&gpio 70 0>;
	max-frequency = <50000000>;
	keep-power-in-suspend;
	wakeup-source;
	mmc-pwrseq = <&sdhci0_pwrseq>
}

Example with sdio function subnode:

mmc3: mmc@1c12000 {
	#address-cells = <1>;
	#size-cells = <0>;

	pinctrl-names = "default";
	pinctrl-0 = <&mmc3_pins_a>;
	vmmc-supply = <&reg_vmmc3>;
	bus-width = <4>;
	non-removable;
	mmc-pwrseq = <&sdhci0_pwrseq>

	brcmf: bcrmf@1 {
		reg = <1>;
		compatible = "brcm,bcm43xx-fmac";
		interrupt-parent = <&pio>;
		interrupts = <10 8>; /* PH10 / EINT10 */
		interrupt-names = "host-wake";
	};
};
=======
This file has moved to mmc-controller.yaml.
>>>>>>> f7688b48
<|MERGE_RESOLUTION|>--- conflicted
+++ resolved
@@ -1,181 +1 @@
-<<<<<<< HEAD
-These properties are common to multiple MMC host controllers. Any host
-that requires the respective functionality should implement them using
-these definitions.
-
-Interpreted by the OF core:
-- reg: Registers location and length.
-- interrupts: Interrupts used by the MMC controller.
-
-Card detection:
-If no property below is supplied, host native card detect is used.
-Only one of the properties in this section should be supplied:
-  - broken-cd: There is no card detection available; polling must be used.
-  - cd-gpios: Specify GPIOs for card detection, see gpio binding
-  - non-removable: non-removable slot (like eMMC); assume always present.
-
-Optional properties:
-- bus-width: Number of data lines, can be <1>, <4>, or <8>.  The default
-  will be <1> if the property is absent.
-- wp-gpios: Specify GPIOs for write protection, see gpio binding
-- cd-inverted: when present, polarity on the CD line is inverted. See the note
-  below for the case, when a GPIO is used for the CD line
-- cd-debounce-delay-ms: Set delay time before detecting card after card insert interrupt.
-  It's only valid when cd-gpios is present.
-- wp-inverted: when present, polarity on the WP line is inverted. See the note
-  below for the case, when a GPIO is used for the WP line
-- disable-wp: When set no physical WP line is present. This property should
-  only be specified when the controller has a dedicated write-protect
-  detection logic. If a GPIO is always used for the write-protect detection
-  logic it is sufficient to not specify wp-gpios property in the absence of a WP
-  line.
-- max-frequency: maximum operating clock frequency
-- no-1-8-v: when present, denotes that 1.8v card voltage is not supported on
-  this system, even if the controller claims it is.
-- cap-sd-highspeed: SD high-speed timing is supported
-- cap-mmc-highspeed: MMC high-speed timing is supported
-- sd-uhs-sdr12: SD UHS SDR12 speed is supported
-- sd-uhs-sdr25: SD UHS SDR25 speed is supported
-- sd-uhs-sdr50: SD UHS SDR50 speed is supported
-- sd-uhs-sdr104: SD UHS SDR104 speed is supported
-- sd-uhs-ddr50: SD UHS DDR50 speed is supported
-- cap-power-off-card: powering off the card is safe
-- cap-mmc-hw-reset: eMMC hardware reset is supported
-- cap-sdio-irq: enable SDIO IRQ signalling on this interface
-- full-pwr-cycle: full power cycle of the card is supported
-- mmc-ddr-3_3v: eMMC high-speed DDR mode(3.3V I/O) is supported
-- mmc-ddr-1_8v: eMMC high-speed DDR mode(1.8V I/O) is supported
-- mmc-ddr-1_2v: eMMC high-speed DDR mode(1.2V I/O) is supported
-- mmc-hs200-1_8v: eMMC HS200 mode(1.8V I/O) is supported
-- mmc-hs200-1_2v: eMMC HS200 mode(1.2V I/O) is supported
-- mmc-hs400-1_8v: eMMC HS400 mode(1.8V I/O) is supported
-- mmc-hs400-1_2v: eMMC HS400 mode(1.2V I/O) is supported
-- mmc-hs400-enhanced-strobe: eMMC HS400 enhanced strobe mode is supported
-- dsr: Value the card's (optional) Driver Stage Register (DSR) should be
-  programmed with. Valid range: [0 .. 0xffff].
-- no-sdio: controller is limited to send sdio cmd during initialization
-- no-sd: controller is limited to send sd cmd during initialization
-- no-mmc: controller is limited to send mmc cmd during initialization
-- fixed-emmc-driver-type: for non-removable eMMC, enforce this driver type.
-  The value <n> is the driver type as specified in the eMMC specification
-  (table 206 in spec version 5.1).
-- post-power-on-delay-ms : It was invented for MMC pwrseq-simple which could
-  be referred to mmc-pwrseq-simple.txt. But now it's reused as a tunable delay
-  waiting for I/O signalling and card power supply to be stable, regardless of
-  whether pwrseq-simple is used. Default to 10ms if no available.
-- supports-cqe : The presence of this property indicates that the corresponding
-  MMC host controller supports HW command queue feature.
-- disable-cqe-dcmd: This property indicates that the MMC controller's command
-  queue engine (CQE) does not support direct commands (DCMDs).
-
-*NOTE* on CD and WP polarity. To use common for all SD/MMC host controllers line
-polarity properties, we have to fix the meaning of the "normal" and "inverted"
-line levels. We choose to follow the SDHCI standard, which specifies both those
-lines as "active low." Therefore, using the "cd-inverted" property means, that
-the CD line is active high, i.e. it is high, when a card is inserted. Similar
-logic applies to the "wp-inverted" property.
-
-CD and WP lines can be implemented on the hardware in one of two ways: as GPIOs,
-specified in cd-gpios and wp-gpios properties, or as dedicated pins. Polarity of
-dedicated pins can be specified, using *-inverted properties. GPIO polarity can
-also be specified using the GPIO_ACTIVE_LOW flag. This creates an ambiguity
-in the latter case. We choose to use the XOR logic for GPIO CD and WP lines.
-This means, the two properties are "superimposed," for example leaving the
-GPIO_ACTIVE_LOW flag clear and specifying the respective *-inverted property
-property results in a double-inversion and actually means the "normal" line
-polarity is in effect.
-
-Optional SDIO properties:
-- keep-power-in-suspend: Preserves card power during a suspend/resume cycle
-- wakeup-source: Enables wake up of host system on SDIO IRQ assertion
-		 (Legacy property supported: "enable-sdio-wakeup")
-
-MMC power
----------
-
-Controllers may implement power control from both the connected cards and
-the IO signaling (for example to change to high-speed 1.8V signalling). If
-the system supports this, then the following two properties should point
-to valid regulator nodes:
-
-- vqmmc-supply: supply node for IO line power
-- vmmc-supply: supply node for card's power
-
-
-MMC power sequences:
---------------------
-
-System on chip designs may specify a specific MMC power sequence. To
-successfully detect an (e)MMC/SD/SDIO card, that power sequence must be
-maintained while initializing the card.
-
-Optional property:
-- mmc-pwrseq: phandle to the MMC power sequence node. See "mmc-pwrseq-*"
-	for documentation of MMC power sequence bindings.
-
-
-Use of Function subnodes
-------------------------
-
-On embedded systems the cards connected to a host may need additional
-properties. These can be specified in subnodes to the host controller node.
-The subnodes are identified by the standard 'reg' property.
-Which information exactly can be specified depends on the bindings for the
-SDIO function driver for the subnode, as specified by the compatible string.
-
-Required host node properties when using function subnodes:
-- #address-cells: should be one. The cell is the slot id.
-- #size-cells: should be zero.
-
-Required function subnode properties:
-- reg: Must contain the SDIO function number of the function this subnode
-       describes. A value of 0 denotes the memory SD function, values from
-       1 to 7 denote the SDIO functions.
-
-Optional function subnode properties:
-- compatible: name of SDIO function following generic names recommended practice
-
-
-Examples
---------
-
-Basic example:
-
-sdhci@ab000000 {
-	compatible = "sdhci";
-	reg = <0xab000000 0x200>;
-	interrupts = <23>;
-	bus-width = <4>;
-	cd-gpios = <&gpio 69 0>;
-	cd-inverted;
-	wp-gpios = <&gpio 70 0>;
-	max-frequency = <50000000>;
-	keep-power-in-suspend;
-	wakeup-source;
-	mmc-pwrseq = <&sdhci0_pwrseq>
-}
-
-Example with sdio function subnode:
-
-mmc3: mmc@1c12000 {
-	#address-cells = <1>;
-	#size-cells = <0>;
-
-	pinctrl-names = "default";
-	pinctrl-0 = <&mmc3_pins_a>;
-	vmmc-supply = <&reg_vmmc3>;
-	bus-width = <4>;
-	non-removable;
-	mmc-pwrseq = <&sdhci0_pwrseq>
-
-	brcmf: bcrmf@1 {
-		reg = <1>;
-		compatible = "brcm,bcm43xx-fmac";
-		interrupt-parent = <&pio>;
-		interrupts = <10 8>; /* PH10 / EINT10 */
-		interrupt-names = "host-wake";
-	};
-};
-=======
-This file has moved to mmc-controller.yaml.
->>>>>>> f7688b48
+This file has moved to mmc-controller.yaml.