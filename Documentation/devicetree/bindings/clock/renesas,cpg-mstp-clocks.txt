* Renesas CPG Module Stop (MSTP) Clocks

The CPG can gate SoC device clocks. The gates are organized in groups of up to
32 gates.

This device tree binding describes a single 32 gate clocks group per node.
Clocks are referenced by user nodes by the MSTP node phandle and the clock
index in the group, from 0 to 31.

Required Properties:

  - compatible: Must be one of the following
<<<<<<< HEAD
    - "renesas,r7s72100-mstp-clocks" for R7S72100 (RZ) MSTP gate clocks
=======
    - "renesas,r8a7779-mstp-clocks" for R8A7779 (R-Car H1) MSTP gate clocks
>>>>>>> 3cbcb160
    - "renesas,r8a7790-mstp-clocks" for R8A7790 (R-Car H2) MSTP gate clocks
    - "renesas,r8a7791-mstp-clocks" for R8A7791 (R-Car M2) MSTP gate clocks
    - "renesas,cpg-mstp-clock" for generic MSTP gate clocks
  - reg: Base address and length of the I/O mapped registers used by the MSTP
    clocks. The first register is the clock control register and is mandatory.
    The second register is the clock status register and is optional when not
    implemented in hardware.
  - clocks: Reference to the parent clocks, one per output clock. The parents
    must appear in the same order as the output clocks.
  - #clock-cells: Must be 1
  - clock-output-names: The name of the clocks as free-form strings
  - renesas,clock-indices: Indices of the gate clocks into the group (0 to 31)

The clocks, clock-output-names and renesas,clock-indices properties contain one
entry per gate clock. The MSTP groups are sparsely populated. Unimplemented
gate clocks must not be declared.


Example
-------

	#include <dt-bindings/clock/r8a7790-clock.h>

	mstp3_clks: mstp3_clks@e615013c {
		compatible = "renesas,r8a7790-mstp-clocks", "renesas,cpg-mstp-clocks";
		reg = <0 0xe615013c 0 4>, <0 0xe6150048 0 4>;
		clocks = <&cp_clk>, <&mmc1_clk>, <&sd3_clk>, <&sd2_clk>,
			 <&cpg_clocks R8A7790_CLK_SD1>, <&cpg_clocks R8A7790_CLK_SD0>,
			 <&mmc0_clk>;
		#clock-cells = <1>;
		clock-output-names =
			"tpu0", "mmcif1", "sdhi3", "sdhi2",
			 "sdhi1", "sdhi0", "mmcif0";
		clock-indices = <
			R8A7790_CLK_TPU0 R8A7790_CLK_MMCIF1 R8A7790_CLK_SDHI3
			R8A7790_CLK_SDHI2 R8A7790_CLK_SDHI1 R8A7790_CLK_SDHI0
			R8A7790_CLK_MMCIF0
		>;
	};<|MERGE_RESOLUTION|>--- conflicted
+++ resolved
@@ -10,11 +10,8 @@
 Required Properties:
 
   - compatible: Must be one of the following
-<<<<<<< HEAD
     - "renesas,r7s72100-mstp-clocks" for R7S72100 (RZ) MSTP gate clocks
-=======
     - "renesas,r8a7779-mstp-clocks" for R8A7779 (R-Car H1) MSTP gate clocks
->>>>>>> 3cbcb160
     - "renesas,r8a7790-mstp-clocks" for R8A7790 (R-Car H2) MSTP gate clocks
     - "renesas,r8a7791-mstp-clocks" for R8A7791 (R-Car M2) MSTP gate clocks
     - "renesas,cpg-mstp-clock" for generic MSTP gate clocks
