# SPDX-License-Identifier: (GPL-2.0 OR BSD-2-Clause)
# Copyright (C) 2020 SiFive, Inc.
%YAML 1.2
---
$id: http://devicetree.org/schemas/riscv/sifive-l2-cache.yaml#
$schema: http://devicetree.org/meta-schemas/core.yaml#

title: SiFive L2 Cache Controller

maintainers:
  - Sagar Kadam <sagar.kadam@sifive.com>
  - Yash Shah <yash.shah@sifive.com>
  - Paul Walmsley  <paul.walmsley@sifive.com>

description:
  The SiFive Level 2 Cache Controller is used to provide access to fast copies
  of memory for masters in a Core Complex. The Level 2 Cache Controller also
  acts as directory-based coherency manager.
  All the properties in ePAPR/DeviceTree specification applies for this platform.

allOf:
  - $ref: /schemas/cache-controller.yaml#

select:
  properties:
    compatible:
      contains:
        enum:
          - sifive,fu540-c000-ccache
<<<<<<< HEAD
=======
          - sifive,fu740-c000-ccache
>>>>>>> 3b17187f

  required:
    - compatible

properties:
  compatible:
    items:
      - enum:
          - sifive,fu540-c000-ccache
          - sifive,fu740-c000-ccache
      - const: cache

  cache-block-size:
    const: 64

  cache-level:
    const: 2

  cache-sets:
    const: 1024

  cache-size:
    const: 2097152

  cache-unified: true

  interrupts:
    minItems: 3
    items:
      - description: DirError interrupt
      - description: DataError interrupt
      - description: DataFail interrupt
      - description: DirFail interrupt

  reg:
    maxItems: 1

  next-level-cache: true

  memory-region:
    maxItems: 1
    description: |
      The reference to the reserved-memory for the L2 Loosely Integrated Memory region.
      The reserved memory node should be defined as per the bindings in reserved-memory.txt.

if:
  properties:
    compatible:
      contains:
        const: sifive,fu540-c000-ccache

then:
  properties:
    interrupts:
      description: |
        Must contain entries for DirError, DataError and DataFail signals.
      maxItems: 3

else:
  properties:
    interrupts:
      description: |
        Must contain entries for DirError, DataError, DataFail, DirFail signals.
      minItems: 4

additionalProperties: false

required:
  - compatible
  - cache-block-size
  - cache-level
  - cache-sets
  - cache-size
  - cache-unified
  - interrupts
  - reg

examples:
  - |
    cache-controller@2010000 {
        compatible = "sifive,fu540-c000-ccache", "cache";
        cache-block-size = <64>;
        cache-level = <2>;
        cache-sets = <1024>;
        cache-size = <2097152>;
        cache-unified;
        reg = <0x2010000 0x1000>;
        interrupt-parent = <&plic0>;
        interrupts = <1>,
                     <2>,
                     <3>;
        next-level-cache = <&L25>;
        memory-region = <&l2_lim>;
    };<|MERGE_RESOLUTION|>--- conflicted
+++ resolved
@@ -27,10 +27,7 @@
       contains:
         enum:
           - sifive,fu540-c000-ccache
-<<<<<<< HEAD
-=======
           - sifive,fu740-c000-ccache
->>>>>>> 3b17187f
 
   required:
     - compatible
