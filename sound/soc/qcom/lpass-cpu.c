// SPDX-License-Identifier: GPL-2.0-only
/*
 * Copyright (c) 2010-2011,2013-2015 The Linux Foundation. All rights reserved.
 *
 * lpass-cpu.c -- ALSA SoC CPU DAI driver for QTi LPASS
 */

#include <linux/clk.h>
#include <linux/kernel.h>
#include <linux/module.h>
#include <linux/of.h>
#include <linux/of_device.h>
#include <linux/platform_device.h>
#include <sound/pcm.h>
#include <sound/pcm_params.h>
#include <linux/regmap.h>
#include <sound/soc.h>
#include <sound/soc-dai.h>
#include "lpass-lpaif-reg.h"
#include "lpass.h"

#define LPASS_CPU_MAX_MI2S_LINES	4
#define LPASS_CPU_I2S_SD0_MASK		BIT(0)
#define LPASS_CPU_I2S_SD1_MASK		BIT(1)
#define LPASS_CPU_I2S_SD2_MASK		BIT(2)
#define LPASS_CPU_I2S_SD3_MASK		BIT(3)
#define LPASS_CPU_I2S_SD0_1_MASK	GENMASK(1, 0)
#define LPASS_CPU_I2S_SD2_3_MASK	GENMASK(3, 2)
#define LPASS_CPU_I2S_SD0_1_2_MASK	GENMASK(2, 0)
#define LPASS_CPU_I2S_SD0_1_2_3_MASK	GENMASK(3, 0)

static int lpass_cpu_init_i2sctl_bitfields(struct device *dev,
			struct lpaif_i2sctl *i2sctl, struct regmap *map)
{
	struct lpass_data *drvdata = dev_get_drvdata(dev);
	struct lpass_variant *v = drvdata->variant;

	i2sctl->loopback = devm_regmap_field_alloc(dev, map, v->loopback);
	i2sctl->spken = devm_regmap_field_alloc(dev, map, v->spken);
	i2sctl->spkmode = devm_regmap_field_alloc(dev, map, v->spkmode);
	i2sctl->spkmono = devm_regmap_field_alloc(dev, map, v->spkmono);
	i2sctl->micen = devm_regmap_field_alloc(dev, map, v->micen);
	i2sctl->micmode = devm_regmap_field_alloc(dev, map, v->micmode);
	i2sctl->micmono = devm_regmap_field_alloc(dev, map, v->micmono);
	i2sctl->wssrc = devm_regmap_field_alloc(dev, map, v->wssrc);
	i2sctl->bitwidth = devm_regmap_field_alloc(dev, map, v->bitwidth);

	if (IS_ERR(i2sctl->loopback) || IS_ERR(i2sctl->spken) ||
	    IS_ERR(i2sctl->spkmode) || IS_ERR(i2sctl->spkmono) ||
	    IS_ERR(i2sctl->micen) || IS_ERR(i2sctl->micmode) ||
	    IS_ERR(i2sctl->micmono) || IS_ERR(i2sctl->wssrc) ||
	    IS_ERR(i2sctl->bitwidth))
		return -EINVAL;

	return 0;
}

static int lpass_cpu_daiops_set_sysclk(struct snd_soc_dai *dai, int clk_id,
		unsigned int freq, int dir)
{
	struct lpass_data *drvdata = snd_soc_dai_get_drvdata(dai);
	int ret;

	ret = clk_set_rate(drvdata->mi2s_osr_clk[dai->driver->id], freq);
	if (ret)
		dev_err(dai->dev, "error setting mi2s osrclk to %u: %d\n",
			freq, ret);

	return ret;
}

static int lpass_cpu_daiops_startup(struct snd_pcm_substream *substream,
		struct snd_soc_dai *dai)
{
	struct lpass_data *drvdata = snd_soc_dai_get_drvdata(dai);
	int ret;

	ret = clk_prepare_enable(drvdata->mi2s_osr_clk[dai->driver->id]);
	if (ret) {
		dev_err(dai->dev, "error in enabling mi2s osr clk: %d\n", ret);
		return ret;
	}
	ret = clk_prepare(drvdata->mi2s_bit_clk[dai->driver->id]);
	if (ret) {
		dev_err(dai->dev, "error in enabling mi2s bit clk: %d\n", ret);
		clk_disable_unprepare(drvdata->mi2s_osr_clk[dai->driver->id]);
		return ret;
	}
	return 0;
}

static void lpass_cpu_daiops_shutdown(struct snd_pcm_substream *substream,
		struct snd_soc_dai *dai)
{
	struct lpass_data *drvdata = snd_soc_dai_get_drvdata(dai);

	clk_disable_unprepare(drvdata->mi2s_osr_clk[dai->driver->id]);
	clk_unprepare(drvdata->mi2s_bit_clk[dai->driver->id]);
}

static int lpass_cpu_daiops_hw_params(struct snd_pcm_substream *substream,
		struct snd_pcm_hw_params *params, struct snd_soc_dai *dai)
{
	struct lpass_data *drvdata = snd_soc_dai_get_drvdata(dai);
	struct lpaif_i2sctl *i2sctl = drvdata->i2sctl;
	unsigned int id = dai->driver->id;
	snd_pcm_format_t format = params_format(params);
	unsigned int channels = params_channels(params);
	unsigned int rate = params_rate(params);
	unsigned int mode;
	unsigned int regval;
	int bitwidth, ret;

	bitwidth = snd_pcm_format_width(format);
	if (bitwidth < 0) {
		dev_err(dai->dev, "invalid bit width given: %d\n", bitwidth);
		return bitwidth;
	}

	ret = regmap_fields_write(i2sctl->loopback, id,
				 LPAIF_I2SCTL_LOOPBACK_DISABLE);
	if (ret) {
		dev_err(dai->dev, "error updating loopback field: %d\n", ret);
		return ret;
	}

	ret = regmap_fields_write(i2sctl->wssrc, id,
				 LPAIF_I2SCTL_WSSRC_INTERNAL);
	if (ret) {
		dev_err(dai->dev, "error updating wssrc field: %d\n", ret);
		return ret;
	}

	switch (bitwidth) {
	case 16:
		regval = LPAIF_I2SCTL_BITWIDTH_16;
		break;
	case 24:
		regval = LPAIF_I2SCTL_BITWIDTH_24;
		break;
	case 32:
		regval = LPAIF_I2SCTL_BITWIDTH_32;
		break;
	default:
		dev_err(dai->dev, "invalid bitwidth given: %d\n", bitwidth);
		return -EINVAL;
	}

	ret = regmap_fields_write(i2sctl->bitwidth, id, regval);
	if (ret) {
		dev_err(dai->dev, "error updating bitwidth field: %d\n", ret);
		return ret;
	}

	if (substream->stream == SNDRV_PCM_STREAM_PLAYBACK)
		mode = drvdata->mi2s_playback_sd_mode[id];
	else
		mode = drvdata->mi2s_capture_sd_mode[id];

	if (!mode) {
		dev_err(dai->dev, "no line is assigned\n");
		return -EINVAL;
	}

	switch (channels) {
	case 1:
	case 2:
		switch (mode) {
		case LPAIF_I2SCTL_MODE_QUAD01:
		case LPAIF_I2SCTL_MODE_6CH:
		case LPAIF_I2SCTL_MODE_8CH:
			mode = LPAIF_I2SCTL_MODE_SD0;
			break;
		case LPAIF_I2SCTL_MODE_QUAD23:
			mode = LPAIF_I2SCTL_MODE_SD2;
			break;
		}

		break;
	case 4:
		if (mode < LPAIF_I2SCTL_MODE_QUAD01) {
			dev_err(dai->dev, "cannot configure 4 channels with mode %d\n",
				mode);
			return -EINVAL;
		}

		switch (mode) {
		case LPAIF_I2SCTL_MODE_6CH:
		case LPAIF_I2SCTL_MODE_8CH:
			mode = LPAIF_I2SCTL_MODE_QUAD01;
			break;
		}
		break;
	case 6:
		if (mode < LPAIF_I2SCTL_MODE_6CH) {
			dev_err(dai->dev, "cannot configure 6 channels with mode %d\n",
				mode);
			return -EINVAL;
		}

		switch (mode) {
		case LPAIF_I2SCTL_MODE_8CH:
			mode = LPAIF_I2SCTL_MODE_6CH;
			break;
		}
		break;
	case 8:
		if (mode < LPAIF_I2SCTL_MODE_8CH) {
			dev_err(dai->dev, "cannot configure 8 channels with mode %d\n",
				mode);
			return -EINVAL;
		}
		break;
	default:
		dev_err(dai->dev, "invalid channels given: %u\n", channels);
		return -EINVAL;
	}

	if (substream->stream == SNDRV_PCM_STREAM_PLAYBACK) {
		ret = regmap_fields_write(i2sctl->spkmode, id,
					 LPAIF_I2SCTL_SPKMODE(mode));
		if (ret) {
			dev_err(dai->dev, "error writing to i2sctl spkr mode: %d\n",
				ret);
			return ret;
		}
		if (channels >= 2)
			ret = regmap_fields_write(i2sctl->spkmono, id,
						 LPAIF_I2SCTL_SPKMONO_STEREO);
		else
			ret = regmap_fields_write(i2sctl->spkmono, id,
						 LPAIF_I2SCTL_SPKMONO_MONO);
	} else {
		ret = regmap_fields_write(i2sctl->micmode, id,
					 LPAIF_I2SCTL_MICMODE(mode));
		if (ret) {
			dev_err(dai->dev, "error writing to i2sctl mic mode: %d\n",
				ret);
			return ret;
		}
		if (channels >= 2)
			ret = regmap_fields_write(i2sctl->micmono, id,
						 LPAIF_I2SCTL_MICMONO_STEREO);
		else
			ret = regmap_fields_write(i2sctl->micmono, id,
						 LPAIF_I2SCTL_MICMONO_MONO);
	}

	if (ret) {
		dev_err(dai->dev, "error writing to i2sctl channels mode: %d\n",
			ret);
		return ret;
	}

	ret = clk_set_rate(drvdata->mi2s_bit_clk[id],
			   rate * bitwidth * 2);
	if (ret) {
		dev_err(dai->dev, "error setting mi2s bitclk to %u: %d\n",
			rate * bitwidth * 2, ret);
		return ret;
	}

	return 0;
}

<<<<<<< HEAD
static int lpass_cpu_daiops_prepare(struct snd_pcm_substream *substream,
		struct snd_soc_dai *dai)
{
	struct lpass_data *drvdata = snd_soc_dai_get_drvdata(dai);
	int ret;
	unsigned int val, mask;

	if (substream->stream == SNDRV_PCM_STREAM_PLAYBACK) {
		val = LPAIF_I2SCTL_SPKEN_ENABLE;
		mask = LPAIF_I2SCTL_SPKEN_MASK;
	} else  {
		val = LPAIF_I2SCTL_MICEN_ENABLE;
		mask = LPAIF_I2SCTL_MICEN_MASK;
	}

	ret = regmap_update_bits(drvdata->lpaif_map,
			LPAIF_I2SCTL_REG(drvdata->variant, dai->driver->id),
			mask, val);
	if (ret)
		dev_err(dai->dev, "error writing to i2sctl reg: %d\n", ret);

	return ret;
}

=======
>>>>>>> d1988041
static int lpass_cpu_daiops_trigger(struct snd_pcm_substream *substream,
		int cmd, struct snd_soc_dai *dai)
{
	struct lpass_data *drvdata = snd_soc_dai_get_drvdata(dai);
	struct lpaif_i2sctl *i2sctl = drvdata->i2sctl;
	unsigned int id = dai->driver->id;
	int ret = -EINVAL;
	unsigned int val = 0;

	ret = regmap_read(drvdata->lpaif_map,
				LPAIF_I2SCTL_REG(drvdata->variant, dai->driver->id), &val);
	if (ret) {
		dev_err(dai->dev, "error reading from i2sctl reg: %d\n", ret);
		return ret;
	}
	if (val == LPAIF_I2SCTL_RESET_STATE) {
		dev_err(dai->dev, "error in i2sctl register state\n");
		return -ENOTRECOVERABLE;
	}

	switch (cmd) {
	case SNDRV_PCM_TRIGGER_START:
	case SNDRV_PCM_TRIGGER_RESUME:
	case SNDRV_PCM_TRIGGER_PAUSE_RELEASE:
		if (substream->stream == SNDRV_PCM_STREAM_PLAYBACK) {
			ret = regmap_fields_write(i2sctl->spken, id,
						 LPAIF_I2SCTL_SPKEN_ENABLE);
		} else  {
			ret = regmap_fields_write(i2sctl->micen, id,
						 LPAIF_I2SCTL_MICEN_ENABLE);
		}
		if (ret)
			dev_err(dai->dev, "error writing to i2sctl reg: %d\n",
				ret);

		if (drvdata->bit_clk_state[id] == LPAIF_BIT_CLK_DISABLE) {
			ret = clk_enable(drvdata->mi2s_bit_clk[id]);
			if (ret) {
				dev_err(dai->dev, "error in enabling mi2s bit clk: %d\n", ret);
				clk_disable(drvdata->mi2s_osr_clk[id]);
				return ret;
			}
			drvdata->bit_clk_state[id] = LPAIF_BIT_CLK_ENABLE;
		}

		break;
	case SNDRV_PCM_TRIGGER_STOP:
	case SNDRV_PCM_TRIGGER_SUSPEND:
	case SNDRV_PCM_TRIGGER_PAUSE_PUSH:
		if (substream->stream == SNDRV_PCM_STREAM_PLAYBACK) {
			ret = regmap_fields_write(i2sctl->spken, id,
						 LPAIF_I2SCTL_SPKEN_DISABLE);
		} else  {
			ret = regmap_fields_write(i2sctl->micen, id,
						 LPAIF_I2SCTL_MICEN_DISABLE);
		}
		if (ret)
			dev_err(dai->dev, "error writing to i2sctl reg: %d\n",
				ret);
		if (drvdata->bit_clk_state[id] == LPAIF_BIT_CLK_ENABLE) {
			clk_disable(drvdata->mi2s_bit_clk[dai->driver->id]);
			drvdata->bit_clk_state[id] = LPAIF_BIT_CLK_DISABLE;
		}
		break;
	}

	return ret;
}

const struct snd_soc_dai_ops asoc_qcom_lpass_cpu_dai_ops = {
	.set_sysclk	= lpass_cpu_daiops_set_sysclk,
	.startup	= lpass_cpu_daiops_startup,
	.shutdown	= lpass_cpu_daiops_shutdown,
	.hw_params	= lpass_cpu_daiops_hw_params,
<<<<<<< HEAD
	.prepare	= lpass_cpu_daiops_prepare,
=======
>>>>>>> d1988041
	.trigger	= lpass_cpu_daiops_trigger,
};
EXPORT_SYMBOL_GPL(asoc_qcom_lpass_cpu_dai_ops);

int asoc_qcom_lpass_cpu_dai_probe(struct snd_soc_dai *dai)
{
	struct lpass_data *drvdata = snd_soc_dai_get_drvdata(dai);
	int ret;

	/* ensure audio hardware is disabled */
	ret = regmap_write(drvdata->lpaif_map,
			LPAIF_I2SCTL_REG(drvdata->variant, dai->driver->id), 0);
	if (ret)
		dev_err(dai->dev, "error writing to i2sctl reg: %d\n", ret);

	return ret;
}
EXPORT_SYMBOL_GPL(asoc_qcom_lpass_cpu_dai_probe);

static const struct snd_soc_component_driver lpass_cpu_comp_driver = {
	.name = "lpass-cpu",
};

static bool lpass_cpu_regmap_writeable(struct device *dev, unsigned int reg)
{
	struct lpass_data *drvdata = dev_get_drvdata(dev);
	struct lpass_variant *v = drvdata->variant;
	int i;

	for (i = 0; i < v->i2s_ports; ++i)
		if (reg == LPAIF_I2SCTL_REG(v, i))
			return true;

	for (i = 0; i < v->irq_ports; ++i) {
		if (reg == LPAIF_IRQEN_REG(v, i))
			return true;
		if (reg == LPAIF_IRQCLEAR_REG(v, i))
			return true;
	}

	for (i = 0; i < v->rdma_channels; ++i) {
		if (reg == LPAIF_RDMACTL_REG(v, i))
			return true;
		if (reg == LPAIF_RDMABASE_REG(v, i))
			return true;
		if (reg == LPAIF_RDMABUFF_REG(v, i))
			return true;
		if (reg == LPAIF_RDMAPER_REG(v, i))
			return true;
	}

	for (i = 0; i < v->wrdma_channels; ++i) {
		if (reg == LPAIF_WRDMACTL_REG(v, i + v->wrdma_channel_start))
			return true;
		if (reg == LPAIF_WRDMABASE_REG(v, i + v->wrdma_channel_start))
			return true;
		if (reg == LPAIF_WRDMABUFF_REG(v, i + v->wrdma_channel_start))
			return true;
		if (reg == LPAIF_WRDMAPER_REG(v, i + v->wrdma_channel_start))
			return true;
	}

	return false;
}

static bool lpass_cpu_regmap_readable(struct device *dev, unsigned int reg)
{
	struct lpass_data *drvdata = dev_get_drvdata(dev);
	struct lpass_variant *v = drvdata->variant;
	int i;

	for (i = 0; i < v->i2s_ports; ++i)
		if (reg == LPAIF_I2SCTL_REG(v, i))
			return true;

	for (i = 0; i < v->irq_ports; ++i) {
		if (reg == LPAIF_IRQEN_REG(v, i))
			return true;
		if (reg == LPAIF_IRQSTAT_REG(v, i))
			return true;
	}

	for (i = 0; i < v->rdma_channels; ++i) {
		if (reg == LPAIF_RDMACTL_REG(v, i))
			return true;
		if (reg == LPAIF_RDMABASE_REG(v, i))
			return true;
		if (reg == LPAIF_RDMABUFF_REG(v, i))
			return true;
		if (reg == LPAIF_RDMACURR_REG(v, i))
			return true;
		if (reg == LPAIF_RDMAPER_REG(v, i))
			return true;
	}

	for (i = 0; i < v->wrdma_channels; ++i) {
		if (reg == LPAIF_WRDMACTL_REG(v, i + v->wrdma_channel_start))
			return true;
		if (reg == LPAIF_WRDMABASE_REG(v, i + v->wrdma_channel_start))
			return true;
		if (reg == LPAIF_WRDMABUFF_REG(v, i + v->wrdma_channel_start))
			return true;
		if (reg == LPAIF_WRDMACURR_REG(v, i + v->wrdma_channel_start))
			return true;
		if (reg == LPAIF_WRDMAPER_REG(v, i + v->wrdma_channel_start))
			return true;
	}

	return false;
}

static bool lpass_cpu_regmap_volatile(struct device *dev, unsigned int reg)
{
	struct lpass_data *drvdata = dev_get_drvdata(dev);
	struct lpass_variant *v = drvdata->variant;
	int i;

	for (i = 0; i < v->i2s_ports; ++i)
		if (reg == LPAIF_I2SCTL_REG(v, i))
			return true;
	for (i = 0; i < v->irq_ports; ++i)
		if (reg == LPAIF_IRQSTAT_REG(v, i))
			return true;

	for (i = 0; i < v->rdma_channels; ++i)
		if (reg == LPAIF_RDMACURR_REG(v, i) || reg == LPAIF_RDMACTL_REG(v, i))
			return true;

	for (i = 0; i < v->wrdma_channels; ++i)
		if (reg == LPAIF_WRDMACURR_REG(v, i + v->wrdma_channel_start) ||
			reg == LPAIF_WRDMACTL_REG(v, i + v->wrdma_channel_start))
			return true;

	return false;
}

static struct regmap_config lpass_cpu_regmap_config = {
	.reg_bits = 32,
	.reg_stride = 4,
	.val_bits = 32,
	.writeable_reg = lpass_cpu_regmap_writeable,
	.readable_reg = lpass_cpu_regmap_readable,
	.volatile_reg = lpass_cpu_regmap_volatile,
	.cache_type = REGCACHE_FLAT,
};

static int lpass_hdmi_init_bitfields(struct device *dev, struct regmap *map)
{
	struct lpass_data *drvdata = dev_get_drvdata(dev);
	struct lpass_variant *v = drvdata->variant;
	unsigned int i;
	struct lpass_hdmi_tx_ctl *tx_ctl;
	struct regmap_field *legacy_en;
	struct lpass_vbit_ctrl *vbit_ctl;
	struct regmap_field *tx_parity;
	struct lpass_dp_metadata_ctl *meta_ctl;
	struct lpass_sstream_ctl *sstream_ctl;
	struct regmap_field *ch_msb;
	struct regmap_field *ch_lsb;
	struct lpass_hdmitx_dmactl *tx_dmactl;
	int rval;

	tx_ctl = devm_kzalloc(dev, sizeof(*tx_ctl), GFP_KERNEL);
	if (!tx_ctl)
		return -ENOMEM;

	QCOM_REGMAP_FIELD_ALLOC(dev, map, v->soft_reset, tx_ctl->soft_reset);
	QCOM_REGMAP_FIELD_ALLOC(dev, map, v->force_reset, tx_ctl->force_reset);
	drvdata->tx_ctl = tx_ctl;

	QCOM_REGMAP_FIELD_ALLOC(dev, map, v->legacy_en, legacy_en);
	drvdata->hdmitx_legacy_en = legacy_en;

	vbit_ctl = devm_kzalloc(dev, sizeof(*vbit_ctl), GFP_KERNEL);
	if (!vbit_ctl)
		return -ENOMEM;

	QCOM_REGMAP_FIELD_ALLOC(dev, map, v->replace_vbit, vbit_ctl->replace_vbit);
	QCOM_REGMAP_FIELD_ALLOC(dev, map, v->vbit_stream, vbit_ctl->vbit_stream);
	drvdata->vbit_ctl = vbit_ctl;


	QCOM_REGMAP_FIELD_ALLOC(dev, map, v->calc_en, tx_parity);
	drvdata->hdmitx_parity_calc_en = tx_parity;

	meta_ctl = devm_kzalloc(dev, sizeof(*meta_ctl), GFP_KERNEL);
	if (!meta_ctl)
		return -ENOMEM;

	rval = devm_regmap_field_bulk_alloc(dev, map, &meta_ctl->mute, &v->mute, 7);
	if (rval)
		return rval;
	drvdata->meta_ctl = meta_ctl;

	sstream_ctl = devm_kzalloc(dev, sizeof(*sstream_ctl), GFP_KERNEL);
	if (!sstream_ctl)
		return -ENOMEM;

	rval = devm_regmap_field_bulk_alloc(dev, map, &sstream_ctl->sstream_en, &v->sstream_en, 9);
	if (rval)
		return rval;

	drvdata->sstream_ctl = sstream_ctl;

	for (i = 0; i < LPASS_MAX_HDMI_DMA_CHANNELS; i++) {
		QCOM_REGMAP_FIELD_ALLOC(dev, map, v->msb_bits, ch_msb);
		drvdata->hdmitx_ch_msb[i] = ch_msb;

		QCOM_REGMAP_FIELD_ALLOC(dev, map, v->lsb_bits, ch_lsb);
		drvdata->hdmitx_ch_lsb[i] = ch_lsb;

		tx_dmactl = devm_kzalloc(dev, sizeof(*tx_dmactl), GFP_KERNEL);
		if (!tx_dmactl)
			return -ENOMEM;

		QCOM_REGMAP_FIELD_ALLOC(dev, map, v->use_hw_chs, tx_dmactl->use_hw_chs);
		QCOM_REGMAP_FIELD_ALLOC(dev, map, v->use_hw_usr, tx_dmactl->use_hw_usr);
		QCOM_REGMAP_FIELD_ALLOC(dev, map, v->hw_chs_sel, tx_dmactl->hw_chs_sel);
		QCOM_REGMAP_FIELD_ALLOC(dev, map, v->hw_usr_sel, tx_dmactl->hw_usr_sel);
		drvdata->hdmi_tx_dmactl[i] = tx_dmactl;
	}
	return 0;
}

static bool lpass_hdmi_regmap_writeable(struct device *dev, unsigned int reg)
{
	struct lpass_data *drvdata = dev_get_drvdata(dev);
	struct lpass_variant *v = drvdata->variant;
	int i;

	if (reg == LPASS_HDMI_TX_CTL_ADDR(v))
		return true;
	if (reg == LPASS_HDMI_TX_LEGACY_ADDR(v))
		return true;
	if (reg == LPASS_HDMI_TX_VBIT_CTL_ADDR(v))
		return true;
	if (reg == LPASS_HDMI_TX_PARITY_ADDR(v))
		return true;
	if (reg == LPASS_HDMI_TX_DP_ADDR(v))
		return true;
	if (reg == LPASS_HDMI_TX_SSTREAM_ADDR(v))
		return true;
	if (reg == LPASS_HDMITX_APP_IRQEN_REG(v))
		return true;
	if (reg == LPASS_HDMITX_APP_IRQCLEAR_REG(v))
		return true;

	for (i = 0; i < v->hdmi_rdma_channels; i++) {
		if (reg == LPASS_HDMI_TX_CH_LSB_ADDR(v, i))
			return true;
		if (reg == LPASS_HDMI_TX_CH_MSB_ADDR(v, i))
			return true;
		if (reg == LPASS_HDMI_TX_DMA_ADDR(v, i))
			return true;
	}

	for (i = 0; i < v->rdma_channels; ++i) {
		if (reg == LPAIF_HDMI_RDMACTL_REG(v, i))
			return true;
		if (reg == LPAIF_HDMI_RDMABASE_REG(v, i))
			return true;
		if (reg == LPAIF_HDMI_RDMABUFF_REG(v, i))
			return true;
		if (reg == LPAIF_HDMI_RDMAPER_REG(v, i))
			return true;
	}
	return false;
}

static bool lpass_hdmi_regmap_readable(struct device *dev, unsigned int reg)
{
	struct lpass_data *drvdata = dev_get_drvdata(dev);
	struct lpass_variant *v = drvdata->variant;
	int i;

	if (reg == LPASS_HDMI_TX_CTL_ADDR(v))
		return true;
	if (reg == LPASS_HDMI_TX_LEGACY_ADDR(v))
		return true;
	if (reg == LPASS_HDMI_TX_VBIT_CTL_ADDR(v))
		return true;

	for (i = 0; i < v->hdmi_rdma_channels; i++) {
		if (reg == LPASS_HDMI_TX_CH_LSB_ADDR(v, i))
			return true;
		if (reg == LPASS_HDMI_TX_CH_MSB_ADDR(v, i))
			return true;
		if (reg == LPASS_HDMI_TX_DMA_ADDR(v, i))
			return true;
	}

	if (reg == LPASS_HDMI_TX_PARITY_ADDR(v))
		return true;
	if (reg == LPASS_HDMI_TX_DP_ADDR(v))
		return true;
	if (reg == LPASS_HDMI_TX_SSTREAM_ADDR(v))
		return true;
	if (reg == LPASS_HDMITX_APP_IRQEN_REG(v))
		return true;
	if (reg == LPASS_HDMITX_APP_IRQSTAT_REG(v))
		return true;

	for (i = 0; i < v->rdma_channels; ++i) {
		if (reg == LPAIF_HDMI_RDMACTL_REG(v, i))
			return true;
		if (reg == LPAIF_HDMI_RDMABASE_REG(v, i))
			return true;
		if (reg == LPAIF_HDMI_RDMABUFF_REG(v, i))
			return true;
		if (reg == LPAIF_HDMI_RDMAPER_REG(v, i))
			return true;
		if (reg == LPAIF_HDMI_RDMACURR_REG(v, i))
			return true;
	}

	return false;
}

static bool lpass_hdmi_regmap_volatile(struct device *dev, unsigned int reg)
{
	struct lpass_data *drvdata = dev_get_drvdata(dev);
	struct lpass_variant *v = drvdata->variant;
	int i;

	if (reg == LPASS_HDMITX_APP_IRQSTAT_REG(v))
		return true;
	if (reg == LPASS_HDMI_TX_LEGACY_ADDR(v))
		return true;

	for (i = 0; i < v->rdma_channels; ++i) {
		if (reg == LPAIF_HDMI_RDMACURR_REG(v, i))
			return true;
	}
	return false;
}

struct regmap_config lpass_hdmi_regmap_config = {
	.reg_bits = 32,
	.reg_stride = 4,
	.val_bits = 32,
	.writeable_reg = lpass_hdmi_regmap_writeable,
	.readable_reg = lpass_hdmi_regmap_readable,
	.volatile_reg = lpass_hdmi_regmap_volatile,
	.cache_type = REGCACHE_FLAT,
};

static unsigned int of_lpass_cpu_parse_sd_lines(struct device *dev,
						struct device_node *node,
						const char *name)
{
	unsigned int lines[LPASS_CPU_MAX_MI2S_LINES];
	unsigned int sd_line_mask = 0;
	int num_lines, i;

	num_lines = of_property_read_variable_u32_array(node, name, lines, 0,
							LPASS_CPU_MAX_MI2S_LINES);
	if (num_lines < 0)
		return LPAIF_I2SCTL_MODE_NONE;

	for (i = 0; i < num_lines; i++)
		sd_line_mask |= BIT(lines[i]);

	switch (sd_line_mask) {
	case LPASS_CPU_I2S_SD0_MASK:
		return LPAIF_I2SCTL_MODE_SD0;
	case LPASS_CPU_I2S_SD1_MASK:
		return LPAIF_I2SCTL_MODE_SD1;
	case LPASS_CPU_I2S_SD2_MASK:
		return LPAIF_I2SCTL_MODE_SD2;
	case LPASS_CPU_I2S_SD3_MASK:
		return LPAIF_I2SCTL_MODE_SD3;
	case LPASS_CPU_I2S_SD0_1_MASK:
		return LPAIF_I2SCTL_MODE_QUAD01;
	case LPASS_CPU_I2S_SD2_3_MASK:
		return LPAIF_I2SCTL_MODE_QUAD23;
	case LPASS_CPU_I2S_SD0_1_2_MASK:
		return LPAIF_I2SCTL_MODE_6CH;
	case LPASS_CPU_I2S_SD0_1_2_3_MASK:
		return LPAIF_I2SCTL_MODE_8CH;
	default:
		dev_err(dev, "Unsupported SD line mask: %#x\n", sd_line_mask);
		return LPAIF_I2SCTL_MODE_NONE;
	}
}

static void of_lpass_cpu_parse_dai_data(struct device *dev,
					struct lpass_data *data)
{
	struct device_node *node;
	int ret, id;

	/* Allow all channels by default for backwards compatibility */
	for (id = 0; id < data->variant->num_dai; id++) {
		data->mi2s_playback_sd_mode[id] = LPAIF_I2SCTL_MODE_8CH;
		data->mi2s_capture_sd_mode[id] = LPAIF_I2SCTL_MODE_8CH;
	}

	for_each_child_of_node(dev->of_node, node) {
		ret = of_property_read_u32(node, "reg", &id);
		if (ret || id < 0 || id >= data->variant->num_dai) {
			dev_err(dev, "valid dai id not found: %d\n", ret);
			continue;
		}
		if (id == LPASS_DP_RX) {
			data->hdmi_port_enable = 1;
			dev_err(dev, "HDMI Port is enabled: %d\n", id);
		} else {
			data->mi2s_playback_sd_mode[id] =
				of_lpass_cpu_parse_sd_lines(dev, node,
							    "qcom,playback-sd-lines");
			data->mi2s_capture_sd_mode[id] =
				of_lpass_cpu_parse_sd_lines(dev, node,
						    "qcom,capture-sd-lines");
		}
	}
}

int asoc_qcom_lpass_cpu_platform_probe(struct platform_device *pdev)
{
	struct lpass_data *drvdata;
	struct device_node *dsp_of_node;
	struct resource *res;
	struct lpass_variant *variant;
	struct device *dev = &pdev->dev;
	const struct of_device_id *match;
	int ret, i, dai_id;

	dsp_of_node = of_parse_phandle(pdev->dev.of_node, "qcom,adsp", 0);
	if (dsp_of_node) {
		dev_err(dev, "DSP exists and holds audio resources\n");
		return -EBUSY;
	}

	drvdata = devm_kzalloc(dev, sizeof(struct lpass_data), GFP_KERNEL);
	if (!drvdata)
		return -ENOMEM;
	platform_set_drvdata(pdev, drvdata);

	match = of_match_device(dev->driver->of_match_table, dev);
	if (!match || !match->data)
		return -EINVAL;

	drvdata->variant = (struct lpass_variant *)match->data;
	variant = drvdata->variant;

	of_lpass_cpu_parse_dai_data(dev, drvdata);

	res = platform_get_resource_byname(pdev, IORESOURCE_MEM, "lpass-lpaif");

	drvdata->lpaif = devm_ioremap_resource(dev, res);
	if (IS_ERR((void const __force *)drvdata->lpaif)) {
		dev_err(dev, "error mapping reg resource: %ld\n",
				PTR_ERR((void const __force *)drvdata->lpaif));
		return PTR_ERR((void const __force *)drvdata->lpaif);
	}

	lpass_cpu_regmap_config.max_register = LPAIF_WRDMAPER_REG(variant,
						variant->wrdma_channels +
						variant->wrdma_channel_start);

	drvdata->lpaif_map = devm_regmap_init_mmio(dev, drvdata->lpaif,
			&lpass_cpu_regmap_config);
	if (IS_ERR(drvdata->lpaif_map)) {
		dev_err(dev, "error initializing regmap: %ld\n",
			PTR_ERR(drvdata->lpaif_map));
		return PTR_ERR(drvdata->lpaif_map);
	}

	if (drvdata->hdmi_port_enable) {
		res = platform_get_resource_byname(pdev, IORESOURCE_MEM, "lpass-hdmiif");

		drvdata->hdmiif = devm_ioremap_resource(dev, res);
		if (IS_ERR((void const __force *)drvdata->hdmiif)) {
			dev_err(dev, "error mapping reg resource: %ld\n",
					PTR_ERR((void const __force *)drvdata->hdmiif));
			return PTR_ERR((void const __force *)drvdata->hdmiif);
		}

		lpass_hdmi_regmap_config.max_register = LPAIF_HDMI_RDMAPER_REG(variant,
					variant->hdmi_rdma_channels);
		drvdata->hdmiif_map = devm_regmap_init_mmio(dev, drvdata->hdmiif,
					&lpass_hdmi_regmap_config);
		if (IS_ERR(drvdata->hdmiif_map)) {
			dev_err(dev, "error initializing regmap: %ld\n",
			PTR_ERR(drvdata->hdmiif_map));
			return PTR_ERR(drvdata->hdmiif_map);
		}
	}

	if (variant->init) {
		ret = variant->init(pdev);
		if (ret) {
			dev_err(dev, "error initializing variant: %d\n", ret);
			return ret;
		}
	}

	for (i = 0; i < variant->num_dai; i++) {
		dai_id = variant->dai_driver[i].id;
		if (dai_id == LPASS_DP_RX)
			continue;

		drvdata->mi2s_osr_clk[dai_id] = devm_clk_get(dev,
					     variant->dai_osr_clk_names[i]);
		if (IS_ERR(drvdata->mi2s_osr_clk[dai_id])) {
			dev_warn(dev,
				"%s() error getting optional %s: %ld\n",
				__func__,
				variant->dai_osr_clk_names[i],
				PTR_ERR(drvdata->mi2s_osr_clk[dai_id]));

			drvdata->mi2s_osr_clk[dai_id] = NULL;
		}

		drvdata->mi2s_bit_clk[dai_id] = devm_clk_get(dev,
						variant->dai_bit_clk_names[i]);
		if (IS_ERR(drvdata->mi2s_bit_clk[dai_id])) {
			dev_err(dev,
				"error getting %s: %ld\n",
				variant->dai_bit_clk_names[i],
				PTR_ERR(drvdata->mi2s_bit_clk[dai_id]));
			return PTR_ERR(drvdata->mi2s_bit_clk[dai_id]);
		}
		drvdata->bit_clk_state[dai_id] = LPAIF_BIT_CLK_DISABLE;
	}

	/* Allocation for i2sctl regmap fields */
	drvdata->i2sctl = devm_kzalloc(&pdev->dev, sizeof(struct lpaif_i2sctl),
					GFP_KERNEL);

	/* Initialize bitfields for dai I2SCTL register */
	ret = lpass_cpu_init_i2sctl_bitfields(dev, drvdata->i2sctl,
						drvdata->lpaif_map);
	if (ret) {
		dev_err(dev, "error init i2sctl field: %d\n", ret);
		return ret;
	}

	if (drvdata->hdmi_port_enable) {
		ret = lpass_hdmi_init_bitfields(dev, drvdata->hdmiif_map);
		if (ret) {
			dev_err(dev, "%s error  hdmi init failed\n", __func__);
			return ret;
		}
	}
	ret = devm_snd_soc_register_component(dev,
					      &lpass_cpu_comp_driver,
					      variant->dai_driver,
					      variant->num_dai);
	if (ret) {
		dev_err(dev, "error registering cpu driver: %d\n", ret);
		goto err;
	}

	ret = asoc_qcom_lpass_platform_register(pdev);
	if (ret) {
		dev_err(dev, "error registering platform driver: %d\n", ret);
		goto err;
	}

err:
	return ret;
}
EXPORT_SYMBOL_GPL(asoc_qcom_lpass_cpu_platform_probe);

int asoc_qcom_lpass_cpu_platform_remove(struct platform_device *pdev)
{
	struct lpass_data *drvdata = platform_get_drvdata(pdev);

	if (drvdata->variant->exit)
		drvdata->variant->exit(pdev);


	return 0;
}
EXPORT_SYMBOL_GPL(asoc_qcom_lpass_cpu_platform_remove);

MODULE_DESCRIPTION("QTi LPASS CPU Driver");
MODULE_LICENSE("GPL v2");<|MERGE_RESOLUTION|>--- conflicted
+++ resolved
@@ -263,33 +263,6 @@
 	return 0;
 }
 
-<<<<<<< HEAD
-static int lpass_cpu_daiops_prepare(struct snd_pcm_substream *substream,
-		struct snd_soc_dai *dai)
-{
-	struct lpass_data *drvdata = snd_soc_dai_get_drvdata(dai);
-	int ret;
-	unsigned int val, mask;
-
-	if (substream->stream == SNDRV_PCM_STREAM_PLAYBACK) {
-		val = LPAIF_I2SCTL_SPKEN_ENABLE;
-		mask = LPAIF_I2SCTL_SPKEN_MASK;
-	} else  {
-		val = LPAIF_I2SCTL_MICEN_ENABLE;
-		mask = LPAIF_I2SCTL_MICEN_MASK;
-	}
-
-	ret = regmap_update_bits(drvdata->lpaif_map,
-			LPAIF_I2SCTL_REG(drvdata->variant, dai->driver->id),
-			mask, val);
-	if (ret)
-		dev_err(dai->dev, "error writing to i2sctl reg: %d\n", ret);
-
-	return ret;
-}
-
-=======
->>>>>>> d1988041
 static int lpass_cpu_daiops_trigger(struct snd_pcm_substream *substream,
 		int cmd, struct snd_soc_dai *dai)
 {
@@ -364,10 +337,6 @@
 	.startup	= lpass_cpu_daiops_startup,
 	.shutdown	= lpass_cpu_daiops_shutdown,
 	.hw_params	= lpass_cpu_daiops_hw_params,
-<<<<<<< HEAD
-	.prepare	= lpass_cpu_daiops_prepare,
-=======
->>>>>>> d1988041
 	.trigger	= lpass_cpu_daiops_trigger,
 };
 EXPORT_SYMBOL_GPL(asoc_qcom_lpass_cpu_dai_ops);
