--- conflicted
+++ resolved
@@ -183,11 +183,6 @@
 int snd_sof_load_topology(struct snd_soc_component *scomp, const char *file);
 int snd_sof_complete_pipeline(struct snd_sof_dev *sdev,
 			      struct snd_sof_widget *swidget);
-<<<<<<< HEAD
-int sof_pipeline_core_enable(struct snd_sof_dev *sdev,
-			     const struct snd_sof_widget *swidget);
-=======
->>>>>>> 77b5472d
 
 /*
  * Stream IPC
@@ -267,9 +262,6 @@
 int sof_widget_list_free(struct snd_sof_dev *sdev, struct snd_sof_pcm *spcm, int dir);
 int sof_pcm_dsp_pcm_free(struct snd_pcm_substream *substream, struct snd_sof_dev *sdev,
 			 struct snd_sof_pcm *spcm);
-<<<<<<< HEAD
-=======
 int sof_pcm_stream_free(struct snd_sof_dev *sdev, struct snd_pcm_substream *substream,
 			struct snd_sof_pcm *spcm, int dir, bool free_widget_list);
->>>>>>> 77b5472d
 #endif