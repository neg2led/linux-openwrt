--- conflicted
+++ resolved
@@ -89,10 +89,6 @@
 	u8			local_rand[16];
 	bool			debug_key;
 
-<<<<<<< HEAD
-	struct crypto_cipher	*tfm_aes;
-=======
->>>>>>> f7688b48
 	struct crypto_shash	*tfm_cmac;
 	struct crypto_kpp	*tfm_ecdh;
 };
