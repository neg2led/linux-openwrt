--- conflicted
+++ resolved
@@ -281,12 +281,7 @@
 	return err;
 }
 
-<<<<<<< HEAD
-static int sco_send_frame(struct sock *sk, void *buf, int len,
-			  unsigned int msg_flags)
-=======
 static int sco_send_frame(struct sock *sk, struct sk_buff *skb)
->>>>>>> 92b4b594
 {
 	struct sco_conn *conn = sco_pi(sk)->conn;
 	int len = skb->len;
@@ -297,14 +292,6 @@
 
 	BT_DBG("sk %p len %d", sk, len);
 
-<<<<<<< HEAD
-	skb = bt_skb_send_alloc(sk, len, msg_flags & MSG_DONTWAIT, &err);
-	if (!skb)
-		return err;
-
-	memcpy(skb_put(skb, len), buf, len);
-=======
->>>>>>> 92b4b594
 	hci_send_sco(conn->hcon, skb);
 
 	return len;
@@ -734,11 +721,7 @@
 			    size_t len)
 {
 	struct sock *sk = sock->sk;
-<<<<<<< HEAD
-	void *buf;
-=======
 	struct sk_buff *skb;
->>>>>>> 92b4b594
 	int err;
 
 	BT_DBG("sock %p, sk %p", sock, sk);
@@ -750,40 +733,21 @@
 	if (msg->msg_flags & MSG_OOB)
 		return -EOPNOTSUPP;
 
-<<<<<<< HEAD
-	buf = kmalloc(len, GFP_KERNEL);
-	if (!buf)
-		return -ENOMEM;
-
-	if (memcpy_from_msg(buf, msg, len)) {
-		kfree(buf);
-		return -EFAULT;
-	}
-=======
 	skb = bt_skb_sendmsg(sk, msg, len, len, 0, 0);
 	if (IS_ERR(skb))
 		return PTR_ERR(skb);
->>>>>>> 92b4b594
 
 	lock_sock(sk);
 
 	if (sk->sk_state == BT_CONNECTED)
-<<<<<<< HEAD
-		err = sco_send_frame(sk, buf, len, msg->msg_flags);
-=======
 		err = sco_send_frame(sk, skb);
->>>>>>> 92b4b594
 	else
 		err = -ENOTCONN;
 
 	release_sock(sk);
-<<<<<<< HEAD
-	kfree(buf);
-=======
 
 	if (err < 0)
 		kfree_skb(skb);
->>>>>>> 92b4b594
 	return err;
 }
 
