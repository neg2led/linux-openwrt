--- conflicted
+++ resolved
@@ -791,11 +791,7 @@
 	if (*num_entries >= hdev->le_accept_list_size)
 		return -1;
 
-<<<<<<< HEAD
-	/* White list can not be used with RPAs */
-=======
 	/* Accept list can not be used with RPAs */
->>>>>>> 3b17187f
 	if (!allow_rpa &&
 	    !hci_dev_test_flag(hdev, HCI_ENABLE_LL_PRIVACY) &&
 	    hci_find_irk_by_addr(hdev, &params->addr, params->addr_type)) {
@@ -881,11 +877,7 @@
 			continue;
 		}
 
-<<<<<<< HEAD
-		/* White list can not be used with RPAs */
-=======
 		/* Accept list can not be used with RPAs */
->>>>>>> 3b17187f
 		if (!allow_rpa &&
 		    !hci_dev_test_flag(hdev, HCI_ENABLE_LL_PRIVACY) &&
 		    hci_find_irk_by_addr(hdev, &b->bdaddr, b->bdaddr_type)) {
@@ -1156,15 +1148,9 @@
 
 	if (adv_instance->flags & MGMT_ADV_FLAG_APPEARANCE ||
 	    adv_instance->flags & MGMT_ADV_FLAG_LOCAL_NAME)
-<<<<<<< HEAD
-		return 1;
-
-	return adv_instance->scan_rsp_len;
-=======
 		return true;
 
 	return adv_instance->scan_rsp_len ? true : false;
->>>>>>> 3b17187f
 }
 
 static void hci_req_clear_event_filter(struct hci_request *req)
