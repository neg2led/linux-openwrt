// SPDX-License-Identifier: GPL-2.0-or-later
/*
 * NET4:	Implementation of BSD Unix domain sockets.
 *
 * Authors:	Alan Cox, <alan@lxorguk.ukuu.org.uk>
 *
 * Fixes:
 *		Linus Torvalds	:	Assorted bug cures.
 *		Niibe Yutaka	:	async I/O support.
 *		Carsten Paeth	:	PF_UNIX check, address fixes.
 *		Alan Cox	:	Limit size of allocated blocks.
 *		Alan Cox	:	Fixed the stupid socketpair bug.
 *		Alan Cox	:	BSD compatibility fine tuning.
 *		Alan Cox	:	Fixed a bug in connect when interrupted.
 *		Alan Cox	:	Sorted out a proper draft version of
 *					file descriptor passing hacked up from
 *					Mike Shaver's work.
 *		Marty Leisner	:	Fixes to fd passing
 *		Nick Nevin	:	recvmsg bugfix.
 *		Alan Cox	:	Started proper garbage collector
 *		Heiko EiBfeldt	:	Missing verify_area check
 *		Alan Cox	:	Started POSIXisms
 *		Andreas Schwab	:	Replace inode by dentry for proper
 *					reference counting
 *		Kirk Petersen	:	Made this a module
 *	    Christoph Rohland	:	Elegant non-blocking accept/connect algorithm.
 *					Lots of bug fixes.
 *	     Alexey Kuznetosv	:	Repaired (I hope) bugs introduces
 *					by above two patches.
 *	     Andrea Arcangeli	:	If possible we block in connect(2)
 *					if the max backlog of the listen socket
 *					is been reached. This won't break
 *					old apps and it will avoid huge amount
 *					of socks hashed (this for unix_gc()
 *					performances reasons).
 *					Security fix that limits the max
 *					number of socks to 2*max_files and
 *					the number of skb queueable in the
 *					dgram receiver.
 *		Artur Skawina   :	Hash function optimizations
 *	     Alexey Kuznetsov   :	Full scale SMP. Lot of bugs are introduced 8)
 *	      Malcolm Beattie   :	Set peercred for socketpair
 *	     Michal Ostrowski   :       Module initialization cleanup.
 *	     Arnaldo C. Melo	:	Remove MOD_{INC,DEC}_USE_COUNT,
 *	     				the core infrastructure is doing that
 *	     				for all net proto families now (2.5.69+)
 *
 * Known differences from reference BSD that was tested:
 *
 *	[TO FIX]
 *	ECONNREFUSED is not returned from one end of a connected() socket to the
 *		other the moment one end closes.
 *	fstat() doesn't return st_dev=0, and give the blksize as high water mark
 *		and a fake inode identifier (nor the BSD first socket fstat twice bug).
 *	[NOT TO FIX]
 *	accept() returns a path name even if the connecting socket has closed
 *		in the meantime (BSD loses the path and gives up).
 *	accept() returns 0 length path for an unbound connector. BSD returns 16
 *		and a null first byte in the path (but not for gethost/peername - BSD bug ??)
 *	socketpair(...SOCK_RAW..) doesn't panic the kernel.
 *	BSD af_unix apparently has connect forgetting to block properly.
 *		(need to check this with the POSIX spec in detail)
 *
 * Differences from 2.0.0-11-... (ANK)
 *	Bug fixes and improvements.
 *		- client shutdown killed server socket.
 *		- removed all useless cli/sti pairs.
 *
 *	Semantic changes/extensions.
 *		- generic control message passing.
 *		- SCM_CREDENTIALS control message.
 *		- "Abstract" (not FS based) socket bindings.
 *		  Abstract names are sequences of bytes (not zero terminated)
 *		  started by 0, so that this name space does not intersect
 *		  with BSD names.
 */

#define pr_fmt(fmt) KBUILD_MODNAME ": " fmt

#include <linux/module.h>
#include <linux/kernel.h>
#include <linux/signal.h>
#include <linux/sched/signal.h>
#include <linux/errno.h>
#include <linux/string.h>
#include <linux/stat.h>
#include <linux/dcache.h>
#include <linux/namei.h>
#include <linux/socket.h>
#include <linux/un.h>
#include <linux/fcntl.h>
#include <linux/termios.h>
#include <linux/sockios.h>
#include <linux/net.h>
#include <linux/in.h>
#include <linux/fs.h>
#include <linux/slab.h>
#include <linux/uaccess.h>
#include <linux/skbuff.h>
#include <linux/netdevice.h>
#include <net/net_namespace.h>
#include <net/sock.h>
#include <net/tcp_states.h>
#include <net/af_unix.h>
#include <linux/proc_fs.h>
#include <linux/seq_file.h>
#include <net/scm.h>
#include <linux/init.h>
#include <linux/poll.h>
#include <linux/rtnetlink.h>
#include <linux/mount.h>
#include <net/checksum.h>
#include <linux/security.h>
#include <linux/freezer.h>
#include <linux/file.h>
#include <linux/btf_ids.h>

#include "scm.h"

struct hlist_head unix_socket_table[2 * UNIX_HASH_SIZE];
EXPORT_SYMBOL_GPL(unix_socket_table);
DEFINE_SPINLOCK(unix_table_lock);
EXPORT_SYMBOL_GPL(unix_table_lock);
static atomic_long_t unix_nr_socks;


static struct hlist_head *unix_sockets_unbound(void *addr)
{
	unsigned long hash = (unsigned long)addr;

	hash ^= hash >> 16;
	hash ^= hash >> 8;
	hash %= UNIX_HASH_SIZE;
	return &unix_socket_table[UNIX_HASH_SIZE + hash];
}

#define UNIX_ABSTRACT(sk)	(unix_sk(sk)->addr->hash < UNIX_HASH_SIZE)

#ifdef CONFIG_SECURITY_NETWORK
static void unix_get_secdata(struct scm_cookie *scm, struct sk_buff *skb)
{
	UNIXCB(skb).secid = scm->secid;
}

static inline void unix_set_secdata(struct scm_cookie *scm, struct sk_buff *skb)
{
	scm->secid = UNIXCB(skb).secid;
}

static inline bool unix_secdata_eq(struct scm_cookie *scm, struct sk_buff *skb)
{
	return (scm->secid == UNIXCB(skb).secid);
}
#else
static inline void unix_get_secdata(struct scm_cookie *scm, struct sk_buff *skb)
{ }

static inline void unix_set_secdata(struct scm_cookie *scm, struct sk_buff *skb)
{ }

static inline bool unix_secdata_eq(struct scm_cookie *scm, struct sk_buff *skb)
{
	return true;
}
#endif /* CONFIG_SECURITY_NETWORK */

/*
 *  SMP locking strategy:
 *    hash table is protected with spinlock unix_table_lock
 *    each socket state is protected by separate spin lock.
 */

static inline unsigned int unix_hash_fold(__wsum n)
{
	unsigned int hash = (__force unsigned int)csum_fold(n);

	hash ^= hash>>8;
	return hash&(UNIX_HASH_SIZE-1);
}

#define unix_peer(sk) (unix_sk(sk)->peer)

static inline int unix_our_peer(struct sock *sk, struct sock *osk)
{
	return unix_peer(osk) == sk;
}

static inline int unix_may_send(struct sock *sk, struct sock *osk)
{
	return unix_peer(osk) == NULL || unix_our_peer(sk, osk);
}

static inline int unix_recvq_full(const struct sock *sk)
{
	return skb_queue_len(&sk->sk_receive_queue) > sk->sk_max_ack_backlog;
}

static inline int unix_recvq_full_lockless(const struct sock *sk)
{
	return skb_queue_len_lockless(&sk->sk_receive_queue) >
		READ_ONCE(sk->sk_max_ack_backlog);
}

struct sock *unix_peer_get(struct sock *s)
{
	struct sock *peer;

	unix_state_lock(s);
	peer = unix_peer(s);
	if (peer)
		sock_hold(peer);
	unix_state_unlock(s);
	return peer;
}
EXPORT_SYMBOL_GPL(unix_peer_get);

static inline void unix_release_addr(struct unix_address *addr)
{
	if (refcount_dec_and_test(&addr->refcnt))
		kfree(addr);
}

/*
 *	Check unix socket name:
 *		- should be not zero length.
 *	        - if started by not zero, should be NULL terminated (FS object)
 *		- if started by zero, it is abstract name.
 */

static int unix_mkname(struct sockaddr_un *sunaddr, int len, unsigned int *hashp)
{
	*hashp = 0;

	if (len <= sizeof(short) || len > sizeof(*sunaddr))
		return -EINVAL;
	if (!sunaddr || sunaddr->sun_family != AF_UNIX)
		return -EINVAL;
	if (sunaddr->sun_path[0]) {
		/*
		 * This may look like an off by one error but it is a bit more
		 * subtle. 108 is the longest valid AF_UNIX path for a binding.
		 * sun_path[108] doesn't as such exist.  However in kernel space
		 * we are guaranteed that it is a valid memory location in our
		 * kernel address buffer.
		 */
		((char *)sunaddr)[len] = 0;
		len = strlen(sunaddr->sun_path)+1+sizeof(short);
		return len;
	}

	*hashp = unix_hash_fold(csum_partial(sunaddr, len, 0));
	return len;
}

static void __unix_remove_socket(struct sock *sk)
{
	sk_del_node_init(sk);
}

static void __unix_insert_socket(struct hlist_head *list, struct sock *sk)
{
	WARN_ON(!sk_unhashed(sk));
	sk_add_node(sk, list);
}

static void __unix_set_addr(struct sock *sk, struct unix_address *addr,
			    unsigned hash)
{
	__unix_remove_socket(sk);
	smp_store_release(&unix_sk(sk)->addr, addr);
	__unix_insert_socket(&unix_socket_table[hash], sk);
}

static inline void unix_remove_socket(struct sock *sk)
{
	spin_lock(&unix_table_lock);
	__unix_remove_socket(sk);
	spin_unlock(&unix_table_lock);
}

static inline void unix_insert_socket(struct hlist_head *list, struct sock *sk)
{
	spin_lock(&unix_table_lock);
	__unix_insert_socket(list, sk);
	spin_unlock(&unix_table_lock);
}

static struct sock *__unix_find_socket_byname(struct net *net,
					      struct sockaddr_un *sunname,
					      int len, unsigned int hash)
{
	struct sock *s;

	sk_for_each(s, &unix_socket_table[hash]) {
		struct unix_sock *u = unix_sk(s);

		if (!net_eq(sock_net(s), net))
			continue;

		if (u->addr->len == len &&
		    !memcmp(u->addr->name, sunname, len))
			return s;
	}
	return NULL;
}

static inline struct sock *unix_find_socket_byname(struct net *net,
						   struct sockaddr_un *sunname,
						   int len, unsigned int hash)
{
	struct sock *s;

	spin_lock(&unix_table_lock);
	s = __unix_find_socket_byname(net, sunname, len, hash);
	if (s)
		sock_hold(s);
	spin_unlock(&unix_table_lock);
	return s;
}

static struct sock *unix_find_socket_byinode(struct inode *i)
{
	struct sock *s;

	spin_lock(&unix_table_lock);
	sk_for_each(s,
		    &unix_socket_table[i->i_ino & (UNIX_HASH_SIZE - 1)]) {
		struct dentry *dentry = unix_sk(s)->path.dentry;

		if (dentry && d_backing_inode(dentry) == i) {
			sock_hold(s);
			goto found;
		}
	}
	s = NULL;
found:
	spin_unlock(&unix_table_lock);
	return s;
}

/* Support code for asymmetrically connected dgram sockets
 *
 * If a datagram socket is connected to a socket not itself connected
 * to the first socket (eg, /dev/log), clients may only enqueue more
 * messages if the present receive queue of the server socket is not
 * "too large". This means there's a second writeability condition
 * poll and sendmsg need to test. The dgram recv code will do a wake
 * up on the peer_wait wait queue of a socket upon reception of a
 * datagram which needs to be propagated to sleeping would-be writers
 * since these might not have sent anything so far. This can't be
 * accomplished via poll_wait because the lifetime of the server
 * socket might be less than that of its clients if these break their
 * association with it or if the server socket is closed while clients
 * are still connected to it and there's no way to inform "a polling
 * implementation" that it should let go of a certain wait queue
 *
 * In order to propagate a wake up, a wait_queue_entry_t of the client
 * socket is enqueued on the peer_wait queue of the server socket
 * whose wake function does a wake_up on the ordinary client socket
 * wait queue. This connection is established whenever a write (or
 * poll for write) hit the flow control condition and broken when the
 * association to the server socket is dissolved or after a wake up
 * was relayed.
 */

static int unix_dgram_peer_wake_relay(wait_queue_entry_t *q, unsigned mode, int flags,
				      void *key)
{
	struct unix_sock *u;
	wait_queue_head_t *u_sleep;

	u = container_of(q, struct unix_sock, peer_wake);

	__remove_wait_queue(&unix_sk(u->peer_wake.private)->peer_wait,
			    q);
	u->peer_wake.private = NULL;

	/* relaying can only happen while the wq still exists */
	u_sleep = sk_sleep(&u->sk);
	if (u_sleep)
		wake_up_interruptible_poll(u_sleep, key_to_poll(key));

	return 0;
}

static int unix_dgram_peer_wake_connect(struct sock *sk, struct sock *other)
{
	struct unix_sock *u, *u_other;
	int rc;

	u = unix_sk(sk);
	u_other = unix_sk(other);
	rc = 0;
	spin_lock(&u_other->peer_wait.lock);

	if (!u->peer_wake.private) {
		u->peer_wake.private = other;
		__add_wait_queue(&u_other->peer_wait, &u->peer_wake);

		rc = 1;
	}

	spin_unlock(&u_other->peer_wait.lock);
	return rc;
}

static void unix_dgram_peer_wake_disconnect(struct sock *sk,
					    struct sock *other)
{
	struct unix_sock *u, *u_other;

	u = unix_sk(sk);
	u_other = unix_sk(other);
	spin_lock(&u_other->peer_wait.lock);

	if (u->peer_wake.private == other) {
		__remove_wait_queue(&u_other->peer_wait, &u->peer_wake);
		u->peer_wake.private = NULL;
	}

	spin_unlock(&u_other->peer_wait.lock);
}

static void unix_dgram_peer_wake_disconnect_wakeup(struct sock *sk,
						   struct sock *other)
{
	unix_dgram_peer_wake_disconnect(sk, other);
	wake_up_interruptible_poll(sk_sleep(sk),
				   EPOLLOUT |
				   EPOLLWRNORM |
				   EPOLLWRBAND);
}

/* preconditions:
 *	- unix_peer(sk) == other
 *	- association is stable
 */
static int unix_dgram_peer_wake_me(struct sock *sk, struct sock *other)
{
	int connected;

	connected = unix_dgram_peer_wake_connect(sk, other);

	/* If other is SOCK_DEAD, we want to make sure we signal
	 * POLLOUT, such that a subsequent write() can get a
	 * -ECONNREFUSED. Otherwise, if we haven't queued any skbs
	 * to other and its full, we will hang waiting for POLLOUT.
	 */
	if (unix_recvq_full(other) && !sock_flag(other, SOCK_DEAD))
		return 1;

	if (connected)
		unix_dgram_peer_wake_disconnect(sk, other);

	return 0;
}

static int unix_writable(const struct sock *sk)
{
	return sk->sk_state != TCP_LISTEN &&
	       (refcount_read(&sk->sk_wmem_alloc) << 2) <= sk->sk_sndbuf;
}

static void unix_write_space(struct sock *sk)
{
	struct socket_wq *wq;

	rcu_read_lock();
	if (unix_writable(sk)) {
		wq = rcu_dereference(sk->sk_wq);
		if (skwq_has_sleeper(wq))
			wake_up_interruptible_sync_poll(&wq->wait,
				EPOLLOUT | EPOLLWRNORM | EPOLLWRBAND);
		sk_wake_async(sk, SOCK_WAKE_SPACE, POLL_OUT);
	}
	rcu_read_unlock();
}

/* When dgram socket disconnects (or changes its peer), we clear its receive
 * queue of packets arrived from previous peer. First, it allows to do
 * flow control based only on wmem_alloc; second, sk connected to peer
 * may receive messages only from that peer. */
static void unix_dgram_disconnected(struct sock *sk, struct sock *other)
{
	if (!skb_queue_empty(&sk->sk_receive_queue)) {
		skb_queue_purge(&sk->sk_receive_queue);
		wake_up_interruptible_all(&unix_sk(sk)->peer_wait);

		/* If one link of bidirectional dgram pipe is disconnected,
		 * we signal error. Messages are lost. Do not make this,
		 * when peer was not connected to us.
		 */
		if (!sock_flag(other, SOCK_DEAD) && unix_peer(other) == sk) {
			other->sk_err = ECONNRESET;
			sk_error_report(other);
		}
	}
	other->sk_state = TCP_CLOSE;
}

static void unix_sock_destructor(struct sock *sk)
{
	struct unix_sock *u = unix_sk(sk);

	skb_queue_purge(&sk->sk_receive_queue);

#if IS_ENABLED(CONFIG_AF_UNIX_OOB)
	if (u->oob_skb) {
		kfree_skb(u->oob_skb);
		u->oob_skb = NULL;
	}
#endif
	WARN_ON(refcount_read(&sk->sk_wmem_alloc));
	WARN_ON(!sk_unhashed(sk));
	WARN_ON(sk->sk_socket);
	if (!sock_flag(sk, SOCK_DEAD)) {
		pr_info("Attempt to release alive unix socket: %p\n", sk);
		return;
	}

	if (u->addr)
		unix_release_addr(u->addr);

	atomic_long_dec(&unix_nr_socks);
	local_bh_disable();
	sock_prot_inuse_add(sock_net(sk), sk->sk_prot, -1);
	local_bh_enable();
#ifdef UNIX_REFCNT_DEBUG
	pr_debug("UNIX %p is destroyed, %ld are still alive.\n", sk,
		atomic_long_read(&unix_nr_socks));
#endif
}

static void unix_release_sock(struct sock *sk, int embrion)
{
	struct unix_sock *u = unix_sk(sk);
	struct path path;
	struct sock *skpair;
	struct sk_buff *skb;
	int state;

	unix_remove_socket(sk);

	/* Clear state */
	unix_state_lock(sk);
	sock_orphan(sk);
	sk->sk_shutdown = SHUTDOWN_MASK;
	path	     = u->path;
	u->path.dentry = NULL;
	u->path.mnt = NULL;
	state = sk->sk_state;
	sk->sk_state = TCP_CLOSE;

	skpair = unix_peer(sk);
	unix_peer(sk) = NULL;

	unix_state_unlock(sk);

	wake_up_interruptible_all(&u->peer_wait);

	if (skpair != NULL) {
		if (sk->sk_type == SOCK_STREAM || sk->sk_type == SOCK_SEQPACKET) {
			unix_state_lock(skpair);
			/* No more writes */
			skpair->sk_shutdown = SHUTDOWN_MASK;
			if (!skb_queue_empty(&sk->sk_receive_queue) || embrion)
				skpair->sk_err = ECONNRESET;
			unix_state_unlock(skpair);
			skpair->sk_state_change(skpair);
			sk_wake_async(skpair, SOCK_WAKE_WAITD, POLL_HUP);
		}

		unix_dgram_peer_wake_disconnect(sk, skpair);
		sock_put(skpair); /* It may now die */
	}

	/* Try to flush out this socket. Throw out buffers at least */

	while ((skb = skb_dequeue(&sk->sk_receive_queue)) != NULL) {
		if (state == TCP_LISTEN)
			unix_release_sock(skb->sk, 1);
		/* passed fds are erased in the kfree_skb hook	      */
		UNIXCB(skb).consumed = skb->len;
		kfree_skb(skb);
	}

	if (path.dentry)
		path_put(&path);

	sock_put(sk);

	/* ---- Socket is dead now and most probably destroyed ---- */

	/*
	 * Fixme: BSD difference: In BSD all sockets connected to us get
	 *	  ECONNRESET and we die on the spot. In Linux we behave
	 *	  like files and pipes do and wait for the last
	 *	  dereference.
	 *
	 * Can't we simply set sock->err?
	 *
	 *	  What the above comment does talk about? --ANK(980817)
	 */

	if (unix_tot_inflight)
		unix_gc();		/* Garbage collect fds */
}

static void init_peercred(struct sock *sk)
{
	const struct cred *old_cred;
	struct pid *old_pid;

	spin_lock(&sk->sk_peer_lock);
	old_pid = sk->sk_peer_pid;
	old_cred = sk->sk_peer_cred;
	sk->sk_peer_pid  = get_pid(task_tgid(current));
	sk->sk_peer_cred = get_current_cred();
	spin_unlock(&sk->sk_peer_lock);

	put_pid(old_pid);
	put_cred(old_cred);
}

static void copy_peercred(struct sock *sk, struct sock *peersk)
{
	const struct cred *old_cred;
	struct pid *old_pid;

	if (sk < peersk) {
		spin_lock(&sk->sk_peer_lock);
		spin_lock_nested(&peersk->sk_peer_lock, SINGLE_DEPTH_NESTING);
	} else {
		spin_lock(&peersk->sk_peer_lock);
		spin_lock_nested(&sk->sk_peer_lock, SINGLE_DEPTH_NESTING);
	}
	old_pid = sk->sk_peer_pid;
	old_cred = sk->sk_peer_cred;
	sk->sk_peer_pid  = get_pid(peersk->sk_peer_pid);
	sk->sk_peer_cred = get_cred(peersk->sk_peer_cred);

	spin_unlock(&sk->sk_peer_lock);
	spin_unlock(&peersk->sk_peer_lock);

	put_pid(old_pid);
	put_cred(old_cred);
}

static int unix_listen(struct socket *sock, int backlog)
{
	int err;
	struct sock *sk = sock->sk;
	struct unix_sock *u = unix_sk(sk);

	err = -EOPNOTSUPP;
	if (sock->type != SOCK_STREAM && sock->type != SOCK_SEQPACKET)
		goto out;	/* Only stream/seqpacket sockets accept */
	err = -EINVAL;
	if (!u->addr)
		goto out;	/* No listens on an unbound socket */
	unix_state_lock(sk);
	if (sk->sk_state != TCP_CLOSE && sk->sk_state != TCP_LISTEN)
		goto out_unlock;
	if (backlog > sk->sk_max_ack_backlog)
		wake_up_interruptible_all(&u->peer_wait);
	sk->sk_max_ack_backlog	= backlog;
	sk->sk_state		= TCP_LISTEN;
	/* set credentials so connect can copy them */
	init_peercred(sk);
	err = 0;

out_unlock:
	unix_state_unlock(sk);
out:
	return err;
}

static int unix_release(struct socket *);
static int unix_bind(struct socket *, struct sockaddr *, int);
static int unix_stream_connect(struct socket *, struct sockaddr *,
			       int addr_len, int flags);
static int unix_socketpair(struct socket *, struct socket *);
static int unix_accept(struct socket *, struct socket *, int, bool);
static int unix_getname(struct socket *, struct sockaddr *, int);
static __poll_t unix_poll(struct file *, struct socket *, poll_table *);
static __poll_t unix_dgram_poll(struct file *, struct socket *,
				    poll_table *);
static int unix_ioctl(struct socket *, unsigned int, unsigned long);
#ifdef CONFIG_COMPAT
static int unix_compat_ioctl(struct socket *sock, unsigned int cmd, unsigned long arg);
#endif
static int unix_shutdown(struct socket *, int);
static int unix_stream_sendmsg(struct socket *, struct msghdr *, size_t);
static int unix_stream_recvmsg(struct socket *, struct msghdr *, size_t, int);
static ssize_t unix_stream_sendpage(struct socket *, struct page *, int offset,
				    size_t size, int flags);
static ssize_t unix_stream_splice_read(struct socket *,  loff_t *ppos,
				       struct pipe_inode_info *, size_t size,
				       unsigned int flags);
static int unix_dgram_sendmsg(struct socket *, struct msghdr *, size_t);
static int unix_dgram_recvmsg(struct socket *, struct msghdr *, size_t, int);
static int unix_read_sock(struct sock *sk, read_descriptor_t *desc,
			  sk_read_actor_t recv_actor);
static int unix_stream_read_sock(struct sock *sk, read_descriptor_t *desc,
				 sk_read_actor_t recv_actor);
static int unix_dgram_connect(struct socket *, struct sockaddr *,
			      int, int);
static int unix_seqpacket_sendmsg(struct socket *, struct msghdr *, size_t);
static int unix_seqpacket_recvmsg(struct socket *, struct msghdr *, size_t,
				  int);

static int unix_set_peek_off(struct sock *sk, int val)
{
	struct unix_sock *u = unix_sk(sk);

	if (mutex_lock_interruptible(&u->iolock))
		return -EINTR;

	sk->sk_peek_off = val;
	mutex_unlock(&u->iolock);

	return 0;
}

#ifdef CONFIG_PROC_FS
static void unix_show_fdinfo(struct seq_file *m, struct socket *sock)
{
	struct sock *sk = sock->sk;
	struct unix_sock *u;

	if (sk) {
		u = unix_sk(sock->sk);
		seq_printf(m, "scm_fds: %u\n",
			   atomic_read(&u->scm_stat.nr_fds));
	}
}
#else
#define unix_show_fdinfo NULL
#endif

static const struct proto_ops unix_stream_ops = {
	.family =	PF_UNIX,
	.owner =	THIS_MODULE,
	.release =	unix_release,
	.bind =		unix_bind,
	.connect =	unix_stream_connect,
	.socketpair =	unix_socketpair,
	.accept =	unix_accept,
	.getname =	unix_getname,
	.poll =		unix_poll,
	.ioctl =	unix_ioctl,
#ifdef CONFIG_COMPAT
	.compat_ioctl =	unix_compat_ioctl,
#endif
	.listen =	unix_listen,
	.shutdown =	unix_shutdown,
	.sendmsg =	unix_stream_sendmsg,
	.recvmsg =	unix_stream_recvmsg,
	.read_sock =	unix_stream_read_sock,
	.mmap =		sock_no_mmap,
	.sendpage =	unix_stream_sendpage,
	.splice_read =	unix_stream_splice_read,
	.set_peek_off =	unix_set_peek_off,
	.show_fdinfo =	unix_show_fdinfo,
};

static const struct proto_ops unix_dgram_ops = {
	.family =	PF_UNIX,
	.owner =	THIS_MODULE,
	.release =	unix_release,
	.bind =		unix_bind,
	.connect =	unix_dgram_connect,
	.socketpair =	unix_socketpair,
	.accept =	sock_no_accept,
	.getname =	unix_getname,
	.poll =		unix_dgram_poll,
	.ioctl =	unix_ioctl,
#ifdef CONFIG_COMPAT
	.compat_ioctl =	unix_compat_ioctl,
#endif
	.listen =	sock_no_listen,
	.shutdown =	unix_shutdown,
	.sendmsg =	unix_dgram_sendmsg,
	.read_sock =	unix_read_sock,
	.recvmsg =	unix_dgram_recvmsg,
	.mmap =		sock_no_mmap,
	.sendpage =	sock_no_sendpage,
	.set_peek_off =	unix_set_peek_off,
	.show_fdinfo =	unix_show_fdinfo,
};

static const struct proto_ops unix_seqpacket_ops = {
	.family =	PF_UNIX,
	.owner =	THIS_MODULE,
	.release =	unix_release,
	.bind =		unix_bind,
	.connect =	unix_stream_connect,
	.socketpair =	unix_socketpair,
	.accept =	unix_accept,
	.getname =	unix_getname,
	.poll =		unix_dgram_poll,
	.ioctl =	unix_ioctl,
#ifdef CONFIG_COMPAT
	.compat_ioctl =	unix_compat_ioctl,
#endif
	.listen =	unix_listen,
	.shutdown =	unix_shutdown,
	.sendmsg =	unix_seqpacket_sendmsg,
	.recvmsg =	unix_seqpacket_recvmsg,
	.mmap =		sock_no_mmap,
	.sendpage =	sock_no_sendpage,
	.set_peek_off =	unix_set_peek_off,
	.show_fdinfo =	unix_show_fdinfo,
};

static void unix_close(struct sock *sk, long timeout)
{
	/* Nothing to do here, unix socket does not need a ->close().
	 * This is merely for sockmap.
	 */
}

static void unix_unhash(struct sock *sk)
{
	/* Nothing to do here, unix socket does not need a ->unhash().
	 * This is merely for sockmap.
	 */
}

struct proto unix_dgram_proto = {
<<<<<<< HEAD
	.name			= "UNIX-DGRAM",
=======
	.name			= "UNIX",
>>>>>>> 318a54c0
	.owner			= THIS_MODULE,
	.obj_size		= sizeof(struct unix_sock),
	.close			= unix_close,
#ifdef CONFIG_BPF_SYSCALL
	.psock_update_sk_prot	= unix_dgram_bpf_update_proto,
#endif
<<<<<<< HEAD
};

struct proto unix_stream_proto = {
	.name			= "UNIX-STREAM",
	.owner			= THIS_MODULE,
	.obj_size		= sizeof(struct unix_sock),
	.close			= unix_close,
	.unhash			= unix_unhash,
#ifdef CONFIG_BPF_SYSCALL
	.psock_update_sk_prot	= unix_stream_bpf_update_proto,
#endif
};

=======
};

struct proto unix_stream_proto = {
	.name			= "UNIX-STREAM",
	.owner			= THIS_MODULE,
	.obj_size		= sizeof(struct unix_sock),
	.close			= unix_close,
	.unhash			= unix_unhash,
#ifdef CONFIG_BPF_SYSCALL
	.psock_update_sk_prot	= unix_stream_bpf_update_proto,
#endif
};

>>>>>>> 318a54c0
static struct sock *unix_create1(struct net *net, struct socket *sock, int kern, int type)
{
	struct unix_sock *u;
	struct sock *sk;
	int err;

	atomic_long_inc(&unix_nr_socks);
	if (atomic_long_read(&unix_nr_socks) > 2 * get_max_files()) {
		err = -ENFILE;
		goto err;
	}

	if (type == SOCK_STREAM)
		sk = sk_alloc(net, PF_UNIX, GFP_KERNEL, &unix_stream_proto, kern);
	else /*dgram and  seqpacket */
		sk = sk_alloc(net, PF_UNIX, GFP_KERNEL, &unix_dgram_proto, kern);

<<<<<<< HEAD
	if (!sk)
		goto out;
=======
	if (!sk) {
		err = -ENOMEM;
		goto err;
	}
>>>>>>> 318a54c0

	sock_init_data(sock, sk);

	sk->sk_allocation	= GFP_KERNEL_ACCOUNT;
	sk->sk_write_space	= unix_write_space;
	sk->sk_max_ack_backlog	= net->unx.sysctl_max_dgram_qlen;
	sk->sk_destruct		= unix_sock_destructor;
	u	  = unix_sk(sk);
	u->path.dentry = NULL;
	u->path.mnt = NULL;
	spin_lock_init(&u->lock);
	atomic_long_set(&u->inflight, 0);
	INIT_LIST_HEAD(&u->link);
	mutex_init(&u->iolock); /* single task reading lock */
	mutex_init(&u->bindlock); /* single task binding lock */
	init_waitqueue_head(&u->peer_wait);
	init_waitqueue_func_entry(&u->peer_wake, unix_dgram_peer_wake_relay);
	memset(&u->scm_stat, 0, sizeof(struct scm_stat));
	unix_insert_socket(unix_sockets_unbound(sk), sk);

	local_bh_disable();
	sock_prot_inuse_add(sock_net(sk), sk->sk_prot, 1);
	local_bh_enable();

	return sk;

err:
	atomic_long_dec(&unix_nr_socks);
	return ERR_PTR(err);
}

static int unix_create(struct net *net, struct socket *sock, int protocol,
		       int kern)
{
	struct sock *sk;

	if (protocol && protocol != PF_UNIX)
		return -EPROTONOSUPPORT;

	sock->state = SS_UNCONNECTED;

	switch (sock->type) {
	case SOCK_STREAM:
		sock->ops = &unix_stream_ops;
		break;
		/*
		 *	Believe it or not BSD has AF_UNIX, SOCK_RAW though
		 *	nothing uses it.
		 */
	case SOCK_RAW:
		sock->type = SOCK_DGRAM;
		fallthrough;
	case SOCK_DGRAM:
		sock->ops = &unix_dgram_ops;
		break;
	case SOCK_SEQPACKET:
		sock->ops = &unix_seqpacket_ops;
		break;
	default:
		return -ESOCKTNOSUPPORT;
	}

<<<<<<< HEAD
	return unix_create1(net, sock, kern, sock->type) ? 0 : -ENOMEM;
=======
	sk = unix_create1(net, sock, kern, sock->type);
	if (IS_ERR(sk))
		return PTR_ERR(sk);

	return 0;
>>>>>>> 318a54c0
}

static int unix_release(struct socket *sock)
{
	struct sock *sk = sock->sk;

	if (!sk)
		return 0;

	sk->sk_prot->close(sk, 0);
	unix_release_sock(sk, 0);
	sock->sk = NULL;

	return 0;
}

static int unix_autobind(struct socket *sock)
{
	struct sock *sk = sock->sk;
	struct net *net = sock_net(sk);
	struct unix_sock *u = unix_sk(sk);
	static u32 ordernum = 1;
	struct unix_address *addr;
	int err;
	unsigned int retries = 0;

	err = mutex_lock_interruptible(&u->bindlock);
	if (err)
		return err;

	if (u->addr)
		goto out;

	err = -ENOMEM;
	addr = kzalloc(sizeof(*addr) + sizeof(short) + 16, GFP_KERNEL);
	if (!addr)
		goto out;

	addr->name->sun_family = AF_UNIX;
	refcount_set(&addr->refcnt, 1);

retry:
	addr->len = sprintf(addr->name->sun_path+1, "%05x", ordernum) + 1 + sizeof(short);
	addr->hash = unix_hash_fold(csum_partial(addr->name, addr->len, 0));
	addr->hash ^= sk->sk_type;

	spin_lock(&unix_table_lock);
	ordernum = (ordernum+1)&0xFFFFF;

	if (__unix_find_socket_byname(net, addr->name, addr->len, addr->hash)) {
		spin_unlock(&unix_table_lock);
		/*
		 * __unix_find_socket_byname() may take long time if many names
		 * are already in use.
		 */
		cond_resched();
		/* Give up if all names seems to be in use. */
		if (retries++ == 0xFFFFF) {
			err = -ENOSPC;
			kfree(addr);
			goto out;
		}
		goto retry;
	}

	__unix_set_addr(sk, addr, addr->hash);
	spin_unlock(&unix_table_lock);
	err = 0;

out:	mutex_unlock(&u->bindlock);
	return err;
}

static struct sock *unix_find_other(struct net *net,
				    struct sockaddr_un *sunname, int len,
				    int type, unsigned int hash, int *error)
{
	struct sock *u;
	struct path path;
	int err = 0;

	if (sunname->sun_path[0]) {
		struct inode *inode;
		err = kern_path(sunname->sun_path, LOOKUP_FOLLOW, &path);
		if (err)
			goto fail;
		inode = d_backing_inode(path.dentry);
		err = path_permission(&path, MAY_WRITE);
		if (err)
			goto put_fail;

		err = -ECONNREFUSED;
		if (!S_ISSOCK(inode->i_mode))
			goto put_fail;
		u = unix_find_socket_byinode(inode);
		if (!u)
			goto put_fail;

		if (u->sk_type == type)
			touch_atime(&path);

		path_put(&path);

		err = -EPROTOTYPE;
		if (u->sk_type != type) {
			sock_put(u);
			goto fail;
		}
	} else {
		err = -ECONNREFUSED;
		u = unix_find_socket_byname(net, sunname, len, type ^ hash);
		if (u) {
			struct dentry *dentry;
			dentry = unix_sk(u)->path.dentry;
			if (dentry)
				touch_atime(&unix_sk(u)->path);
		} else
			goto fail;
	}
	return u;

put_fail:
	path_put(&path);
fail:
	*error = err;
	return NULL;
}

static int unix_bind_bsd(struct sock *sk, struct unix_address *addr)
{
	struct unix_sock *u = unix_sk(sk);
	umode_t mode = S_IFSOCK |
	       (SOCK_INODE(sk->sk_socket)->i_mode & ~current_umask());
	struct user_namespace *ns; // barf...
	struct path parent;
	struct dentry *dentry;
	unsigned int hash;
	int err;

	/*
	 * Get the parent directory, calculate the hash for last
	 * component.
	 */
	dentry = kern_path_create(AT_FDCWD, addr->name->sun_path, &parent, 0);
	if (IS_ERR(dentry))
		return PTR_ERR(dentry);
	ns = mnt_user_ns(parent.mnt);

	/*
	 * All right, let's create it.
	 */
	err = security_path_mknod(&parent, dentry, mode, 0);
	if (!err)
		err = vfs_mknod(ns, d_inode(parent.dentry), dentry, mode, 0);
	if (err)
		goto out;
	err = mutex_lock_interruptible(&u->bindlock);
	if (err)
		goto out_unlink;
	if (u->addr)
		goto out_unlock;

	addr->hash = UNIX_HASH_SIZE;
	hash = d_backing_inode(dentry)->i_ino & (UNIX_HASH_SIZE - 1);
	spin_lock(&unix_table_lock);
	u->path.mnt = mntget(parent.mnt);
	u->path.dentry = dget(dentry);
	__unix_set_addr(sk, addr, hash);
	spin_unlock(&unix_table_lock);
	mutex_unlock(&u->bindlock);
	done_path_create(&parent, dentry);
	return 0;

out_unlock:
	mutex_unlock(&u->bindlock);
	err = -EINVAL;
out_unlink:
	/* failed after successful mknod?  unlink what we'd created... */
	vfs_unlink(ns, d_inode(parent.dentry), dentry, NULL);
out:
	done_path_create(&parent, dentry);
	return err;
}

static int unix_bind_abstract(struct sock *sk, struct unix_address *addr)
{
	struct unix_sock *u = unix_sk(sk);
	int err;

	err = mutex_lock_interruptible(&u->bindlock);
	if (err)
		return err;

	if (u->addr) {
		mutex_unlock(&u->bindlock);
		return -EINVAL;
	}

	spin_lock(&unix_table_lock);
	if (__unix_find_socket_byname(sock_net(sk), addr->name, addr->len,
				      addr->hash)) {
		spin_unlock(&unix_table_lock);
		mutex_unlock(&u->bindlock);
		return -EADDRINUSE;
	}
	__unix_set_addr(sk, addr, addr->hash);
	spin_unlock(&unix_table_lock);
	mutex_unlock(&u->bindlock);
	return 0;
}

static int unix_bind(struct socket *sock, struct sockaddr *uaddr, int addr_len)
{
	struct sock *sk = sock->sk;
	struct sockaddr_un *sunaddr = (struct sockaddr_un *)uaddr;
	char *sun_path = sunaddr->sun_path;
	int err;
	unsigned int hash;
	struct unix_address *addr;

	if (addr_len < offsetofend(struct sockaddr_un, sun_family) ||
	    sunaddr->sun_family != AF_UNIX)
		return -EINVAL;

	if (addr_len == sizeof(short))
		return unix_autobind(sock);

	err = unix_mkname(sunaddr, addr_len, &hash);
	if (err < 0)
		return err;
	addr_len = err;
	addr = kmalloc(sizeof(*addr)+addr_len, GFP_KERNEL);
	if (!addr)
		return -ENOMEM;

	memcpy(addr->name, sunaddr, addr_len);
	addr->len = addr_len;
	addr->hash = hash ^ sk->sk_type;
	refcount_set(&addr->refcnt, 1);

	if (sun_path[0])
		err = unix_bind_bsd(sk, addr);
	else
		err = unix_bind_abstract(sk, addr);
	if (err)
		unix_release_addr(addr);
	return err == -EEXIST ? -EADDRINUSE : err;
}

static void unix_state_double_lock(struct sock *sk1, struct sock *sk2)
{
	if (unlikely(sk1 == sk2) || !sk2) {
		unix_state_lock(sk1);
		return;
	}
	if (sk1 < sk2) {
		unix_state_lock(sk1);
		unix_state_lock_nested(sk2);
	} else {
		unix_state_lock(sk2);
		unix_state_lock_nested(sk1);
	}
}

static void unix_state_double_unlock(struct sock *sk1, struct sock *sk2)
{
	if (unlikely(sk1 == sk2) || !sk2) {
		unix_state_unlock(sk1);
		return;
	}
	unix_state_unlock(sk1);
	unix_state_unlock(sk2);
}

static int unix_dgram_connect(struct socket *sock, struct sockaddr *addr,
			      int alen, int flags)
{
	struct sock *sk = sock->sk;
	struct net *net = sock_net(sk);
	struct sockaddr_un *sunaddr = (struct sockaddr_un *)addr;
	struct sock *other;
	unsigned int hash;
	int err;

	err = -EINVAL;
	if (alen < offsetofend(struct sockaddr, sa_family))
		goto out;

	if (addr->sa_family != AF_UNSPEC) {
		err = unix_mkname(sunaddr, alen, &hash);
		if (err < 0)
			goto out;
		alen = err;

		if (test_bit(SOCK_PASSCRED, &sock->flags) &&
		    !unix_sk(sk)->addr && (err = unix_autobind(sock)) != 0)
			goto out;

restart:
		other = unix_find_other(net, sunaddr, alen, sock->type, hash, &err);
		if (!other)
			goto out;

		unix_state_double_lock(sk, other);

		/* Apparently VFS overslept socket death. Retry. */
		if (sock_flag(other, SOCK_DEAD)) {
			unix_state_double_unlock(sk, other);
			sock_put(other);
			goto restart;
		}

		err = -EPERM;
		if (!unix_may_send(sk, other))
			goto out_unlock;

		err = security_unix_may_send(sk->sk_socket, other->sk_socket);
		if (err)
			goto out_unlock;

		sk->sk_state = other->sk_state = TCP_ESTABLISHED;
	} else {
		/*
		 *	1003.1g breaking connected state with AF_UNSPEC
		 */
		other = NULL;
		unix_state_double_lock(sk, other);
	}

	/*
	 * If it was connected, reconnect.
	 */
	if (unix_peer(sk)) {
		struct sock *old_peer = unix_peer(sk);

		unix_peer(sk) = other;
		if (!other)
			sk->sk_state = TCP_CLOSE;
		unix_dgram_peer_wake_disconnect_wakeup(sk, old_peer);

		unix_state_double_unlock(sk, other);

		if (other != old_peer)
			unix_dgram_disconnected(sk, old_peer);
		sock_put(old_peer);
	} else {
		unix_peer(sk) = other;
		unix_state_double_unlock(sk, other);
	}

	return 0;

out_unlock:
	unix_state_double_unlock(sk, other);
	sock_put(other);
out:
	return err;
}

static long unix_wait_for_peer(struct sock *other, long timeo)
	__releases(&unix_sk(other)->lock)
{
	struct unix_sock *u = unix_sk(other);
	int sched;
	DEFINE_WAIT(wait);

	prepare_to_wait_exclusive(&u->peer_wait, &wait, TASK_INTERRUPTIBLE);

	sched = !sock_flag(other, SOCK_DEAD) &&
		!(other->sk_shutdown & RCV_SHUTDOWN) &&
		unix_recvq_full(other);

	unix_state_unlock(other);

	if (sched)
		timeo = schedule_timeout(timeo);

	finish_wait(&u->peer_wait, &wait);
	return timeo;
}

static int unix_stream_connect(struct socket *sock, struct sockaddr *uaddr,
			       int addr_len, int flags)
{
	struct sockaddr_un *sunaddr = (struct sockaddr_un *)uaddr;
	struct sock *sk = sock->sk;
	struct net *net = sock_net(sk);
	struct unix_sock *u = unix_sk(sk), *newu, *otheru;
	struct sock *newsk = NULL;
	struct sock *other = NULL;
	struct sk_buff *skb = NULL;
	unsigned int hash;
	int st;
	int err;
	long timeo;

	err = unix_mkname(sunaddr, addr_len, &hash);
	if (err < 0)
		goto out;
	addr_len = err;

	if (test_bit(SOCK_PASSCRED, &sock->flags) && !u->addr &&
	    (err = unix_autobind(sock)) != 0)
		goto out;

	timeo = sock_sndtimeo(sk, flags & O_NONBLOCK);

	/* First of all allocate resources.
	   If we will make it after state is locked,
	   we will have to recheck all again in any case.
	 */

	/* create new sock for complete connection */
	newsk = unix_create1(sock_net(sk), NULL, 0, sock->type);
<<<<<<< HEAD
	if (newsk == NULL)
=======
	if (IS_ERR(newsk)) {
		err = PTR_ERR(newsk);
		newsk = NULL;
>>>>>>> 318a54c0
		goto out;
	}

	err = -ENOMEM;

	/* Allocate skb for sending to listening sock */
	skb = sock_wmalloc(newsk, 1, 0, GFP_KERNEL);
	if (skb == NULL)
		goto out;

restart:
	/*  Find listening sock. */
	other = unix_find_other(net, sunaddr, addr_len, sk->sk_type, hash, &err);
	if (!other)
		goto out;

	/* Latch state of peer */
	unix_state_lock(other);

	/* Apparently VFS overslept socket death. Retry. */
	if (sock_flag(other, SOCK_DEAD)) {
		unix_state_unlock(other);
		sock_put(other);
		goto restart;
	}

	err = -ECONNREFUSED;
	if (other->sk_state != TCP_LISTEN)
		goto out_unlock;
	if (other->sk_shutdown & RCV_SHUTDOWN)
		goto out_unlock;

	if (unix_recvq_full(other)) {
		err = -EAGAIN;
		if (!timeo)
			goto out_unlock;

		timeo = unix_wait_for_peer(other, timeo);

		err = sock_intr_errno(timeo);
		if (signal_pending(current))
			goto out;
		sock_put(other);
		goto restart;
	}

	/* Latch our state.

	   It is tricky place. We need to grab our state lock and cannot
	   drop lock on peer. It is dangerous because deadlock is
	   possible. Connect to self case and simultaneous
	   attempt to connect are eliminated by checking socket
	   state. other is TCP_LISTEN, if sk is TCP_LISTEN we
	   check this before attempt to grab lock.

	   Well, and we have to recheck the state after socket locked.
	 */
	st = sk->sk_state;

	switch (st) {
	case TCP_CLOSE:
		/* This is ok... continue with connect */
		break;
	case TCP_ESTABLISHED:
		/* Socket is already connected */
		err = -EISCONN;
		goto out_unlock;
	default:
		err = -EINVAL;
		goto out_unlock;
	}

	unix_state_lock_nested(sk);

	if (sk->sk_state != st) {
		unix_state_unlock(sk);
		unix_state_unlock(other);
		sock_put(other);
		goto restart;
	}

	err = security_unix_stream_connect(sk, other, newsk);
	if (err) {
		unix_state_unlock(sk);
		goto out_unlock;
	}

	/* The way is open! Fastly set all the necessary fields... */

	sock_hold(sk);
	unix_peer(newsk)	= sk;
	newsk->sk_state		= TCP_ESTABLISHED;
	newsk->sk_type		= sk->sk_type;
	init_peercred(newsk);
	newu = unix_sk(newsk);
	RCU_INIT_POINTER(newsk->sk_wq, &newu->peer_wq);
	otheru = unix_sk(other);

	/* copy address information from listening to new sock
	 *
	 * The contents of *(otheru->addr) and otheru->path
	 * are seen fully set up here, since we have found
	 * otheru in hash under unix_table_lock.  Insertion
	 * into the hash chain we'd found it in had been done
	 * in an earlier critical area protected by unix_table_lock,
	 * the same one where we'd set *(otheru->addr) contents,
	 * as well as otheru->path and otheru->addr itself.
	 *
	 * Using smp_store_release() here to set newu->addr
	 * is enough to make those stores, as well as stores
	 * to newu->path visible to anyone who gets newu->addr
	 * by smp_load_acquire().  IOW, the same warranties
	 * as for unix_sock instances bound in unix_bind() or
	 * in unix_autobind().
	 */
	if (otheru->path.dentry) {
		path_get(&otheru->path);
		newu->path = otheru->path;
	}
	refcount_inc(&otheru->addr->refcnt);
	smp_store_release(&newu->addr, otheru->addr);

	/* Set credentials */
	copy_peercred(sk, other);

	sock->state	= SS_CONNECTED;
	sk->sk_state	= TCP_ESTABLISHED;
	sock_hold(newsk);

	smp_mb__after_atomic();	/* sock_hold() does an atomic_inc() */
	unix_peer(sk)	= newsk;

	unix_state_unlock(sk);

	/* take ten and send info to listening sock */
	spin_lock(&other->sk_receive_queue.lock);
	__skb_queue_tail(&other->sk_receive_queue, skb);
	spin_unlock(&other->sk_receive_queue.lock);
	unix_state_unlock(other);
	other->sk_data_ready(other);
	sock_put(other);
	return 0;

out_unlock:
	if (other)
		unix_state_unlock(other);

out:
	kfree_skb(skb);
	if (newsk)
		unix_release_sock(newsk, 0);
	if (other)
		sock_put(other);
	return err;
}

static int unix_socketpair(struct socket *socka, struct socket *sockb)
{
	struct sock *ska = socka->sk, *skb = sockb->sk;

	/* Join our sockets back to back */
	sock_hold(ska);
	sock_hold(skb);
	unix_peer(ska) = skb;
	unix_peer(skb) = ska;
	init_peercred(ska);
	init_peercred(skb);

	ska->sk_state = TCP_ESTABLISHED;
	skb->sk_state = TCP_ESTABLISHED;
	socka->state  = SS_CONNECTED;
	sockb->state  = SS_CONNECTED;
	return 0;
}

static void unix_sock_inherit_flags(const struct socket *old,
				    struct socket *new)
{
	if (test_bit(SOCK_PASSCRED, &old->flags))
		set_bit(SOCK_PASSCRED, &new->flags);
	if (test_bit(SOCK_PASSSEC, &old->flags))
		set_bit(SOCK_PASSSEC, &new->flags);
}

static int unix_accept(struct socket *sock, struct socket *newsock, int flags,
		       bool kern)
{
	struct sock *sk = sock->sk;
	struct sock *tsk;
	struct sk_buff *skb;
	int err;

	err = -EOPNOTSUPP;
	if (sock->type != SOCK_STREAM && sock->type != SOCK_SEQPACKET)
		goto out;

	err = -EINVAL;
	if (sk->sk_state != TCP_LISTEN)
		goto out;

	/* If socket state is TCP_LISTEN it cannot change (for now...),
	 * so that no locks are necessary.
	 */

	skb = skb_recv_datagram(sk, 0, flags&O_NONBLOCK, &err);
	if (!skb) {
		/* This means receive shutdown. */
		if (err == 0)
			err = -EINVAL;
		goto out;
	}

	tsk = skb->sk;
	skb_free_datagram(sk, skb);
	wake_up_interruptible(&unix_sk(sk)->peer_wait);

	/* attach accepted sock to socket */
	unix_state_lock(tsk);
	newsock->state = SS_CONNECTED;
	unix_sock_inherit_flags(sock, newsock);
	sock_graft(tsk, newsock);
	unix_state_unlock(tsk);
	return 0;

out:
	return err;
}


static int unix_getname(struct socket *sock, struct sockaddr *uaddr, int peer)
{
	struct sock *sk = sock->sk;
	struct unix_address *addr;
	DECLARE_SOCKADDR(struct sockaddr_un *, sunaddr, uaddr);
	int err = 0;

	if (peer) {
		sk = unix_peer_get(sk);

		err = -ENOTCONN;
		if (!sk)
			goto out;
		err = 0;
	} else {
		sock_hold(sk);
	}

	addr = smp_load_acquire(&unix_sk(sk)->addr);
	if (!addr) {
		sunaddr->sun_family = AF_UNIX;
		sunaddr->sun_path[0] = 0;
		err = sizeof(short);
	} else {
		err = addr->len;
		memcpy(sunaddr, addr->name, addr->len);
	}
	sock_put(sk);
out:
	return err;
}

static void unix_peek_fds(struct scm_cookie *scm, struct sk_buff *skb)
{
	scm->fp = scm_fp_dup(UNIXCB(skb).fp);

	/*
	 * Garbage collection of unix sockets starts by selecting a set of
	 * candidate sockets which have reference only from being in flight
	 * (total_refs == inflight_refs).  This condition is checked once during
	 * the candidate collection phase, and candidates are marked as such, so
	 * that non-candidates can later be ignored.  While inflight_refs is
	 * protected by unix_gc_lock, total_refs (file count) is not, hence this
	 * is an instantaneous decision.
	 *
	 * Once a candidate, however, the socket must not be reinstalled into a
	 * file descriptor while the garbage collection is in progress.
	 *
	 * If the above conditions are met, then the directed graph of
	 * candidates (*) does not change while unix_gc_lock is held.
	 *
	 * Any operations that changes the file count through file descriptors
	 * (dup, close, sendmsg) does not change the graph since candidates are
	 * not installed in fds.
	 *
	 * Dequeing a candidate via recvmsg would install it into an fd, but
	 * that takes unix_gc_lock to decrement the inflight count, so it's
	 * serialized with garbage collection.
	 *
	 * MSG_PEEK is special in that it does not change the inflight count,
	 * yet does install the socket into an fd.  The following lock/unlock
	 * pair is to ensure serialization with garbage collection.  It must be
	 * done between incrementing the file count and installing the file into
	 * an fd.
	 *
	 * If garbage collection starts after the barrier provided by the
	 * lock/unlock, then it will see the elevated refcount and not mark this
	 * as a candidate.  If a garbage collection is already in progress
	 * before the file count was incremented, then the lock/unlock pair will
	 * ensure that garbage collection is finished before progressing to
	 * installing the fd.
	 *
	 * (*) A -> B where B is on the queue of A or B is on the queue of C
	 * which is on the queue of listening socket A.
	 */
	spin_lock(&unix_gc_lock);
	spin_unlock(&unix_gc_lock);
}

static int unix_scm_to_skb(struct scm_cookie *scm, struct sk_buff *skb, bool send_fds)
{
	int err = 0;

	UNIXCB(skb).pid  = get_pid(scm->pid);
	UNIXCB(skb).uid = scm->creds.uid;
	UNIXCB(skb).gid = scm->creds.gid;
	UNIXCB(skb).fp = NULL;
	unix_get_secdata(scm, skb);
	if (scm->fp && send_fds)
		err = unix_attach_fds(scm, skb);

	skb->destructor = unix_destruct_scm;
	return err;
}

static bool unix_passcred_enabled(const struct socket *sock,
				  const struct sock *other)
{
	return test_bit(SOCK_PASSCRED, &sock->flags) ||
	       !other->sk_socket ||
	       test_bit(SOCK_PASSCRED, &other->sk_socket->flags);
}

/*
 * Some apps rely on write() giving SCM_CREDENTIALS
 * We include credentials if source or destination socket
 * asserted SOCK_PASSCRED.
 */
static void maybe_add_creds(struct sk_buff *skb, const struct socket *sock,
			    const struct sock *other)
{
	if (UNIXCB(skb).pid)
		return;
	if (unix_passcred_enabled(sock, other)) {
		UNIXCB(skb).pid  = get_pid(task_tgid(current));
		current_uid_gid(&UNIXCB(skb).uid, &UNIXCB(skb).gid);
	}
}

static int maybe_init_creds(struct scm_cookie *scm,
			    struct socket *socket,
			    const struct sock *other)
{
	int err;
	struct msghdr msg = { .msg_controllen = 0 };

	err = scm_send(socket, &msg, scm, false);
	if (err)
		return err;

	if (unix_passcred_enabled(socket, other)) {
		scm->pid = get_pid(task_tgid(current));
		current_uid_gid(&scm->creds.uid, &scm->creds.gid);
	}
	return err;
}

static bool unix_skb_scm_eq(struct sk_buff *skb,
			    struct scm_cookie *scm)
{
	const struct unix_skb_parms *u = &UNIXCB(skb);

	return u->pid == scm->pid &&
	       uid_eq(u->uid, scm->creds.uid) &&
	       gid_eq(u->gid, scm->creds.gid) &&
	       unix_secdata_eq(scm, skb);
}

static void scm_stat_add(struct sock *sk, struct sk_buff *skb)
{
	struct scm_fp_list *fp = UNIXCB(skb).fp;
	struct unix_sock *u = unix_sk(sk);

	if (unlikely(fp && fp->count))
		atomic_add(fp->count, &u->scm_stat.nr_fds);
}

static void scm_stat_del(struct sock *sk, struct sk_buff *skb)
{
	struct scm_fp_list *fp = UNIXCB(skb).fp;
	struct unix_sock *u = unix_sk(sk);

	if (unlikely(fp && fp->count))
		atomic_sub(fp->count, &u->scm_stat.nr_fds);
}

/*
 *	Send AF_UNIX data.
 */

static int unix_dgram_sendmsg(struct socket *sock, struct msghdr *msg,
			      size_t len)
{
	struct sock *sk = sock->sk;
	struct net *net = sock_net(sk);
	struct unix_sock *u = unix_sk(sk);
	DECLARE_SOCKADDR(struct sockaddr_un *, sunaddr, msg->msg_name);
	struct sock *other = NULL;
	int namelen = 0; /* fake GCC */
	int err;
	unsigned int hash;
	struct sk_buff *skb;
	long timeo;
	struct scm_cookie scm;
	int data_len = 0;
	int sk_locked;

	wait_for_unix_gc();
	err = scm_send(sock, msg, &scm, false);
	if (err < 0)
		return err;

	err = -EOPNOTSUPP;
	if (msg->msg_flags&MSG_OOB)
		goto out;

	if (msg->msg_namelen) {
		err = unix_mkname(sunaddr, msg->msg_namelen, &hash);
		if (err < 0)
			goto out;
		namelen = err;
	} else {
		sunaddr = NULL;
		err = -ENOTCONN;
		other = unix_peer_get(sk);
		if (!other)
			goto out;
	}

	if (test_bit(SOCK_PASSCRED, &sock->flags) && !u->addr
	    && (err = unix_autobind(sock)) != 0)
		goto out;

	err = -EMSGSIZE;
	if (len > sk->sk_sndbuf - 32)
		goto out;

	if (len > SKB_MAX_ALLOC) {
		data_len = min_t(size_t,
				 len - SKB_MAX_ALLOC,
				 MAX_SKB_FRAGS * PAGE_SIZE);
		data_len = PAGE_ALIGN(data_len);

		BUILD_BUG_ON(SKB_MAX_ALLOC < PAGE_SIZE);
	}

	skb = sock_alloc_send_pskb(sk, len - data_len, data_len,
				   msg->msg_flags & MSG_DONTWAIT, &err,
				   PAGE_ALLOC_COSTLY_ORDER);
	if (skb == NULL)
		goto out;

	err = unix_scm_to_skb(&scm, skb, true);
	if (err < 0)
		goto out_free;

	skb_put(skb, len - data_len);
	skb->data_len = data_len;
	skb->len = len;
	err = skb_copy_datagram_from_iter(skb, 0, &msg->msg_iter, len);
	if (err)
		goto out_free;

	timeo = sock_sndtimeo(sk, msg->msg_flags & MSG_DONTWAIT);

restart:
	if (!other) {
		err = -ECONNRESET;
		if (sunaddr == NULL)
			goto out_free;

		other = unix_find_other(net, sunaddr, namelen, sk->sk_type,
					hash, &err);
		if (other == NULL)
			goto out_free;
	}

	if (sk_filter(other, skb) < 0) {
		/* Toss the packet but do not return any error to the sender */
		err = len;
		goto out_free;
	}

	sk_locked = 0;
	unix_state_lock(other);
restart_locked:
	err = -EPERM;
	if (!unix_may_send(sk, other))
		goto out_unlock;

	if (unlikely(sock_flag(other, SOCK_DEAD))) {
		/*
		 *	Check with 1003.1g - what should
		 *	datagram error
		 */
		unix_state_unlock(other);
		sock_put(other);

		if (!sk_locked)
			unix_state_lock(sk);

		err = 0;
		if (unix_peer(sk) == other) {
			unix_peer(sk) = NULL;
			unix_dgram_peer_wake_disconnect_wakeup(sk, other);

			unix_state_unlock(sk);

			sk->sk_state = TCP_CLOSE;
			unix_dgram_disconnected(sk, other);
			sock_put(other);
			err = -ECONNREFUSED;
		} else {
			unix_state_unlock(sk);
		}

		other = NULL;
		if (err)
			goto out_free;
		goto restart;
	}

	err = -EPIPE;
	if (other->sk_shutdown & RCV_SHUTDOWN)
		goto out_unlock;

	if (sk->sk_type != SOCK_SEQPACKET) {
		err = security_unix_may_send(sk->sk_socket, other->sk_socket);
		if (err)
			goto out_unlock;
	}

	/* other == sk && unix_peer(other) != sk if
	 * - unix_peer(sk) == NULL, destination address bound to sk
	 * - unix_peer(sk) == sk by time of get but disconnected before lock
	 */
	if (other != sk &&
	    unlikely(unix_peer(other) != sk &&
	    unix_recvq_full_lockless(other))) {
		if (timeo) {
			timeo = unix_wait_for_peer(other, timeo);

			err = sock_intr_errno(timeo);
			if (signal_pending(current))
				goto out_free;

			goto restart;
		}

		if (!sk_locked) {
			unix_state_unlock(other);
			unix_state_double_lock(sk, other);
		}

		if (unix_peer(sk) != other ||
		    unix_dgram_peer_wake_me(sk, other)) {
			err = -EAGAIN;
			sk_locked = 1;
			goto out_unlock;
		}

		if (!sk_locked) {
			sk_locked = 1;
			goto restart_locked;
		}
	}

	if (unlikely(sk_locked))
		unix_state_unlock(sk);

	if (sock_flag(other, SOCK_RCVTSTAMP))
		__net_timestamp(skb);
	maybe_add_creds(skb, sock, other);
	scm_stat_add(other, skb);
	skb_queue_tail(&other->sk_receive_queue, skb);
	unix_state_unlock(other);
	other->sk_data_ready(other);
	sock_put(other);
	scm_destroy(&scm);
	return len;

out_unlock:
	if (sk_locked)
		unix_state_unlock(sk);
	unix_state_unlock(other);
out_free:
	kfree_skb(skb);
out:
	if (other)
		sock_put(other);
	scm_destroy(&scm);
	return err;
}

/* We use paged skbs for stream sockets, and limit occupancy to 32768
 * bytes, and a minimum of a full page.
 */
#define UNIX_SKB_FRAGS_SZ (PAGE_SIZE << get_order(32768))

#if (IS_ENABLED(CONFIG_AF_UNIX_OOB))
static int queue_oob(struct socket *sock, struct msghdr *msg, struct sock *other)
{
	struct unix_sock *ousk = unix_sk(other);
	struct sk_buff *skb;
	int err = 0;

	skb = sock_alloc_send_skb(sock->sk, 1, msg->msg_flags & MSG_DONTWAIT, &err);

	if (!skb)
		return err;

	skb_put(skb, 1);
	err = skb_copy_datagram_from_iter(skb, 0, &msg->msg_iter, 1);

	if (err) {
		kfree_skb(skb);
		return err;
	}

	unix_state_lock(other);

	if (sock_flag(other, SOCK_DEAD) ||
	    (other->sk_shutdown & RCV_SHUTDOWN)) {
		unix_state_unlock(other);
		kfree_skb(skb);
		return -EPIPE;
	}

	maybe_add_creds(skb, sock, other);
	skb_get(skb);

	if (ousk->oob_skb)
		consume_skb(ousk->oob_skb);

	ousk->oob_skb = skb;

	scm_stat_add(other, skb);
	skb_queue_tail(&other->sk_receive_queue, skb);
	sk_send_sigurg(other);
	unix_state_unlock(other);
	other->sk_data_ready(other);

	return err;
}
#endif

static int unix_stream_sendmsg(struct socket *sock, struct msghdr *msg,
			       size_t len)
{
	struct sock *sk = sock->sk;
	struct sock *other = NULL;
	int err, size;
	struct sk_buff *skb;
	int sent = 0;
	struct scm_cookie scm;
	bool fds_sent = false;
	int data_len;

	wait_for_unix_gc();
	err = scm_send(sock, msg, &scm, false);
	if (err < 0)
		return err;

	err = -EOPNOTSUPP;
	if (msg->msg_flags & MSG_OOB) {
#if (IS_ENABLED(CONFIG_AF_UNIX_OOB))
		if (len)
			len--;
		else
#endif
			goto out_err;
	}

	if (msg->msg_namelen) {
		err = sk->sk_state == TCP_ESTABLISHED ? -EISCONN : -EOPNOTSUPP;
		goto out_err;
	} else {
		err = -ENOTCONN;
		other = unix_peer(sk);
		if (!other)
			goto out_err;
	}

	if (sk->sk_shutdown & SEND_SHUTDOWN)
		goto pipe_err;

	while (sent < len) {
		size = len - sent;

		/* Keep two messages in the pipe so it schedules better */
		size = min_t(int, size, (sk->sk_sndbuf >> 1) - 64);

		/* allow fallback to order-0 allocations */
		size = min_t(int, size, SKB_MAX_HEAD(0) + UNIX_SKB_FRAGS_SZ);

		data_len = max_t(int, 0, size - SKB_MAX_HEAD(0));

		data_len = min_t(size_t, size, PAGE_ALIGN(data_len));

		skb = sock_alloc_send_pskb(sk, size - data_len, data_len,
					   msg->msg_flags & MSG_DONTWAIT, &err,
					   get_order(UNIX_SKB_FRAGS_SZ));
		if (!skb)
			goto out_err;

		/* Only send the fds in the first buffer */
		err = unix_scm_to_skb(&scm, skb, !fds_sent);
		if (err < 0) {
			kfree_skb(skb);
			goto out_err;
		}
		fds_sent = true;

		skb_put(skb, size - data_len);
		skb->data_len = data_len;
		skb->len = size;
		err = skb_copy_datagram_from_iter(skb, 0, &msg->msg_iter, size);
		if (err) {
			kfree_skb(skb);
			goto out_err;
		}

		unix_state_lock(other);

		if (sock_flag(other, SOCK_DEAD) ||
		    (other->sk_shutdown & RCV_SHUTDOWN))
			goto pipe_err_free;

		maybe_add_creds(skb, sock, other);
		scm_stat_add(other, skb);
		skb_queue_tail(&other->sk_receive_queue, skb);
		unix_state_unlock(other);
		other->sk_data_ready(other);
		sent += size;
	}

#if (IS_ENABLED(CONFIG_AF_UNIX_OOB))
	if (msg->msg_flags & MSG_OOB) {
		err = queue_oob(sock, msg, other);
		if (err)
			goto out_err;
		sent++;
	}
#endif

	scm_destroy(&scm);

	return sent;

pipe_err_free:
	unix_state_unlock(other);
	kfree_skb(skb);
pipe_err:
	if (sent == 0 && !(msg->msg_flags&MSG_NOSIGNAL))
		send_sig(SIGPIPE, current, 0);
	err = -EPIPE;
out_err:
	scm_destroy(&scm);
	return sent ? : err;
}

static ssize_t unix_stream_sendpage(struct socket *socket, struct page *page,
				    int offset, size_t size, int flags)
{
	int err;
	bool send_sigpipe = false;
	bool init_scm = true;
	struct scm_cookie scm;
	struct sock *other, *sk = socket->sk;
	struct sk_buff *skb, *newskb = NULL, *tail = NULL;

	if (flags & MSG_OOB)
		return -EOPNOTSUPP;

	other = unix_peer(sk);
	if (!other || sk->sk_state != TCP_ESTABLISHED)
		return -ENOTCONN;

	if (false) {
alloc_skb:
		unix_state_unlock(other);
		mutex_unlock(&unix_sk(other)->iolock);
		newskb = sock_alloc_send_pskb(sk, 0, 0, flags & MSG_DONTWAIT,
					      &err, 0);
		if (!newskb)
			goto err;
	}

	/* we must acquire iolock as we modify already present
	 * skbs in the sk_receive_queue and mess with skb->len
	 */
	err = mutex_lock_interruptible(&unix_sk(other)->iolock);
	if (err) {
		err = flags & MSG_DONTWAIT ? -EAGAIN : -ERESTARTSYS;
		goto err;
	}

	if (sk->sk_shutdown & SEND_SHUTDOWN) {
		err = -EPIPE;
		send_sigpipe = true;
		goto err_unlock;
	}

	unix_state_lock(other);

	if (sock_flag(other, SOCK_DEAD) ||
	    other->sk_shutdown & RCV_SHUTDOWN) {
		err = -EPIPE;
		send_sigpipe = true;
		goto err_state_unlock;
	}

	if (init_scm) {
		err = maybe_init_creds(&scm, socket, other);
		if (err)
			goto err_state_unlock;
		init_scm = false;
	}

	skb = skb_peek_tail(&other->sk_receive_queue);
	if (tail && tail == skb) {
		skb = newskb;
	} else if (!skb || !unix_skb_scm_eq(skb, &scm)) {
		if (newskb) {
			skb = newskb;
		} else {
			tail = skb;
			goto alloc_skb;
		}
	} else if (newskb) {
		/* this is fast path, we don't necessarily need to
		 * call to kfree_skb even though with newskb == NULL
		 * this - does no harm
		 */
		consume_skb(newskb);
		newskb = NULL;
	}

	if (skb_append_pagefrags(skb, page, offset, size)) {
		tail = skb;
		goto alloc_skb;
	}

	skb->len += size;
	skb->data_len += size;
	skb->truesize += size;
	refcount_add(size, &sk->sk_wmem_alloc);

	if (newskb) {
		err = unix_scm_to_skb(&scm, skb, false);
		if (err)
			goto err_state_unlock;
		spin_lock(&other->sk_receive_queue.lock);
		__skb_queue_tail(&other->sk_receive_queue, newskb);
		spin_unlock(&other->sk_receive_queue.lock);
	}

	unix_state_unlock(other);
	mutex_unlock(&unix_sk(other)->iolock);

	other->sk_data_ready(other);
	scm_destroy(&scm);
	return size;

err_state_unlock:
	unix_state_unlock(other);
err_unlock:
	mutex_unlock(&unix_sk(other)->iolock);
err:
	kfree_skb(newskb);
	if (send_sigpipe && !(flags & MSG_NOSIGNAL))
		send_sig(SIGPIPE, current, 0);
	if (!init_scm)
		scm_destroy(&scm);
	return err;
}

static int unix_seqpacket_sendmsg(struct socket *sock, struct msghdr *msg,
				  size_t len)
{
	int err;
	struct sock *sk = sock->sk;

	err = sock_error(sk);
	if (err)
		return err;

	if (sk->sk_state != TCP_ESTABLISHED)
		return -ENOTCONN;

	if (msg->msg_namelen)
		msg->msg_namelen = 0;

	return unix_dgram_sendmsg(sock, msg, len);
}

static int unix_seqpacket_recvmsg(struct socket *sock, struct msghdr *msg,
				  size_t size, int flags)
{
	struct sock *sk = sock->sk;

	if (sk->sk_state != TCP_ESTABLISHED)
		return -ENOTCONN;

	return unix_dgram_recvmsg(sock, msg, size, flags);
}

static void unix_copy_addr(struct msghdr *msg, struct sock *sk)
{
	struct unix_address *addr = smp_load_acquire(&unix_sk(sk)->addr);

	if (addr) {
		msg->msg_namelen = addr->len;
		memcpy(msg->msg_name, addr->name, addr->len);
	}
}

int __unix_dgram_recvmsg(struct sock *sk, struct msghdr *msg, size_t size,
			 int flags)
{
	struct scm_cookie scm;
	struct socket *sock = sk->sk_socket;
	struct unix_sock *u = unix_sk(sk);
	struct sk_buff *skb, *last;
	long timeo;
	int skip;
	int err;

	err = -EOPNOTSUPP;
	if (flags&MSG_OOB)
		goto out;

	timeo = sock_rcvtimeo(sk, flags & MSG_DONTWAIT);

	do {
		mutex_lock(&u->iolock);

		skip = sk_peek_offset(sk, flags);
		skb = __skb_try_recv_datagram(sk, &sk->sk_receive_queue, flags,
					      &skip, &err, &last);
		if (skb) {
			if (!(flags & MSG_PEEK))
				scm_stat_del(sk, skb);
			break;
		}

		mutex_unlock(&u->iolock);

		if (err != -EAGAIN)
			break;
	} while (timeo &&
		 !__skb_wait_for_more_packets(sk, &sk->sk_receive_queue,
					      &err, &timeo, last));

	if (!skb) { /* implies iolock unlocked */
		unix_state_lock(sk);
		/* Signal EOF on disconnected non-blocking SEQPACKET socket. */
		if (sk->sk_type == SOCK_SEQPACKET && err == -EAGAIN &&
		    (sk->sk_shutdown & RCV_SHUTDOWN))
			err = 0;
		unix_state_unlock(sk);
		goto out;
	}

	if (wq_has_sleeper(&u->peer_wait))
		wake_up_interruptible_sync_poll(&u->peer_wait,
						EPOLLOUT | EPOLLWRNORM |
						EPOLLWRBAND);

	if (msg->msg_name)
		unix_copy_addr(msg, skb->sk);

	if (size > skb->len - skip)
		size = skb->len - skip;
	else if (size < skb->len - skip)
		msg->msg_flags |= MSG_TRUNC;

	err = skb_copy_datagram_msg(skb, skip, msg, size);
	if (err)
		goto out_free;

	if (sock_flag(sk, SOCK_RCVTSTAMP))
		__sock_recv_timestamp(msg, sk, skb);

	memset(&scm, 0, sizeof(scm));

	scm_set_cred(&scm, UNIXCB(skb).pid, UNIXCB(skb).uid, UNIXCB(skb).gid);
	unix_set_secdata(&scm, skb);

	if (!(flags & MSG_PEEK)) {
		if (UNIXCB(skb).fp)
			unix_detach_fds(&scm, skb);

		sk_peek_offset_bwd(sk, skb->len);
	} else {
		/* It is questionable: on PEEK we could:
		   - do not return fds - good, but too simple 8)
		   - return fds, and do not return them on read (old strategy,
		     apparently wrong)
		   - clone fds (I chose it for now, it is the most universal
		     solution)

		   POSIX 1003.1g does not actually define this clearly
		   at all. POSIX 1003.1g doesn't define a lot of things
		   clearly however!

		*/

		sk_peek_offset_fwd(sk, size);

		if (UNIXCB(skb).fp)
			unix_peek_fds(&scm, skb);
	}
	err = (flags & MSG_TRUNC) ? skb->len - skip : size;

	scm_recv(sock, msg, &scm, flags);

out_free:
	skb_free_datagram(sk, skb);
	mutex_unlock(&u->iolock);
out:
	return err;
}

static int unix_dgram_recvmsg(struct socket *sock, struct msghdr *msg, size_t size,
			      int flags)
{
	struct sock *sk = sock->sk;

#ifdef CONFIG_BPF_SYSCALL
	const struct proto *prot = READ_ONCE(sk->sk_prot);

	if (prot != &unix_dgram_proto)
		return prot->recvmsg(sk, msg, size, flags & MSG_DONTWAIT,
					    flags & ~MSG_DONTWAIT, NULL);
#endif
	return __unix_dgram_recvmsg(sk, msg, size, flags);
}

static int unix_read_sock(struct sock *sk, read_descriptor_t *desc,
			  sk_read_actor_t recv_actor)
{
	int copied = 0;

	while (1) {
		struct unix_sock *u = unix_sk(sk);
		struct sk_buff *skb;
		int used, err;

		mutex_lock(&u->iolock);
		skb = skb_recv_datagram(sk, 0, 1, &err);
		mutex_unlock(&u->iolock);
		if (!skb)
			return err;

		used = recv_actor(desc, skb, 0, skb->len);
		if (used <= 0) {
			if (!copied)
				copied = used;
			kfree_skb(skb);
			break;
		} else if (used <= skb->len) {
			copied += used;
		}

		kfree_skb(skb);
		if (!desc->count)
			break;
	}

	return copied;
}

/*
 *	Sleep until more data has arrived. But check for races..
 */
static long unix_stream_data_wait(struct sock *sk, long timeo,
				  struct sk_buff *last, unsigned int last_len,
				  bool freezable)
{
	struct sk_buff *tail;
	DEFINE_WAIT(wait);

	unix_state_lock(sk);

	for (;;) {
		prepare_to_wait(sk_sleep(sk), &wait, TASK_INTERRUPTIBLE);

		tail = skb_peek_tail(&sk->sk_receive_queue);
		if (tail != last ||
		    (tail && tail->len != last_len) ||
		    sk->sk_err ||
		    (sk->sk_shutdown & RCV_SHUTDOWN) ||
		    signal_pending(current) ||
		    !timeo)
			break;

		sk_set_bit(SOCKWQ_ASYNC_WAITDATA, sk);
		unix_state_unlock(sk);
		if (freezable)
			timeo = freezable_schedule_timeout(timeo);
		else
			timeo = schedule_timeout(timeo);
		unix_state_lock(sk);

		if (sock_flag(sk, SOCK_DEAD))
			break;

		sk_clear_bit(SOCKWQ_ASYNC_WAITDATA, sk);
	}

	finish_wait(sk_sleep(sk), &wait);
	unix_state_unlock(sk);
	return timeo;
}

static unsigned int unix_skb_len(const struct sk_buff *skb)
{
	return skb->len - UNIXCB(skb).consumed;
}

struct unix_stream_read_state {
	int (*recv_actor)(struct sk_buff *, int, int,
			  struct unix_stream_read_state *);
	struct socket *socket;
	struct msghdr *msg;
	struct pipe_inode_info *pipe;
	size_t size;
	int flags;
	unsigned int splice_flags;
};

#if IS_ENABLED(CONFIG_AF_UNIX_OOB)
static int unix_stream_recv_urg(struct unix_stream_read_state *state)
{
	struct socket *sock = state->socket;
	struct sock *sk = sock->sk;
	struct unix_sock *u = unix_sk(sk);
	int chunk = 1;
	struct sk_buff *oob_skb;

	mutex_lock(&u->iolock);
	unix_state_lock(sk);

	if (sock_flag(sk, SOCK_URGINLINE) || !u->oob_skb) {
		unix_state_unlock(sk);
		mutex_unlock(&u->iolock);
		return -EINVAL;
	}

	oob_skb = u->oob_skb;

	if (!(state->flags & MSG_PEEK)) {
		u->oob_skb = NULL;
	}

	unix_state_unlock(sk);

	chunk = state->recv_actor(oob_skb, 0, chunk, state);

	if (!(state->flags & MSG_PEEK)) {
		UNIXCB(oob_skb).consumed += 1;
		kfree_skb(oob_skb);
	}

	mutex_unlock(&u->iolock);

	if (chunk < 0)
		return -EFAULT;

	state->msg->msg_flags |= MSG_OOB;
	return 1;
}

static struct sk_buff *manage_oob(struct sk_buff *skb, struct sock *sk,
				  int flags, int copied)
{
	struct unix_sock *u = unix_sk(sk);

	if (!unix_skb_len(skb) && !(flags & MSG_PEEK)) {
		skb_unlink(skb, &sk->sk_receive_queue);
		consume_skb(skb);
		skb = NULL;
	} else {
		if (skb == u->oob_skb) {
			if (copied) {
				skb = NULL;
			} else if (sock_flag(sk, SOCK_URGINLINE)) {
				if (!(flags & MSG_PEEK)) {
					u->oob_skb = NULL;
					consume_skb(skb);
				}
			} else if (!(flags & MSG_PEEK)) {
				skb_unlink(skb, &sk->sk_receive_queue);
				consume_skb(skb);
				skb = skb_peek(&sk->sk_receive_queue);
			}
		}
	}
	return skb;
}
#endif

static int unix_stream_read_sock(struct sock *sk, read_descriptor_t *desc,
				 sk_read_actor_t recv_actor)
{
	if (unlikely(sk->sk_state != TCP_ESTABLISHED))
		return -ENOTCONN;

	return unix_read_sock(sk, desc, recv_actor);
}

static int unix_stream_read_generic(struct unix_stream_read_state *state,
				    bool freezable)
{
	struct scm_cookie scm;
	struct socket *sock = state->socket;
	struct sock *sk = sock->sk;
	struct unix_sock *u = unix_sk(sk);
	int copied = 0;
	int flags = state->flags;
	int noblock = flags & MSG_DONTWAIT;
	bool check_creds = false;
	int target;
	int err = 0;
	long timeo;
	int skip;
	size_t size = state->size;
	unsigned int last_len;

	if (unlikely(sk->sk_state != TCP_ESTABLISHED)) {
		err = -EINVAL;
		goto out;
	}

	if (unlikely(flags & MSG_OOB)) {
		err = -EOPNOTSUPP;
#if IS_ENABLED(CONFIG_AF_UNIX_OOB)
		err = unix_stream_recv_urg(state);
#endif
		goto out;
	}

	target = sock_rcvlowat(sk, flags & MSG_WAITALL, size);
	timeo = sock_rcvtimeo(sk, noblock);

	memset(&scm, 0, sizeof(scm));

	/* Lock the socket to prevent queue disordering
	 * while sleeps in memcpy_tomsg
	 */
	mutex_lock(&u->iolock);

	skip = max(sk_peek_offset(sk, flags), 0);

	do {
		int chunk;
		bool drop_skb;
		struct sk_buff *skb, *last;

redo:
		unix_state_lock(sk);
		if (sock_flag(sk, SOCK_DEAD)) {
			err = -ECONNRESET;
			goto unlock;
		}
		last = skb = skb_peek(&sk->sk_receive_queue);
		last_len = last ? last->len : 0;

#if IS_ENABLED(CONFIG_AF_UNIX_OOB)
		if (skb) {
			skb = manage_oob(skb, sk, flags, copied);
			if (!skb) {
				unix_state_unlock(sk);
				if (copied)
					break;
				goto redo;
			}
		}
#endif
again:
		if (skb == NULL) {
			if (copied >= target)
				goto unlock;

			/*
			 *	POSIX 1003.1g mandates this order.
			 */

			err = sock_error(sk);
			if (err)
				goto unlock;
			if (sk->sk_shutdown & RCV_SHUTDOWN)
				goto unlock;

			unix_state_unlock(sk);
			if (!timeo) {
				err = -EAGAIN;
				break;
			}

			mutex_unlock(&u->iolock);

			timeo = unix_stream_data_wait(sk, timeo, last,
						      last_len, freezable);

			if (signal_pending(current)) {
				err = sock_intr_errno(timeo);
				scm_destroy(&scm);
				goto out;
			}

			mutex_lock(&u->iolock);
			goto redo;
unlock:
			unix_state_unlock(sk);
			break;
		}

		while (skip >= unix_skb_len(skb)) {
			skip -= unix_skb_len(skb);
			last = skb;
			last_len = skb->len;
			skb = skb_peek_next(skb, &sk->sk_receive_queue);
			if (!skb)
				goto again;
		}

		unix_state_unlock(sk);

		if (check_creds) {
			/* Never glue messages from different writers */
			if (!unix_skb_scm_eq(skb, &scm))
				break;
		} else if (test_bit(SOCK_PASSCRED, &sock->flags)) {
			/* Copy credentials */
			scm_set_cred(&scm, UNIXCB(skb).pid, UNIXCB(skb).uid, UNIXCB(skb).gid);
			unix_set_secdata(&scm, skb);
			check_creds = true;
		}

		/* Copy address just once */
		if (state->msg && state->msg->msg_name) {
			DECLARE_SOCKADDR(struct sockaddr_un *, sunaddr,
					 state->msg->msg_name);
			unix_copy_addr(state->msg, skb->sk);
			sunaddr = NULL;
		}

		chunk = min_t(unsigned int, unix_skb_len(skb) - skip, size);
		skb_get(skb);
		chunk = state->recv_actor(skb, skip, chunk, state);
		drop_skb = !unix_skb_len(skb);
		/* skb is only safe to use if !drop_skb */
		consume_skb(skb);
		if (chunk < 0) {
			if (copied == 0)
				copied = -EFAULT;
			break;
		}
		copied += chunk;
		size -= chunk;

		if (drop_skb) {
			/* the skb was touched by a concurrent reader;
			 * we should not expect anything from this skb
			 * anymore and assume it invalid - we can be
			 * sure it was dropped from the socket queue
			 *
			 * let's report a short read
			 */
			err = 0;
			break;
		}

		/* Mark read part of skb as used */
		if (!(flags & MSG_PEEK)) {
			UNIXCB(skb).consumed += chunk;

			sk_peek_offset_bwd(sk, chunk);

			if (UNIXCB(skb).fp) {
				scm_stat_del(sk, skb);
				unix_detach_fds(&scm, skb);
			}

			if (unix_skb_len(skb))
				break;

			skb_unlink(skb, &sk->sk_receive_queue);
			consume_skb(skb);

			if (scm.fp)
				break;
		} else {
			/* It is questionable, see note in unix_dgram_recvmsg.
			 */
			if (UNIXCB(skb).fp)
				unix_peek_fds(&scm, skb);

			sk_peek_offset_fwd(sk, chunk);

			if (UNIXCB(skb).fp)
				break;

			skip = 0;
			last = skb;
			last_len = skb->len;
			unix_state_lock(sk);
			skb = skb_peek_next(skb, &sk->sk_receive_queue);
			if (skb)
				goto again;
			unix_state_unlock(sk);
			break;
		}
	} while (size);

	mutex_unlock(&u->iolock);
	if (state->msg)
		scm_recv(sock, state->msg, &scm, flags);
	else
		scm_destroy(&scm);
out:
	return copied ? : err;
}

static int unix_stream_read_actor(struct sk_buff *skb,
				  int skip, int chunk,
				  struct unix_stream_read_state *state)
{
	int ret;

	ret = skb_copy_datagram_msg(skb, UNIXCB(skb).consumed + skip,
				    state->msg, chunk);
	return ret ?: chunk;
}

int __unix_stream_recvmsg(struct sock *sk, struct msghdr *msg,
			  size_t size, int flags)
{
	struct unix_stream_read_state state = {
		.recv_actor = unix_stream_read_actor,
		.socket = sk->sk_socket,
		.msg = msg,
		.size = size,
		.flags = flags
	};

	return unix_stream_read_generic(&state, true);
}

static int unix_stream_recvmsg(struct socket *sock, struct msghdr *msg,
			       size_t size, int flags)
{
	struct unix_stream_read_state state = {
		.recv_actor = unix_stream_read_actor,
		.socket = sock,
		.msg = msg,
		.size = size,
		.flags = flags
	};

#ifdef CONFIG_BPF_SYSCALL
	struct sock *sk = sock->sk;
	const struct proto *prot = READ_ONCE(sk->sk_prot);

	if (prot != &unix_stream_proto)
		return prot->recvmsg(sk, msg, size, flags & MSG_DONTWAIT,
					    flags & ~MSG_DONTWAIT, NULL);
#endif
	return unix_stream_read_generic(&state, true);
}

static int unix_stream_splice_actor(struct sk_buff *skb,
				    int skip, int chunk,
				    struct unix_stream_read_state *state)
{
	return skb_splice_bits(skb, state->socket->sk,
			       UNIXCB(skb).consumed + skip,
			       state->pipe, chunk, state->splice_flags);
}

static ssize_t unix_stream_splice_read(struct socket *sock,  loff_t *ppos,
				       struct pipe_inode_info *pipe,
				       size_t size, unsigned int flags)
{
	struct unix_stream_read_state state = {
		.recv_actor = unix_stream_splice_actor,
		.socket = sock,
		.pipe = pipe,
		.size = size,
		.splice_flags = flags,
	};

	if (unlikely(*ppos))
		return -ESPIPE;

	if (sock->file->f_flags & O_NONBLOCK ||
	    flags & SPLICE_F_NONBLOCK)
		state.flags = MSG_DONTWAIT;

	return unix_stream_read_generic(&state, false);
}

static int unix_shutdown(struct socket *sock, int mode)
{
	struct sock *sk = sock->sk;
	struct sock *other;

	if (mode < SHUT_RD || mode > SHUT_RDWR)
		return -EINVAL;
	/* This maps:
	 * SHUT_RD   (0) -> RCV_SHUTDOWN  (1)
	 * SHUT_WR   (1) -> SEND_SHUTDOWN (2)
	 * SHUT_RDWR (2) -> SHUTDOWN_MASK (3)
	 */
	++mode;

	unix_state_lock(sk);
	sk->sk_shutdown |= mode;
	if ((sk->sk_type == SOCK_STREAM || sk->sk_type == SOCK_SEQPACKET) &&
	    mode == SHUTDOWN_MASK)
		sk->sk_state = TCP_CLOSE;
	other = unix_peer(sk);
	if (other)
		sock_hold(other);
	unix_state_unlock(sk);
	sk->sk_state_change(sk);

	if (other &&
		(sk->sk_type == SOCK_STREAM || sk->sk_type == SOCK_SEQPACKET)) {

		int peer_mode = 0;
		const struct proto *prot = READ_ONCE(other->sk_prot);

		if (prot->unhash)
			prot->unhash(other);
		if (mode&RCV_SHUTDOWN)
			peer_mode |= SEND_SHUTDOWN;
		if (mode&SEND_SHUTDOWN)
			peer_mode |= RCV_SHUTDOWN;
		unix_state_lock(other);
		other->sk_shutdown |= peer_mode;
		unix_state_unlock(other);
		other->sk_state_change(other);
		if (peer_mode == SHUTDOWN_MASK) {
			sk_wake_async(other, SOCK_WAKE_WAITD, POLL_HUP);
			other->sk_state = TCP_CLOSE;
		} else if (peer_mode & RCV_SHUTDOWN) {
			sk_wake_async(other, SOCK_WAKE_WAITD, POLL_IN);
		}
	}
	if (other)
		sock_put(other);

	return 0;
}

long unix_inq_len(struct sock *sk)
{
	struct sk_buff *skb;
	long amount = 0;

	if (sk->sk_state == TCP_LISTEN)
		return -EINVAL;

	spin_lock(&sk->sk_receive_queue.lock);
	if (sk->sk_type == SOCK_STREAM ||
	    sk->sk_type == SOCK_SEQPACKET) {
		skb_queue_walk(&sk->sk_receive_queue, skb)
			amount += unix_skb_len(skb);
	} else {
		skb = skb_peek(&sk->sk_receive_queue);
		if (skb)
			amount = skb->len;
	}
	spin_unlock(&sk->sk_receive_queue.lock);

	return amount;
}
EXPORT_SYMBOL_GPL(unix_inq_len);

long unix_outq_len(struct sock *sk)
{
	return sk_wmem_alloc_get(sk);
}
EXPORT_SYMBOL_GPL(unix_outq_len);

static int unix_open_file(struct sock *sk)
{
	struct path path;
	struct file *f;
	int fd;

	if (!ns_capable(sock_net(sk)->user_ns, CAP_NET_ADMIN))
		return -EPERM;

	if (!smp_load_acquire(&unix_sk(sk)->addr))
		return -ENOENT;

	path = unix_sk(sk)->path;
	if (!path.dentry)
		return -ENOENT;

	path_get(&path);

	fd = get_unused_fd_flags(O_CLOEXEC);
	if (fd < 0)
		goto out;

	f = dentry_open(&path, O_PATH, current_cred());
	if (IS_ERR(f)) {
		put_unused_fd(fd);
		fd = PTR_ERR(f);
		goto out;
	}

	fd_install(fd, f);
out:
	path_put(&path);

	return fd;
}

static int unix_ioctl(struct socket *sock, unsigned int cmd, unsigned long arg)
{
	struct sock *sk = sock->sk;
	long amount = 0;
	int err;

	switch (cmd) {
	case SIOCOUTQ:
		amount = unix_outq_len(sk);
		err = put_user(amount, (int __user *)arg);
		break;
	case SIOCINQ:
		amount = unix_inq_len(sk);
		if (amount < 0)
			err = amount;
		else
			err = put_user(amount, (int __user *)arg);
		break;
	case SIOCUNIXFILE:
		err = unix_open_file(sk);
		break;
#if IS_ENABLED(CONFIG_AF_UNIX_OOB)
	case SIOCATMARK:
		{
			struct sk_buff *skb;
			struct unix_sock *u = unix_sk(sk);
			int answ = 0;

			skb = skb_peek(&sk->sk_receive_queue);
			if (skb && skb == u->oob_skb)
				answ = 1;
			err = put_user(answ, (int __user *)arg);
		}
		break;
#endif
	default:
		err = -ENOIOCTLCMD;
		break;
	}
	return err;
}

#ifdef CONFIG_COMPAT
static int unix_compat_ioctl(struct socket *sock, unsigned int cmd, unsigned long arg)
{
	return unix_ioctl(sock, cmd, (unsigned long)compat_ptr(arg));
}
#endif

static __poll_t unix_poll(struct file *file, struct socket *sock, poll_table *wait)
{
	struct sock *sk = sock->sk;
	__poll_t mask;

	sock_poll_wait(file, sock, wait);
	mask = 0;

	/* exceptional events? */
	if (sk->sk_err)
		mask |= EPOLLERR;
	if (sk->sk_shutdown == SHUTDOWN_MASK)
		mask |= EPOLLHUP;
	if (sk->sk_shutdown & RCV_SHUTDOWN)
		mask |= EPOLLRDHUP | EPOLLIN | EPOLLRDNORM;

	/* readable? */
	if (!skb_queue_empty_lockless(&sk->sk_receive_queue))
		mask |= EPOLLIN | EPOLLRDNORM;

	/* Connection-based need to check for termination and startup */
	if ((sk->sk_type == SOCK_STREAM || sk->sk_type == SOCK_SEQPACKET) &&
	    sk->sk_state == TCP_CLOSE)
		mask |= EPOLLHUP;

	/*
	 * we set writable also when the other side has shut down the
	 * connection. This prevents stuck sockets.
	 */
	if (unix_writable(sk))
		mask |= EPOLLOUT | EPOLLWRNORM | EPOLLWRBAND;

	return mask;
}

static __poll_t unix_dgram_poll(struct file *file, struct socket *sock,
				    poll_table *wait)
{
	struct sock *sk = sock->sk, *other;
	unsigned int writable;
	__poll_t mask;

	sock_poll_wait(file, sock, wait);
	mask = 0;

	/* exceptional events? */
	if (sk->sk_err || !skb_queue_empty_lockless(&sk->sk_error_queue))
		mask |= EPOLLERR |
			(sock_flag(sk, SOCK_SELECT_ERR_QUEUE) ? EPOLLPRI : 0);

	if (sk->sk_shutdown & RCV_SHUTDOWN)
		mask |= EPOLLRDHUP | EPOLLIN | EPOLLRDNORM;
	if (sk->sk_shutdown == SHUTDOWN_MASK)
		mask |= EPOLLHUP;

	/* readable? */
	if (!skb_queue_empty_lockless(&sk->sk_receive_queue))
		mask |= EPOLLIN | EPOLLRDNORM;

	/* Connection-based need to check for termination and startup */
	if (sk->sk_type == SOCK_SEQPACKET) {
		if (sk->sk_state == TCP_CLOSE)
			mask |= EPOLLHUP;
		/* connection hasn't started yet? */
		if (sk->sk_state == TCP_SYN_SENT)
			return mask;
	}

	/* No write status requested, avoid expensive OUT tests. */
	if (!(poll_requested_events(wait) & (EPOLLWRBAND|EPOLLWRNORM|EPOLLOUT)))
		return mask;

	writable = unix_writable(sk);
	if (writable) {
		unix_state_lock(sk);

		other = unix_peer(sk);
		if (other && unix_peer(other) != sk &&
		    unix_recvq_full_lockless(other) &&
		    unix_dgram_peer_wake_me(sk, other))
			writable = 0;

		unix_state_unlock(sk);
	}

	if (writable)
		mask |= EPOLLOUT | EPOLLWRNORM | EPOLLWRBAND;
	else
		sk_set_bit(SOCKWQ_ASYNC_NOSPACE, sk);

	return mask;
}

#ifdef CONFIG_PROC_FS

#define BUCKET_SPACE (BITS_PER_LONG - (UNIX_HASH_BITS + 1) - 1)

#define get_bucket(x) ((x) >> BUCKET_SPACE)
#define get_offset(x) ((x) & ((1L << BUCKET_SPACE) - 1))
#define set_bucket_offset(b, o) ((b) << BUCKET_SPACE | (o))

static struct sock *unix_from_bucket(struct seq_file *seq, loff_t *pos)
{
	unsigned long offset = get_offset(*pos);
	unsigned long bucket = get_bucket(*pos);
	struct sock *sk;
	unsigned long count = 0;

	for (sk = sk_head(&unix_socket_table[bucket]); sk; sk = sk_next(sk)) {
		if (sock_net(sk) != seq_file_net(seq))
			continue;
		if (++count == offset)
			break;
	}

	return sk;
}

static struct sock *unix_next_socket(struct seq_file *seq,
				     struct sock *sk,
				     loff_t *pos)
{
	unsigned long bucket;

	while (sk > (struct sock *)SEQ_START_TOKEN) {
		sk = sk_next(sk);
		if (!sk)
			goto next_bucket;
		if (sock_net(sk) == seq_file_net(seq))
			return sk;
	}

	do {
		sk = unix_from_bucket(seq, pos);
		if (sk)
			return sk;

next_bucket:
		bucket = get_bucket(*pos) + 1;
		*pos = set_bucket_offset(bucket, 1);
	} while (bucket < ARRAY_SIZE(unix_socket_table));

	return NULL;
}

static void *unix_seq_start(struct seq_file *seq, loff_t *pos)
	__acquires(unix_table_lock)
{
	spin_lock(&unix_table_lock);

	if (!*pos)
		return SEQ_START_TOKEN;

	if (get_bucket(*pos) >= ARRAY_SIZE(unix_socket_table))
		return NULL;

	return unix_next_socket(seq, NULL, pos);
}

static void *unix_seq_next(struct seq_file *seq, void *v, loff_t *pos)
{
	++*pos;
	return unix_next_socket(seq, v, pos);
}

static void unix_seq_stop(struct seq_file *seq, void *v)
	__releases(unix_table_lock)
{
	spin_unlock(&unix_table_lock);
}

static int unix_seq_show(struct seq_file *seq, void *v)
{

	if (v == SEQ_START_TOKEN)
		seq_puts(seq, "Num       RefCount Protocol Flags    Type St "
			 "Inode Path\n");
	else {
		struct sock *s = v;
		struct unix_sock *u = unix_sk(s);
		unix_state_lock(s);

		seq_printf(seq, "%pK: %08X %08X %08X %04X %02X %5lu",
			s,
			refcount_read(&s->sk_refcnt),
			0,
			s->sk_state == TCP_LISTEN ? __SO_ACCEPTCON : 0,
			s->sk_type,
			s->sk_socket ?
			(s->sk_state == TCP_ESTABLISHED ? SS_CONNECTED : SS_UNCONNECTED) :
			(s->sk_state == TCP_ESTABLISHED ? SS_CONNECTING : SS_DISCONNECTING),
			sock_i_ino(s));

		if (u->addr) {	// under unix_table_lock here
			int i, len;
			seq_putc(seq, ' ');

			i = 0;
			len = u->addr->len - sizeof(short);
			if (!UNIX_ABSTRACT(s))
				len--;
			else {
				seq_putc(seq, '@');
				i++;
			}
			for ( ; i < len; i++)
				seq_putc(seq, u->addr->name->sun_path[i] ?:
					 '@');
		}
		unix_state_unlock(s);
		seq_putc(seq, '\n');
	}

	return 0;
}

static const struct seq_operations unix_seq_ops = {
	.start  = unix_seq_start,
	.next   = unix_seq_next,
	.stop   = unix_seq_stop,
	.show   = unix_seq_show,
};

#if IS_BUILTIN(CONFIG_UNIX) && defined(CONFIG_BPF_SYSCALL)
struct bpf_iter__unix {
	__bpf_md_ptr(struct bpf_iter_meta *, meta);
	__bpf_md_ptr(struct unix_sock *, unix_sk);
	uid_t uid __aligned(8);
};

static int unix_prog_seq_show(struct bpf_prog *prog, struct bpf_iter_meta *meta,
			      struct unix_sock *unix_sk, uid_t uid)
{
	struct bpf_iter__unix ctx;

	meta->seq_num--;  /* skip SEQ_START_TOKEN */
	ctx.meta = meta;
	ctx.unix_sk = unix_sk;
	ctx.uid = uid;
	return bpf_iter_run_prog(prog, &ctx);
}

static int bpf_iter_unix_seq_show(struct seq_file *seq, void *v)
{
	struct bpf_iter_meta meta;
	struct bpf_prog *prog;
	struct sock *sk = v;
	uid_t uid;

	if (v == SEQ_START_TOKEN)
		return 0;

	uid = from_kuid_munged(seq_user_ns(seq), sock_i_uid(sk));
	meta.seq = seq;
	prog = bpf_iter_get_info(&meta, false);
	return unix_prog_seq_show(prog, &meta, v, uid);
}

static void bpf_iter_unix_seq_stop(struct seq_file *seq, void *v)
{
	struct bpf_iter_meta meta;
	struct bpf_prog *prog;

	if (!v) {
		meta.seq = seq;
		prog = bpf_iter_get_info(&meta, true);
		if (prog)
			(void)unix_prog_seq_show(prog, &meta, v, 0);
	}

	unix_seq_stop(seq, v);
}

static const struct seq_operations bpf_iter_unix_seq_ops = {
	.start	= unix_seq_start,
	.next	= unix_seq_next,
	.stop	= bpf_iter_unix_seq_stop,
	.show	= bpf_iter_unix_seq_show,
};
#endif
#endif

static const struct net_proto_family unix_family_ops = {
	.family = PF_UNIX,
	.create = unix_create,
	.owner	= THIS_MODULE,
};


static int __net_init unix_net_init(struct net *net)
{
	int error = -ENOMEM;

	net->unx.sysctl_max_dgram_qlen = 10;
	if (unix_sysctl_register(net))
		goto out;

#ifdef CONFIG_PROC_FS
	if (!proc_create_net("unix", 0, net->proc_net, &unix_seq_ops,
			sizeof(struct seq_net_private))) {
		unix_sysctl_unregister(net);
		goto out;
	}
#endif
	error = 0;
out:
	return error;
}

static void __net_exit unix_net_exit(struct net *net)
{
	unix_sysctl_unregister(net);
	remove_proc_entry("unix", net->proc_net);
}

static struct pernet_operations unix_net_ops = {
	.init = unix_net_init,
	.exit = unix_net_exit,
};

#if IS_BUILTIN(CONFIG_UNIX) && defined(CONFIG_BPF_SYSCALL) && defined(CONFIG_PROC_FS)
DEFINE_BPF_ITER_FUNC(unix, struct bpf_iter_meta *meta,
		     struct unix_sock *unix_sk, uid_t uid)

static const struct bpf_iter_seq_info unix_seq_info = {
	.seq_ops		= &bpf_iter_unix_seq_ops,
	.init_seq_private	= bpf_iter_init_seq_net,
	.fini_seq_private	= bpf_iter_fini_seq_net,
	.seq_priv_size		= sizeof(struct seq_net_private),
};

static struct bpf_iter_reg unix_reg_info = {
	.target			= "unix",
	.ctx_arg_info_size	= 1,
	.ctx_arg_info		= {
		{ offsetof(struct bpf_iter__unix, unix_sk),
		  PTR_TO_BTF_ID_OR_NULL },
	},
	.seq_info		= &unix_seq_info,
};

static void __init bpf_iter_register(void)
{
	unix_reg_info.ctx_arg_info[0].btf_id = btf_sock_ids[BTF_SOCK_TYPE_UNIX];
	if (bpf_iter_reg_target(&unix_reg_info))
		pr_warn("Warning: could not register bpf iterator unix\n");
}
#endif

static int __init af_unix_init(void)
{
	int rc = -1;

	BUILD_BUG_ON(sizeof(struct unix_skb_parms) > sizeof_field(struct sk_buff, cb));

	rc = proto_register(&unix_dgram_proto, 1);
	if (rc != 0) {
		pr_crit("%s: Cannot create unix_sock SLAB cache!\n", __func__);
		goto out;
	}

	rc = proto_register(&unix_stream_proto, 1);
	if (rc != 0) {
		pr_crit("%s: Cannot create unix_sock SLAB cache!\n", __func__);
		goto out;
	}

	sock_register(&unix_family_ops);
	register_pernet_subsys(&unix_net_ops);
	unix_bpf_build_proto();

#if IS_BUILTIN(CONFIG_UNIX) && defined(CONFIG_BPF_SYSCALL) && defined(CONFIG_PROC_FS)
	bpf_iter_register();
#endif

out:
	return rc;
}

static void __exit af_unix_exit(void)
{
	sock_unregister(PF_UNIX);
	proto_unregister(&unix_dgram_proto);
	proto_unregister(&unix_stream_proto);
	unregister_pernet_subsys(&unix_net_ops);
}

/* Earlier than device_initcall() so that other drivers invoking
   request_module() don't end up in a loop when modprobe tries
   to use a UNIX socket. But later than subsys_initcall() because
   we depend on stuff initialised there */
fs_initcall(af_unix_init);
module_exit(af_unix_exit);

MODULE_LICENSE("GPL");
MODULE_ALIAS_NETPROTO(PF_UNIX);<|MERGE_RESOLUTION|>--- conflicted
+++ resolved
@@ -828,18 +828,13 @@
 }
 
 struct proto unix_dgram_proto = {
-<<<<<<< HEAD
-	.name			= "UNIX-DGRAM",
-=======
 	.name			= "UNIX",
->>>>>>> 318a54c0
 	.owner			= THIS_MODULE,
 	.obj_size		= sizeof(struct unix_sock),
 	.close			= unix_close,
 #ifdef CONFIG_BPF_SYSCALL
 	.psock_update_sk_prot	= unix_dgram_bpf_update_proto,
 #endif
-<<<<<<< HEAD
 };
 
 struct proto unix_stream_proto = {
@@ -853,21 +848,6 @@
 #endif
 };
 
-=======
-};
-
-struct proto unix_stream_proto = {
-	.name			= "UNIX-STREAM",
-	.owner			= THIS_MODULE,
-	.obj_size		= sizeof(struct unix_sock),
-	.close			= unix_close,
-	.unhash			= unix_unhash,
-#ifdef CONFIG_BPF_SYSCALL
-	.psock_update_sk_prot	= unix_stream_bpf_update_proto,
-#endif
-};
-
->>>>>>> 318a54c0
 static struct sock *unix_create1(struct net *net, struct socket *sock, int kern, int type)
 {
 	struct unix_sock *u;
@@ -885,15 +865,10 @@
 	else /*dgram and  seqpacket */
 		sk = sk_alloc(net, PF_UNIX, GFP_KERNEL, &unix_dgram_proto, kern);
 
-<<<<<<< HEAD
-	if (!sk)
-		goto out;
-=======
 	if (!sk) {
 		err = -ENOMEM;
 		goto err;
 	}
->>>>>>> 318a54c0
 
 	sock_init_data(sock, sk);
 
@@ -956,15 +931,11 @@
 		return -ESOCKTNOSUPPORT;
 	}
 
-<<<<<<< HEAD
-	return unix_create1(net, sock, kern, sock->type) ? 0 : -ENOMEM;
-=======
 	sk = unix_create1(net, sock, kern, sock->type);
 	if (IS_ERR(sk))
 		return PTR_ERR(sk);
 
 	return 0;
->>>>>>> 318a54c0
 }
 
 static int unix_release(struct socket *sock)
@@ -1379,13 +1350,9 @@
 
 	/* create new sock for complete connection */
 	newsk = unix_create1(sock_net(sk), NULL, 0, sock->type);
-<<<<<<< HEAD
-	if (newsk == NULL)
-=======
 	if (IS_ERR(newsk)) {
 		err = PTR_ERR(newsk);
 		newsk = NULL;
->>>>>>> 318a54c0
 		goto out;
 	}
 
@@ -2940,12 +2907,10 @@
 		other->sk_shutdown |= peer_mode;
 		unix_state_unlock(other);
 		other->sk_state_change(other);
-		if (peer_mode == SHUTDOWN_MASK) {
+		if (peer_mode == SHUTDOWN_MASK)
 			sk_wake_async(other, SOCK_WAKE_WAITD, POLL_HUP);
-			other->sk_state = TCP_CLOSE;
-		} else if (peer_mode & RCV_SHUTDOWN) {
+		else if (peer_mode & RCV_SHUTDOWN)
 			sk_wake_async(other, SOCK_WAKE_WAITD, POLL_IN);
-		}
 	}
 	if (other)
 		sock_put(other);
