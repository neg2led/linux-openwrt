--- conflicted
+++ resolved
@@ -131,25 +131,10 @@
 	enum dsa_cmd cmd;
 	u8 *dsa_header;
 
-<<<<<<< HEAD
-	/*
-	 * Convert the outermost 802.1q tag to a DSA tag for tagged
-	 * packets, or insert a DSA tag between the addresses and
-	 * the ethertype field for untagged packets.
-	 */
-	if (skb->protocol == htons(ETH_P_8021Q)) {
-		/*
-		 * Construct tagged FROM_CPU DSA tag from 802.1q tag.
-		 */
-		dsa_header = skb->data + 2 * ETH_ALEN;
-		dsa_header[0] = 0x60 | dp->ds->index;
-		dsa_header[1] = dp->index << 3;
-=======
 	if (skb->offload_fwd_mark) {
 		struct dsa_switch_tree *dst = dp->ds->dst;
 
 		cmd = DSA_CMD_FORWARD;
->>>>>>> 3b17187f
 
 		/* When offloading forwarding for a bridge, inject FORWARD
 		 * packets on behalf of a virtual switch device with an index
@@ -180,12 +165,8 @@
 			dsa_header[2] &= ~0x10;
 		}
 	} else {
-<<<<<<< HEAD
-		skb_push(skb, DSA_HLEN);
-=======
 		struct net_device *br = dp->bridge_dev;
 		u16 vid;
->>>>>>> 3b17187f
 
 		vid = br ? MV88E6XXX_VID_BRIDGED : MV88E6XXX_VID_STANDALONE;
 
