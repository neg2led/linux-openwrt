--- conflicted
+++ resolved
@@ -316,12 +316,7 @@
 	dstbuf = opt->dst1;
 #endif
 
-<<<<<<< HEAD
-	if (ip6_parse_tlv(tlvprocdestopt_lst, skb,
-			  net->ipv6.sysctl.max_dst_opts_cnt)) {
-=======
 	if (ip6_parse_tlv(false, skb, net->ipv6.sysctl.max_dst_opts_cnt)) {
->>>>>>> 3b17187f
 		skb->transport_header += extlen;
 		opt = IP6CB(skb);
 #if IS_ENABLED(CONFIG_IPV6_MIP6)
@@ -1089,12 +1084,7 @@
 		goto fail_and_free;
 
 	opt->flags |= IP6SKB_HOPBYHOP;
-<<<<<<< HEAD
-	if (ip6_parse_tlv(tlvprochopopt_lst, skb,
-			  net->ipv6.sysctl.max_hbh_opts_cnt)) {
-=======
 	if (ip6_parse_tlv(true, skb, net->ipv6.sysctl.max_hbh_opts_cnt)) {
->>>>>>> 3b17187f
 		skb->transport_header += extlen;
 		opt = IP6CB(skb);
 		opt->nhoff = sizeof(struct ipv6hdr);
