// SPDX-License-Identifier: GPL-2.0-or-later
/*
 * net/sched/cls_api.c	Packet classifier API.
 *
 * Authors:	Alexey Kuznetsov, <kuznet@ms2.inr.ac.ru>
 *
 * Changes:
 *
 * Eduardo J. Blanco <ejbs@netlabs.com.uy> :990222: kmod support
 */

#include <linux/module.h>
#include <linux/types.h>
#include <linux/kernel.h>
#include <linux/string.h>
#include <linux/errno.h>
#include <linux/err.h>
#include <linux/skbuff.h>
#include <linux/init.h>
#include <linux/kmod.h>
#include <linux/slab.h>
#include <linux/idr.h>
#include <linux/jhash.h>
#include <linux/rculist.h>
#include <net/net_namespace.h>
#include <net/sock.h>
#include <net/netlink.h>
#include <net/pkt_sched.h>
#include <net/pkt_cls.h>
#include <net/tc_act/tc_pedit.h>
#include <net/tc_act/tc_mirred.h>
#include <net/tc_act/tc_vlan.h>
#include <net/tc_act/tc_tunnel_key.h>
#include <net/tc_act/tc_csum.h>
#include <net/tc_act/tc_gact.h>
#include <net/tc_act/tc_police.h>
#include <net/tc_act/tc_sample.h>
#include <net/tc_act/tc_skbedit.h>
#include <net/tc_act/tc_ct.h>
#include <net/tc_act/tc_mpls.h>
#include <net/tc_act/tc_gate.h>
#include <net/flow_offload.h>

extern const struct nla_policy rtm_tca_policy[TCA_MAX + 1];

/* The list of all installed classifier types */
static LIST_HEAD(tcf_proto_base);

/* Protects list of registered TC modules. It is pure SMP lock. */
static DEFINE_RWLOCK(cls_mod_lock);

static u32 destroy_obj_hashfn(const struct tcf_proto *tp)
{
	return jhash_3words(tp->chain->index, tp->prio,
			    (__force __u32)tp->protocol, 0);
}

static void tcf_proto_signal_destroying(struct tcf_chain *chain,
					struct tcf_proto *tp)
{
	struct tcf_block *block = chain->block;

	mutex_lock(&block->proto_destroy_lock);
	hash_add_rcu(block->proto_destroy_ht, &tp->destroy_ht_node,
		     destroy_obj_hashfn(tp));
	mutex_unlock(&block->proto_destroy_lock);
}

static bool tcf_proto_cmp(const struct tcf_proto *tp1,
			  const struct tcf_proto *tp2)
{
	return tp1->chain->index == tp2->chain->index &&
	       tp1->prio == tp2->prio &&
	       tp1->protocol == tp2->protocol;
}

static bool tcf_proto_exists_destroying(struct tcf_chain *chain,
					struct tcf_proto *tp)
{
	u32 hash = destroy_obj_hashfn(tp);
	struct tcf_proto *iter;
	bool found = false;

	rcu_read_lock();
	hash_for_each_possible_rcu(chain->block->proto_destroy_ht, iter,
				   destroy_ht_node, hash) {
		if (tcf_proto_cmp(tp, iter)) {
			found = true;
			break;
		}
	}
	rcu_read_unlock();

	return found;
}

static void
tcf_proto_signal_destroyed(struct tcf_chain *chain, struct tcf_proto *tp)
{
	struct tcf_block *block = chain->block;

	mutex_lock(&block->proto_destroy_lock);
	if (hash_hashed(&tp->destroy_ht_node))
		hash_del_rcu(&tp->destroy_ht_node);
	mutex_unlock(&block->proto_destroy_lock);
}

/* Find classifier type by string name */

static const struct tcf_proto_ops *__tcf_proto_lookup_ops(const char *kind)
{
	const struct tcf_proto_ops *t, *res = NULL;

	if (kind) {
		read_lock(&cls_mod_lock);
		list_for_each_entry(t, &tcf_proto_base, head) {
			if (strcmp(kind, t->kind) == 0) {
				if (try_module_get(t->owner))
					res = t;
				break;
			}
		}
		read_unlock(&cls_mod_lock);
	}
	return res;
}

static const struct tcf_proto_ops *
tcf_proto_lookup_ops(const char *kind, bool rtnl_held,
		     struct netlink_ext_ack *extack)
{
	const struct tcf_proto_ops *ops;

	ops = __tcf_proto_lookup_ops(kind);
	if (ops)
		return ops;
#ifdef CONFIG_MODULES
	if (rtnl_held)
		rtnl_unlock();
	request_module("cls_%s", kind);
	if (rtnl_held)
		rtnl_lock();
	ops = __tcf_proto_lookup_ops(kind);
	/* We dropped the RTNL semaphore in order to perform
	 * the module load. So, even if we succeeded in loading
	 * the module we have to replay the request. We indicate
	 * this using -EAGAIN.
	 */
	if (ops) {
		module_put(ops->owner);
		return ERR_PTR(-EAGAIN);
	}
#endif
	NL_SET_ERR_MSG(extack, "TC classifier not found");
	return ERR_PTR(-ENOENT);
}

/* Register(unregister) new classifier type */

int register_tcf_proto_ops(struct tcf_proto_ops *ops)
{
	struct tcf_proto_ops *t;
	int rc = -EEXIST;

	write_lock(&cls_mod_lock);
	list_for_each_entry(t, &tcf_proto_base, head)
		if (!strcmp(ops->kind, t->kind))
			goto out;

	list_add_tail(&ops->head, &tcf_proto_base);
	rc = 0;
out:
	write_unlock(&cls_mod_lock);
	return rc;
}
EXPORT_SYMBOL(register_tcf_proto_ops);

static struct workqueue_struct *tc_filter_wq;

int unregister_tcf_proto_ops(struct tcf_proto_ops *ops)
{
	struct tcf_proto_ops *t;
	int rc = -ENOENT;

	/* Wait for outstanding call_rcu()s, if any, from a
	 * tcf_proto_ops's destroy() handler.
	 */
	rcu_barrier();
	flush_workqueue(tc_filter_wq);

	write_lock(&cls_mod_lock);
	list_for_each_entry(t, &tcf_proto_base, head) {
		if (t == ops) {
			list_del(&t->head);
			rc = 0;
			break;
		}
	}
	write_unlock(&cls_mod_lock);
	return rc;
}
EXPORT_SYMBOL(unregister_tcf_proto_ops);

bool tcf_queue_work(struct rcu_work *rwork, work_func_t func)
{
	INIT_RCU_WORK(rwork, func);
	return queue_rcu_work(tc_filter_wq, rwork);
}
EXPORT_SYMBOL(tcf_queue_work);

/* Select new prio value from the range, managed by kernel. */

static inline u32 tcf_auto_prio(struct tcf_proto *tp)
{
	u32 first = TC_H_MAKE(0xC0000000U, 0U);

	if (tp)
		first = tp->prio - 1;

	return TC_H_MAJ(first);
}

static bool tcf_proto_check_kind(struct nlattr *kind, char *name)
{
	if (kind)
		return nla_strscpy(name, kind, IFNAMSIZ) < 0;
	memset(name, 0, IFNAMSIZ);
	return false;
}

static bool tcf_proto_is_unlocked(const char *kind)
{
	const struct tcf_proto_ops *ops;
	bool ret;

	if (strlen(kind) == 0)
		return false;

	ops = tcf_proto_lookup_ops(kind, false, NULL);
	/* On error return false to take rtnl lock. Proto lookup/create
	 * functions will perform lookup again and properly handle errors.
	 */
	if (IS_ERR(ops))
		return false;

	ret = !!(ops->flags & TCF_PROTO_OPS_DOIT_UNLOCKED);
	module_put(ops->owner);
	return ret;
}

static struct tcf_proto *tcf_proto_create(const char *kind, u32 protocol,
					  u32 prio, struct tcf_chain *chain,
					  bool rtnl_held,
					  struct netlink_ext_ack *extack)
{
	struct tcf_proto *tp;
	int err;

	tp = kzalloc(sizeof(*tp), GFP_KERNEL);
	if (!tp)
		return ERR_PTR(-ENOBUFS);

	tp->ops = tcf_proto_lookup_ops(kind, rtnl_held, extack);
	if (IS_ERR(tp->ops)) {
		err = PTR_ERR(tp->ops);
		goto errout;
	}
	tp->classify = tp->ops->classify;
	tp->protocol = protocol;
	tp->prio = prio;
	tp->chain = chain;
	spin_lock_init(&tp->lock);
	refcount_set(&tp->refcnt, 1);

	err = tp->ops->init(tp);
	if (err) {
		module_put(tp->ops->owner);
		goto errout;
	}
	return tp;

errout:
	kfree(tp);
	return ERR_PTR(err);
}

static void tcf_proto_get(struct tcf_proto *tp)
{
	refcount_inc(&tp->refcnt);
}

static void tcf_chain_put(struct tcf_chain *chain);

static void tcf_proto_destroy(struct tcf_proto *tp, bool rtnl_held,
			      bool sig_destroy, struct netlink_ext_ack *extack)
{
	tp->ops->destroy(tp, rtnl_held, extack);
	if (sig_destroy)
		tcf_proto_signal_destroyed(tp->chain, tp);
	tcf_chain_put(tp->chain);
	module_put(tp->ops->owner);
	kfree_rcu(tp, rcu);
}

static void tcf_proto_put(struct tcf_proto *tp, bool rtnl_held,
			  struct netlink_ext_ack *extack)
{
	if (refcount_dec_and_test(&tp->refcnt))
		tcf_proto_destroy(tp, rtnl_held, true, extack);
}

static bool tcf_proto_check_delete(struct tcf_proto *tp)
{
	if (tp->ops->delete_empty)
		return tp->ops->delete_empty(tp);

	tp->deleting = true;
	return tp->deleting;
}

static void tcf_proto_mark_delete(struct tcf_proto *tp)
{
	spin_lock(&tp->lock);
	tp->deleting = true;
	spin_unlock(&tp->lock);
}

static bool tcf_proto_is_deleting(struct tcf_proto *tp)
{
	bool deleting;

	spin_lock(&tp->lock);
	deleting = tp->deleting;
	spin_unlock(&tp->lock);

	return deleting;
}

#define ASSERT_BLOCK_LOCKED(block)					\
	lockdep_assert_held(&(block)->lock)

struct tcf_filter_chain_list_item {
	struct list_head list;
	tcf_chain_head_change_t *chain_head_change;
	void *chain_head_change_priv;
};

static struct tcf_chain *tcf_chain_create(struct tcf_block *block,
					  u32 chain_index)
{
	struct tcf_chain *chain;

	ASSERT_BLOCK_LOCKED(block);

	chain = kzalloc(sizeof(*chain), GFP_KERNEL);
	if (!chain)
		return NULL;
	list_add_tail_rcu(&chain->list, &block->chain_list);
	mutex_init(&chain->filter_chain_lock);
	chain->block = block;
	chain->index = chain_index;
	chain->refcnt = 1;
	if (!chain->index)
		block->chain0.chain = chain;
	return chain;
}

static void tcf_chain_head_change_item(struct tcf_filter_chain_list_item *item,
				       struct tcf_proto *tp_head)
{
	if (item->chain_head_change)
		item->chain_head_change(tp_head, item->chain_head_change_priv);
}

static void tcf_chain0_head_change(struct tcf_chain *chain,
				   struct tcf_proto *tp_head)
{
	struct tcf_filter_chain_list_item *item;
	struct tcf_block *block = chain->block;

	if (chain->index)
		return;

	mutex_lock(&block->lock);
	list_for_each_entry(item, &block->chain0.filter_chain_list, list)
		tcf_chain_head_change_item(item, tp_head);
	mutex_unlock(&block->lock);
}

/* Returns true if block can be safely freed. */

static bool tcf_chain_detach(struct tcf_chain *chain)
{
	struct tcf_block *block = chain->block;

	ASSERT_BLOCK_LOCKED(block);

	list_del_rcu(&chain->list);
	if (!chain->index)
		block->chain0.chain = NULL;

	if (list_empty(&block->chain_list) &&
	    refcount_read(&block->refcnt) == 0)
		return true;

	return false;
}

static void tcf_block_destroy(struct tcf_block *block)
{
	mutex_destroy(&block->lock);
	mutex_destroy(&block->proto_destroy_lock);
	kfree_rcu(block, rcu);
}

static void tcf_chain_destroy(struct tcf_chain *chain, bool free_block)
{
	struct tcf_block *block = chain->block;

	mutex_destroy(&chain->filter_chain_lock);
	kfree_rcu(chain, rcu);
	if (free_block)
		tcf_block_destroy(block);
}

static void tcf_chain_hold(struct tcf_chain *chain)
{
	ASSERT_BLOCK_LOCKED(chain->block);

	++chain->refcnt;
}

static bool tcf_chain_held_by_acts_only(struct tcf_chain *chain)
{
	ASSERT_BLOCK_LOCKED(chain->block);

	/* In case all the references are action references, this
	 * chain should not be shown to the user.
	 */
	return chain->refcnt == chain->action_refcnt;
}

static struct tcf_chain *tcf_chain_lookup(struct tcf_block *block,
					  u32 chain_index)
{
	struct tcf_chain *chain;

	ASSERT_BLOCK_LOCKED(block);

	list_for_each_entry(chain, &block->chain_list, list) {
		if (chain->index == chain_index)
			return chain;
	}
	return NULL;
}

#if IS_ENABLED(CONFIG_NET_TC_SKB_EXT)
static struct tcf_chain *tcf_chain_lookup_rcu(const struct tcf_block *block,
					      u32 chain_index)
{
	struct tcf_chain *chain;

	list_for_each_entry_rcu(chain, &block->chain_list, list) {
		if (chain->index == chain_index)
			return chain;
	}
	return NULL;
}
#endif

static int tc_chain_notify(struct tcf_chain *chain, struct sk_buff *oskb,
			   u32 seq, u16 flags, int event, bool unicast);

static struct tcf_chain *__tcf_chain_get(struct tcf_block *block,
					 u32 chain_index, bool create,
					 bool by_act)
{
	struct tcf_chain *chain = NULL;
	bool is_first_reference;

	mutex_lock(&block->lock);
	chain = tcf_chain_lookup(block, chain_index);
	if (chain) {
		tcf_chain_hold(chain);
	} else {
		if (!create)
			goto errout;
		chain = tcf_chain_create(block, chain_index);
		if (!chain)
			goto errout;
	}

	if (by_act)
		++chain->action_refcnt;
	is_first_reference = chain->refcnt - chain->action_refcnt == 1;
	mutex_unlock(&block->lock);

	/* Send notification only in case we got the first
	 * non-action reference. Until then, the chain acts only as
	 * a placeholder for actions pointing to it and user ought
	 * not know about them.
	 */
	if (is_first_reference && !by_act)
		tc_chain_notify(chain, NULL, 0, NLM_F_CREATE | NLM_F_EXCL,
				RTM_NEWCHAIN, false);

	return chain;

errout:
	mutex_unlock(&block->lock);
	return chain;
}

static struct tcf_chain *tcf_chain_get(struct tcf_block *block, u32 chain_index,
				       bool create)
{
	return __tcf_chain_get(block, chain_index, create, false);
}

struct tcf_chain *tcf_chain_get_by_act(struct tcf_block *block, u32 chain_index)
{
	return __tcf_chain_get(block, chain_index, true, true);
}
EXPORT_SYMBOL(tcf_chain_get_by_act);

static void tc_chain_tmplt_del(const struct tcf_proto_ops *tmplt_ops,
			       void *tmplt_priv);
static int tc_chain_notify_delete(const struct tcf_proto_ops *tmplt_ops,
				  void *tmplt_priv, u32 chain_index,
				  struct tcf_block *block, struct sk_buff *oskb,
				  u32 seq, u16 flags, bool unicast);

static void __tcf_chain_put(struct tcf_chain *chain, bool by_act,
			    bool explicitly_created)
{
	struct tcf_block *block = chain->block;
	const struct tcf_proto_ops *tmplt_ops;
	bool free_block = false;
	unsigned int refcnt;
	void *tmplt_priv;

	mutex_lock(&block->lock);
	if (explicitly_created) {
		if (!chain->explicitly_created) {
			mutex_unlock(&block->lock);
			return;
		}
		chain->explicitly_created = false;
	}

	if (by_act)
		chain->action_refcnt--;

	/* tc_chain_notify_delete can't be called while holding block lock.
	 * However, when block is unlocked chain can be changed concurrently, so
	 * save these to temporary variables.
	 */
	refcnt = --chain->refcnt;
	tmplt_ops = chain->tmplt_ops;
	tmplt_priv = chain->tmplt_priv;

	/* The last dropped non-action reference will trigger notification. */
	if (refcnt - chain->action_refcnt == 0 && !by_act) {
		tc_chain_notify_delete(tmplt_ops, tmplt_priv, chain->index,
				       block, NULL, 0, 0, false);
		/* Last reference to chain, no need to lock. */
		chain->flushing = false;
	}

	if (refcnt == 0)
		free_block = tcf_chain_detach(chain);
	mutex_unlock(&block->lock);

	if (refcnt == 0) {
		tc_chain_tmplt_del(tmplt_ops, tmplt_priv);
		tcf_chain_destroy(chain, free_block);
	}
}

static void tcf_chain_put(struct tcf_chain *chain)
{
	__tcf_chain_put(chain, false, false);
}

void tcf_chain_put_by_act(struct tcf_chain *chain)
{
	__tcf_chain_put(chain, true, false);
}
EXPORT_SYMBOL(tcf_chain_put_by_act);

static void tcf_chain_put_explicitly_created(struct tcf_chain *chain)
{
	__tcf_chain_put(chain, false, true);
}

static void tcf_chain_flush(struct tcf_chain *chain, bool rtnl_held)
{
	struct tcf_proto *tp, *tp_next;

	mutex_lock(&chain->filter_chain_lock);
	tp = tcf_chain_dereference(chain->filter_chain, chain);
	while (tp) {
		tp_next = rcu_dereference_protected(tp->next, 1);
		tcf_proto_signal_destroying(chain, tp);
		tp = tp_next;
	}
	tp = tcf_chain_dereference(chain->filter_chain, chain);
	RCU_INIT_POINTER(chain->filter_chain, NULL);
	tcf_chain0_head_change(chain, NULL);
	chain->flushing = true;
	mutex_unlock(&chain->filter_chain_lock);

	while (tp) {
		tp_next = rcu_dereference_protected(tp->next, 1);
		tcf_proto_put(tp, rtnl_held, NULL);
		tp = tp_next;
	}
}

static int tcf_block_setup(struct tcf_block *block,
			   struct flow_block_offload *bo);

static void tcf_block_offload_init(struct flow_block_offload *bo,
				   struct net_device *dev, struct Qdisc *sch,
				   enum flow_block_command command,
				   enum flow_block_binder_type binder_type,
				   struct flow_block *flow_block,
				   bool shared, struct netlink_ext_ack *extack)
{
	bo->net = dev_net(dev);
	bo->command = command;
	bo->binder_type = binder_type;
	bo->block = flow_block;
	bo->block_shared = shared;
	bo->extack = extack;
	bo->sch = sch;
	bo->cb_list_head = &flow_block->cb_list;
	INIT_LIST_HEAD(&bo->cb_list);
}

static void tcf_block_unbind(struct tcf_block *block,
			     struct flow_block_offload *bo);

static void tc_block_indr_cleanup(struct flow_block_cb *block_cb)
{
	struct tcf_block *block = block_cb->indr.data;
	struct net_device *dev = block_cb->indr.dev;
	struct Qdisc *sch = block_cb->indr.sch;
	struct netlink_ext_ack extack = {};
	struct flow_block_offload bo = {};

	tcf_block_offload_init(&bo, dev, sch, FLOW_BLOCK_UNBIND,
			       block_cb->indr.binder_type,
			       &block->flow_block, tcf_block_shared(block),
			       &extack);
	rtnl_lock();
	down_write(&block->cb_lock);
	list_del(&block_cb->driver_list);
	list_move(&block_cb->list, &bo.cb_list);
	tcf_block_unbind(block, &bo);
	up_write(&block->cb_lock);
	rtnl_unlock();
}

static bool tcf_block_offload_in_use(struct tcf_block *block)
{
	return atomic_read(&block->offloadcnt);
}

static int tcf_block_offload_cmd(struct tcf_block *block,
				 struct net_device *dev, struct Qdisc *sch,
				 struct tcf_block_ext_info *ei,
				 enum flow_block_command command,
				 struct netlink_ext_ack *extack)
{
	struct flow_block_offload bo = {};

	tcf_block_offload_init(&bo, dev, sch, command, ei->binder_type,
			       &block->flow_block, tcf_block_shared(block),
			       extack);

	if (dev->netdev_ops->ndo_setup_tc) {
		int err;

		err = dev->netdev_ops->ndo_setup_tc(dev, TC_SETUP_BLOCK, &bo);
		if (err < 0) {
			if (err != -EOPNOTSUPP)
				NL_SET_ERR_MSG(extack, "Driver ndo_setup_tc failed");
			return err;
		}

		return tcf_block_setup(block, &bo);
	}

	flow_indr_dev_setup_offload(dev, sch, TC_SETUP_BLOCK, block, &bo,
				    tc_block_indr_cleanup);
	tcf_block_setup(block, &bo);

	return -EOPNOTSUPP;
}

static int tcf_block_offload_bind(struct tcf_block *block, struct Qdisc *q,
				  struct tcf_block_ext_info *ei,
				  struct netlink_ext_ack *extack)
{
	struct net_device *dev = q->dev_queue->dev;
	int err;

	down_write(&block->cb_lock);

	/* If tc offload feature is disabled and the block we try to bind
	 * to already has some offloaded filters, forbid to bind.
	 */
	if (dev->netdev_ops->ndo_setup_tc &&
	    !tc_can_offload(dev) &&
	    tcf_block_offload_in_use(block)) {
		NL_SET_ERR_MSG(extack, "Bind to offloaded block failed as dev has offload disabled");
		err = -EOPNOTSUPP;
		goto err_unlock;
	}

	err = tcf_block_offload_cmd(block, dev, q, ei, FLOW_BLOCK_BIND, extack);
	if (err == -EOPNOTSUPP)
		goto no_offload_dev_inc;
	if (err)
		goto err_unlock;

	up_write(&block->cb_lock);
	return 0;

no_offload_dev_inc:
	if (tcf_block_offload_in_use(block))
		goto err_unlock;

	err = 0;
	block->nooffloaddevcnt++;
err_unlock:
	up_write(&block->cb_lock);
	return err;
}

static void tcf_block_offload_unbind(struct tcf_block *block, struct Qdisc *q,
				     struct tcf_block_ext_info *ei)
{
	struct net_device *dev = q->dev_queue->dev;
	int err;

	down_write(&block->cb_lock);
	err = tcf_block_offload_cmd(block, dev, q, ei, FLOW_BLOCK_UNBIND, NULL);
	if (err == -EOPNOTSUPP)
		goto no_offload_dev_dec;
	up_write(&block->cb_lock);
	return;

no_offload_dev_dec:
	WARN_ON(block->nooffloaddevcnt-- == 0);
	up_write(&block->cb_lock);
}

static int
tcf_chain0_head_change_cb_add(struct tcf_block *block,
			      struct tcf_block_ext_info *ei,
			      struct netlink_ext_ack *extack)
{
	struct tcf_filter_chain_list_item *item;
	struct tcf_chain *chain0;

	item = kmalloc(sizeof(*item), GFP_KERNEL);
	if (!item) {
		NL_SET_ERR_MSG(extack, "Memory allocation for head change callback item failed");
		return -ENOMEM;
	}
	item->chain_head_change = ei->chain_head_change;
	item->chain_head_change_priv = ei->chain_head_change_priv;

	mutex_lock(&block->lock);
	chain0 = block->chain0.chain;
	if (chain0)
		tcf_chain_hold(chain0);
	else
		list_add(&item->list, &block->chain0.filter_chain_list);
	mutex_unlock(&block->lock);

	if (chain0) {
		struct tcf_proto *tp_head;

		mutex_lock(&chain0->filter_chain_lock);

		tp_head = tcf_chain_dereference(chain0->filter_chain, chain0);
		if (tp_head)
			tcf_chain_head_change_item(item, tp_head);

		mutex_lock(&block->lock);
		list_add(&item->list, &block->chain0.filter_chain_list);
		mutex_unlock(&block->lock);

		mutex_unlock(&chain0->filter_chain_lock);
		tcf_chain_put(chain0);
	}

	return 0;
}

static void
tcf_chain0_head_change_cb_del(struct tcf_block *block,
			      struct tcf_block_ext_info *ei)
{
	struct tcf_filter_chain_list_item *item;

	mutex_lock(&block->lock);
	list_for_each_entry(item, &block->chain0.filter_chain_list, list) {
		if ((!ei->chain_head_change && !ei->chain_head_change_priv) ||
		    (item->chain_head_change == ei->chain_head_change &&
		     item->chain_head_change_priv == ei->chain_head_change_priv)) {
			if (block->chain0.chain)
				tcf_chain_head_change_item(item, NULL);
			list_del(&item->list);
			mutex_unlock(&block->lock);

			kfree(item);
			return;
		}
	}
	mutex_unlock(&block->lock);
	WARN_ON(1);
}

struct tcf_net {
	spinlock_t idr_lock; /* Protects idr */
	struct idr idr;
};

static unsigned int tcf_net_id;

static int tcf_block_insert(struct tcf_block *block, struct net *net,
			    struct netlink_ext_ack *extack)
{
	struct tcf_net *tn = net_generic(net, tcf_net_id);
	int err;

	idr_preload(GFP_KERNEL);
	spin_lock(&tn->idr_lock);
	err = idr_alloc_u32(&tn->idr, block, &block->index, block->index,
			    GFP_NOWAIT);
	spin_unlock(&tn->idr_lock);
	idr_preload_end();

	return err;
}

static void tcf_block_remove(struct tcf_block *block, struct net *net)
{
	struct tcf_net *tn = net_generic(net, tcf_net_id);

	spin_lock(&tn->idr_lock);
	idr_remove(&tn->idr, block->index);
	spin_unlock(&tn->idr_lock);
}

static struct tcf_block *tcf_block_create(struct net *net, struct Qdisc *q,
					  u32 block_index,
					  struct netlink_ext_ack *extack)
{
	struct tcf_block *block;

	block = kzalloc(sizeof(*block), GFP_KERNEL);
	if (!block) {
		NL_SET_ERR_MSG(extack, "Memory allocation for block failed");
		return ERR_PTR(-ENOMEM);
	}
	mutex_init(&block->lock);
	mutex_init(&block->proto_destroy_lock);
	init_rwsem(&block->cb_lock);
	flow_block_init(&block->flow_block);
	INIT_LIST_HEAD(&block->chain_list);
	INIT_LIST_HEAD(&block->owner_list);
	INIT_LIST_HEAD(&block->chain0.filter_chain_list);

	refcount_set(&block->refcnt, 1);
	block->net = net;
	block->index = block_index;

	/* Don't store q pointer for blocks which are shared */
	if (!tcf_block_shared(block))
		block->q = q;
	return block;
}

static struct tcf_block *tcf_block_lookup(struct net *net, u32 block_index)
{
	struct tcf_net *tn = net_generic(net, tcf_net_id);

	return idr_find(&tn->idr, block_index);
}

static struct tcf_block *tcf_block_refcnt_get(struct net *net, u32 block_index)
{
	struct tcf_block *block;

	rcu_read_lock();
	block = tcf_block_lookup(net, block_index);
	if (block && !refcount_inc_not_zero(&block->refcnt))
		block = NULL;
	rcu_read_unlock();

	return block;
}

static struct tcf_chain *
__tcf_get_next_chain(struct tcf_block *block, struct tcf_chain *chain)
{
	mutex_lock(&block->lock);
	if (chain)
		chain = list_is_last(&chain->list, &block->chain_list) ?
			NULL : list_next_entry(chain, list);
	else
		chain = list_first_entry_or_null(&block->chain_list,
						 struct tcf_chain, list);

	/* skip all action-only chains */
	while (chain && tcf_chain_held_by_acts_only(chain))
		chain = list_is_last(&chain->list, &block->chain_list) ?
			NULL : list_next_entry(chain, list);

	if (chain)
		tcf_chain_hold(chain);
	mutex_unlock(&block->lock);

	return chain;
}

/* Function to be used by all clients that want to iterate over all chains on
 * block. It properly obtains block->lock and takes reference to chain before
 * returning it. Users of this function must be tolerant to concurrent chain
 * insertion/deletion or ensure that no concurrent chain modification is
 * possible. Note that all netlink dump callbacks cannot guarantee to provide
 * consistent dump because rtnl lock is released each time skb is filled with
 * data and sent to user-space.
 */

struct tcf_chain *
tcf_get_next_chain(struct tcf_block *block, struct tcf_chain *chain)
{
	struct tcf_chain *chain_next = __tcf_get_next_chain(block, chain);

	if (chain)
		tcf_chain_put(chain);

	return chain_next;
}
EXPORT_SYMBOL(tcf_get_next_chain);

static struct tcf_proto *
__tcf_get_next_proto(struct tcf_chain *chain, struct tcf_proto *tp)
{
	u32 prio = 0;

	ASSERT_RTNL();
	mutex_lock(&chain->filter_chain_lock);

	if (!tp) {
		tp = tcf_chain_dereference(chain->filter_chain, chain);
	} else if (tcf_proto_is_deleting(tp)) {
		/* 'deleting' flag is set and chain->filter_chain_lock was
		 * unlocked, which means next pointer could be invalid. Restart
		 * search.
		 */
		prio = tp->prio + 1;
		tp = tcf_chain_dereference(chain->filter_chain, chain);

		for (; tp; tp = tcf_chain_dereference(tp->next, chain))
			if (!tp->deleting && tp->prio >= prio)
				break;
	} else {
		tp = tcf_chain_dereference(tp->next, chain);
	}

	if (tp)
		tcf_proto_get(tp);

	mutex_unlock(&chain->filter_chain_lock);

	return tp;
}

/* Function to be used by all clients that want to iterate over all tp's on
 * chain. Users of this function must be tolerant to concurrent tp
 * insertion/deletion or ensure that no concurrent chain modification is
 * possible. Note that all netlink dump callbacks cannot guarantee to provide
 * consistent dump because rtnl lock is released each time skb is filled with
 * data and sent to user-space.
 */

struct tcf_proto *
tcf_get_next_proto(struct tcf_chain *chain, struct tcf_proto *tp)
{
	struct tcf_proto *tp_next = __tcf_get_next_proto(chain, tp);

	if (tp)
		tcf_proto_put(tp, true, NULL);

	return tp_next;
}
EXPORT_SYMBOL(tcf_get_next_proto);

static void tcf_block_flush_all_chains(struct tcf_block *block, bool rtnl_held)
{
	struct tcf_chain *chain;

	/* Last reference to block. At this point chains cannot be added or
	 * removed concurrently.
	 */
	for (chain = tcf_get_next_chain(block, NULL);
	     chain;
	     chain = tcf_get_next_chain(block, chain)) {
		tcf_chain_put_explicitly_created(chain);
		tcf_chain_flush(chain, rtnl_held);
	}
}

/* Lookup Qdisc and increments its reference counter.
 * Set parent, if necessary.
 */

static int __tcf_qdisc_find(struct net *net, struct Qdisc **q,
			    u32 *parent, int ifindex, bool rtnl_held,
			    struct netlink_ext_ack *extack)
{
	const struct Qdisc_class_ops *cops;
	struct net_device *dev;
	int err = 0;

	if (ifindex == TCM_IFINDEX_MAGIC_BLOCK)
		return 0;

	rcu_read_lock();

	/* Find link */
	dev = dev_get_by_index_rcu(net, ifindex);
	if (!dev) {
		rcu_read_unlock();
		return -ENODEV;
	}

	/* Find qdisc */
	if (!*parent) {
		*q = dev->qdisc;
		*parent = (*q)->handle;
	} else {
		*q = qdisc_lookup_rcu(dev, TC_H_MAJ(*parent));
		if (!*q) {
			NL_SET_ERR_MSG(extack, "Parent Qdisc doesn't exists");
			err = -EINVAL;
			goto errout_rcu;
		}
	}

	*q = qdisc_refcount_inc_nz(*q);
	if (!*q) {
		NL_SET_ERR_MSG(extack, "Parent Qdisc doesn't exists");
		err = -EINVAL;
		goto errout_rcu;
	}

	/* Is it classful? */
	cops = (*q)->ops->cl_ops;
	if (!cops) {
		NL_SET_ERR_MSG(extack, "Qdisc not classful");
		err = -EINVAL;
		goto errout_qdisc;
	}

	if (!cops->tcf_block) {
		NL_SET_ERR_MSG(extack, "Class doesn't support blocks");
		err = -EOPNOTSUPP;
		goto errout_qdisc;
	}

errout_rcu:
	/* At this point we know that qdisc is not noop_qdisc,
	 * which means that qdisc holds a reference to net_device
	 * and we hold a reference to qdisc, so it is safe to release
	 * rcu read lock.
	 */
	rcu_read_unlock();
	return err;

errout_qdisc:
	rcu_read_unlock();

	if (rtnl_held)
		qdisc_put(*q);
	else
		qdisc_put_unlocked(*q);
	*q = NULL;

	return err;
}

static int __tcf_qdisc_cl_find(struct Qdisc *q, u32 parent, unsigned long *cl,
			       int ifindex, struct netlink_ext_ack *extack)
{
	if (ifindex == TCM_IFINDEX_MAGIC_BLOCK)
		return 0;

	/* Do we search for filter, attached to class? */
	if (TC_H_MIN(parent)) {
		const struct Qdisc_class_ops *cops = q->ops->cl_ops;

		*cl = cops->find(q, parent);
		if (*cl == 0) {
			NL_SET_ERR_MSG(extack, "Specified class doesn't exist");
			return -ENOENT;
		}
	}

	return 0;
}

static struct tcf_block *__tcf_block_find(struct net *net, struct Qdisc *q,
					  unsigned long cl, int ifindex,
					  u32 block_index,
					  struct netlink_ext_ack *extack)
{
	struct tcf_block *block;

	if (ifindex == TCM_IFINDEX_MAGIC_BLOCK) {
		block = tcf_block_refcnt_get(net, block_index);
		if (!block) {
			NL_SET_ERR_MSG(extack, "Block of given index was not found");
			return ERR_PTR(-EINVAL);
		}
	} else {
		const struct Qdisc_class_ops *cops = q->ops->cl_ops;

		block = cops->tcf_block(q, cl, extack);
		if (!block)
			return ERR_PTR(-EINVAL);

		if (tcf_block_shared(block)) {
			NL_SET_ERR_MSG(extack, "This filter block is shared. Please use the block index to manipulate the filters");
			return ERR_PTR(-EOPNOTSUPP);
		}

		/* Always take reference to block in order to support execution
		 * of rules update path of cls API without rtnl lock. Caller
		 * must release block when it is finished using it. 'if' block
		 * of this conditional obtain reference to block by calling
		 * tcf_block_refcnt_get().
		 */
		refcount_inc(&block->refcnt);
	}

	return block;
}

static void __tcf_block_put(struct tcf_block *block, struct Qdisc *q,
			    struct tcf_block_ext_info *ei, bool rtnl_held)
{
	if (refcount_dec_and_mutex_lock(&block->refcnt, &block->lock)) {
		/* Flushing/putting all chains will cause the block to be
		 * deallocated when last chain is freed. However, if chain_list
		 * is empty, block has to be manually deallocated. After block
		 * reference counter reached 0, it is no longer possible to
		 * increment it or add new chains to block.
		 */
		bool free_block = list_empty(&block->chain_list);

		mutex_unlock(&block->lock);
		if (tcf_block_shared(block))
			tcf_block_remove(block, block->net);

		if (q)
			tcf_block_offload_unbind(block, q, ei);

		if (free_block)
			tcf_block_destroy(block);
		else
			tcf_block_flush_all_chains(block, rtnl_held);
	} else if (q) {
		tcf_block_offload_unbind(block, q, ei);
	}
}

static void tcf_block_refcnt_put(struct tcf_block *block, bool rtnl_held)
{
	__tcf_block_put(block, NULL, NULL, rtnl_held);
}

/* Find tcf block.
 * Set q, parent, cl when appropriate.
 */

static struct tcf_block *tcf_block_find(struct net *net, struct Qdisc **q,
					u32 *parent, unsigned long *cl,
					int ifindex, u32 block_index,
					struct netlink_ext_ack *extack)
{
	struct tcf_block *block;
	int err = 0;

	ASSERT_RTNL();

	err = __tcf_qdisc_find(net, q, parent, ifindex, true, extack);
	if (err)
		goto errout;

	err = __tcf_qdisc_cl_find(*q, *parent, cl, ifindex, extack);
	if (err)
		goto errout_qdisc;

	block = __tcf_block_find(net, *q, *cl, ifindex, block_index, extack);
	if (IS_ERR(block)) {
		err = PTR_ERR(block);
		goto errout_qdisc;
	}

	return block;

errout_qdisc:
	if (*q)
		qdisc_put(*q);
errout:
	*q = NULL;
	return ERR_PTR(err);
}

static void tcf_block_release(struct Qdisc *q, struct tcf_block *block,
			      bool rtnl_held)
{
	if (!IS_ERR_OR_NULL(block))
		tcf_block_refcnt_put(block, rtnl_held);

	if (q) {
		if (rtnl_held)
			qdisc_put(q);
		else
			qdisc_put_unlocked(q);
	}
}

struct tcf_block_owner_item {
	struct list_head list;
	struct Qdisc *q;
	enum flow_block_binder_type binder_type;
};

static void
tcf_block_owner_netif_keep_dst(struct tcf_block *block,
			       struct Qdisc *q,
			       enum flow_block_binder_type binder_type)
{
	if (block->keep_dst &&
	    binder_type != FLOW_BLOCK_BINDER_TYPE_CLSACT_INGRESS &&
	    binder_type != FLOW_BLOCK_BINDER_TYPE_CLSACT_EGRESS)
		netif_keep_dst(qdisc_dev(q));
}

void tcf_block_netif_keep_dst(struct tcf_block *block)
{
	struct tcf_block_owner_item *item;

	block->keep_dst = true;
	list_for_each_entry(item, &block->owner_list, list)
		tcf_block_owner_netif_keep_dst(block, item->q,
					       item->binder_type);
}
EXPORT_SYMBOL(tcf_block_netif_keep_dst);

static int tcf_block_owner_add(struct tcf_block *block,
			       struct Qdisc *q,
			       enum flow_block_binder_type binder_type)
{
	struct tcf_block_owner_item *item;

	item = kmalloc(sizeof(*item), GFP_KERNEL);
	if (!item)
		return -ENOMEM;
	item->q = q;
	item->binder_type = binder_type;
	list_add(&item->list, &block->owner_list);
	return 0;
}

static void tcf_block_owner_del(struct tcf_block *block,
				struct Qdisc *q,
				enum flow_block_binder_type binder_type)
{
	struct tcf_block_owner_item *item;

	list_for_each_entry(item, &block->owner_list, list) {
		if (item->q == q && item->binder_type == binder_type) {
			list_del(&item->list);
			kfree(item);
			return;
		}
	}
	WARN_ON(1);
}

int tcf_block_get_ext(struct tcf_block **p_block, struct Qdisc *q,
		      struct tcf_block_ext_info *ei,
		      struct netlink_ext_ack *extack)
{
	struct net *net = qdisc_net(q);
	struct tcf_block *block = NULL;
	int err;

	if (ei->block_index)
		/* block_index not 0 means the shared block is requested */
		block = tcf_block_refcnt_get(net, ei->block_index);

	if (!block) {
		block = tcf_block_create(net, q, ei->block_index, extack);
		if (IS_ERR(block))
			return PTR_ERR(block);
		if (tcf_block_shared(block)) {
			err = tcf_block_insert(block, net, extack);
			if (err)
				goto err_block_insert;
		}
	}

	err = tcf_block_owner_add(block, q, ei->binder_type);
	if (err)
		goto err_block_owner_add;

	tcf_block_owner_netif_keep_dst(block, q, ei->binder_type);

	err = tcf_chain0_head_change_cb_add(block, ei, extack);
	if (err)
		goto err_chain0_head_change_cb_add;

	err = tcf_block_offload_bind(block, q, ei, extack);
	if (err)
		goto err_block_offload_bind;

	*p_block = block;
	return 0;

err_block_offload_bind:
	tcf_chain0_head_change_cb_del(block, ei);
err_chain0_head_change_cb_add:
	tcf_block_owner_del(block, q, ei->binder_type);
err_block_owner_add:
err_block_insert:
	tcf_block_refcnt_put(block, true);
	return err;
}
EXPORT_SYMBOL(tcf_block_get_ext);

static void tcf_chain_head_change_dflt(struct tcf_proto *tp_head, void *priv)
{
	struct tcf_proto __rcu **p_filter_chain = priv;

	rcu_assign_pointer(*p_filter_chain, tp_head);
}

int tcf_block_get(struct tcf_block **p_block,
		  struct tcf_proto __rcu **p_filter_chain, struct Qdisc *q,
		  struct netlink_ext_ack *extack)
{
	struct tcf_block_ext_info ei = {
		.chain_head_change = tcf_chain_head_change_dflt,
		.chain_head_change_priv = p_filter_chain,
	};

	WARN_ON(!p_filter_chain);
	return tcf_block_get_ext(p_block, q, &ei, extack);
}
EXPORT_SYMBOL(tcf_block_get);

/* XXX: Standalone actions are not allowed to jump to any chain, and bound
 * actions should be all removed after flushing.
 */
void tcf_block_put_ext(struct tcf_block *block, struct Qdisc *q,
		       struct tcf_block_ext_info *ei)
{
	if (!block)
		return;
	tcf_chain0_head_change_cb_del(block, ei);
	tcf_block_owner_del(block, q, ei->binder_type);

	__tcf_block_put(block, q, ei, true);
}
EXPORT_SYMBOL(tcf_block_put_ext);

void tcf_block_put(struct tcf_block *block)
{
	struct tcf_block_ext_info ei = {0, };

	if (!block)
		return;
	tcf_block_put_ext(block, block->q, &ei);
}

EXPORT_SYMBOL(tcf_block_put);

static int
tcf_block_playback_offloads(struct tcf_block *block, flow_setup_cb_t *cb,
			    void *cb_priv, bool add, bool offload_in_use,
			    struct netlink_ext_ack *extack)
{
	struct tcf_chain *chain, *chain_prev;
	struct tcf_proto *tp, *tp_prev;
	int err;

	lockdep_assert_held(&block->cb_lock);

	for (chain = __tcf_get_next_chain(block, NULL);
	     chain;
	     chain_prev = chain,
		     chain = __tcf_get_next_chain(block, chain),
		     tcf_chain_put(chain_prev)) {
		for (tp = __tcf_get_next_proto(chain, NULL); tp;
		     tp_prev = tp,
			     tp = __tcf_get_next_proto(chain, tp),
			     tcf_proto_put(tp_prev, true, NULL)) {
			if (tp->ops->reoffload) {
				err = tp->ops->reoffload(tp, add, cb, cb_priv,
							 extack);
				if (err && add)
					goto err_playback_remove;
			} else if (add && offload_in_use) {
				err = -EOPNOTSUPP;
				NL_SET_ERR_MSG(extack, "Filter HW offload failed - classifier without re-offloading support");
				goto err_playback_remove;
			}
		}
	}

	return 0;

err_playback_remove:
	tcf_proto_put(tp, true, NULL);
	tcf_chain_put(chain);
	tcf_block_playback_offloads(block, cb, cb_priv, false, offload_in_use,
				    extack);
	return err;
}

static int tcf_block_bind(struct tcf_block *block,
			  struct flow_block_offload *bo)
{
	struct flow_block_cb *block_cb, *next;
	int err, i = 0;

	lockdep_assert_held(&block->cb_lock);

	list_for_each_entry(block_cb, &bo->cb_list, list) {
		err = tcf_block_playback_offloads(block, block_cb->cb,
						  block_cb->cb_priv, true,
						  tcf_block_offload_in_use(block),
						  bo->extack);
		if (err)
			goto err_unroll;
		if (!bo->unlocked_driver_cb)
			block->lockeddevcnt++;

		i++;
	}
	list_splice(&bo->cb_list, &block->flow_block.cb_list);

	return 0;

err_unroll:
	list_for_each_entry_safe(block_cb, next, &bo->cb_list, list) {
		if (i-- > 0) {
			list_del(&block_cb->list);
			tcf_block_playback_offloads(block, block_cb->cb,
						    block_cb->cb_priv, false,
						    tcf_block_offload_in_use(block),
						    NULL);
			if (!bo->unlocked_driver_cb)
				block->lockeddevcnt--;
		}
		flow_block_cb_free(block_cb);
	}

	return err;
}

static void tcf_block_unbind(struct tcf_block *block,
			     struct flow_block_offload *bo)
{
	struct flow_block_cb *block_cb, *next;

	lockdep_assert_held(&block->cb_lock);

	list_for_each_entry_safe(block_cb, next, &bo->cb_list, list) {
		tcf_block_playback_offloads(block, block_cb->cb,
					    block_cb->cb_priv, false,
					    tcf_block_offload_in_use(block),
					    NULL);
		list_del(&block_cb->list);
		flow_block_cb_free(block_cb);
		if (!bo->unlocked_driver_cb)
			block->lockeddevcnt--;
	}
}

static int tcf_block_setup(struct tcf_block *block,
			   struct flow_block_offload *bo)
{
	int err;

	switch (bo->command) {
	case FLOW_BLOCK_BIND:
		err = tcf_block_bind(block, bo);
		break;
	case FLOW_BLOCK_UNBIND:
		err = 0;
		tcf_block_unbind(block, bo);
		break;
	default:
		WARN_ON_ONCE(1);
		err = -EOPNOTSUPP;
	}

	return err;
}

/* Main classifier routine: scans classifier chain attached
 * to this qdisc, (optionally) tests for protocol and asks
 * specific classifiers.
 */
static inline int __tcf_classify(struct sk_buff *skb,
				 const struct tcf_proto *tp,
				 const struct tcf_proto *orig_tp,
				 struct tcf_result *res,
				 bool compat_mode,
				 u32 *last_executed_chain)
{
#ifdef CONFIG_NET_CLS_ACT
	const int max_reclassify_loop = 16;
	const struct tcf_proto *first_tp;
	int limit = 0;

reclassify:
#endif
	for (; tp; tp = rcu_dereference_bh(tp->next)) {
		__be16 protocol = skb_protocol(skb, false);
		int err;

		if (tp->protocol != protocol &&
		    tp->protocol != htons(ETH_P_ALL))
			continue;

		err = tp->classify(skb, tp, res);
#ifdef CONFIG_NET_CLS_ACT
		if (unlikely(err == TC_ACT_RECLASSIFY && !compat_mode)) {
			first_tp = orig_tp;
			*last_executed_chain = first_tp->chain->index;
			goto reset;
		} else if (unlikely(TC_ACT_EXT_CMP(err, TC_ACT_GOTO_CHAIN))) {
			first_tp = res->goto_tp;
			*last_executed_chain = err & TC_ACT_EXT_VAL_MASK;
			goto reset;
		}
#endif
		if (err >= 0)
			return err;
	}

	return TC_ACT_UNSPEC; /* signal: continue lookup */
#ifdef CONFIG_NET_CLS_ACT
reset:
	if (unlikely(limit++ >= max_reclassify_loop)) {
		net_notice_ratelimited("%u: reclassify loop, rule prio %u, protocol %02x\n",
				       tp->chain->block->index,
				       tp->prio & 0xffff,
				       ntohs(tp->protocol));
		return TC_ACT_SHOT;
	}

	tp = first_tp;
	goto reclassify;
#endif
}

int tcf_classify(struct sk_buff *skb,
		 const struct tcf_block *block,
		 const struct tcf_proto *tp,
		 struct tcf_result *res, bool compat_mode)
{
#if !IS_ENABLED(CONFIG_NET_TC_SKB_EXT)
	u32 last_executed_chain = 0;

	return __tcf_classify(skb, tp, tp, res, compat_mode,
			      &last_executed_chain);
#else
	u32 last_executed_chain = tp ? tp->chain->index : 0;
	const struct tcf_proto *orig_tp = tp;
	struct tc_skb_ext *ext;
	int ret;

	if (block) {
		ext = skb_ext_find(skb, TC_SKB_EXT);

		if (ext && ext->chain) {
			struct tcf_chain *fchain;

			fchain = tcf_chain_lookup_rcu(block, ext->chain);
			if (!fchain)
				return TC_ACT_SHOT;

			/* Consume, so cloned/redirect skbs won't inherit ext */
			skb_ext_del(skb, TC_SKB_EXT);

			tp = rcu_dereference_bh(fchain->filter_chain);
			last_executed_chain = fchain->index;
		}
	}

	ret = __tcf_classify(skb, tp, orig_tp, res, compat_mode,
			     &last_executed_chain);

	/* If we missed on some chain */
	if (ret == TC_ACT_UNSPEC && last_executed_chain) {
		ext = tc_skb_ext_alloc(skb);
		if (WARN_ON_ONCE(!ext))
			return TC_ACT_SHOT;
		ext->chain = last_executed_chain;
		ext->mru = qdisc_skb_cb(skb)->mru;
		ext->post_ct = qdisc_skb_cb(skb)->post_ct;
	}

	return ret;
#endif
}
EXPORT_SYMBOL(tcf_classify);

struct tcf_chain_info {
	struct tcf_proto __rcu **pprev;
	struct tcf_proto __rcu *next;
};

static struct tcf_proto *tcf_chain_tp_prev(struct tcf_chain *chain,
					   struct tcf_chain_info *chain_info)
{
	return tcf_chain_dereference(*chain_info->pprev, chain);
}

static int tcf_chain_tp_insert(struct tcf_chain *chain,
			       struct tcf_chain_info *chain_info,
			       struct tcf_proto *tp)
{
	if (chain->flushing)
		return -EAGAIN;

	if (*chain_info->pprev == chain->filter_chain)
		tcf_chain0_head_change(chain, tp);
	tcf_proto_get(tp);
	RCU_INIT_POINTER(tp->next, tcf_chain_tp_prev(chain, chain_info));
	rcu_assign_pointer(*chain_info->pprev, tp);

	return 0;
}

static void tcf_chain_tp_remove(struct tcf_chain *chain,
				struct tcf_chain_info *chain_info,
				struct tcf_proto *tp)
{
	struct tcf_proto *next = tcf_chain_dereference(chain_info->next, chain);

	tcf_proto_mark_delete(tp);
	if (tp == chain->filter_chain)
		tcf_chain0_head_change(chain, next);
	RCU_INIT_POINTER(*chain_info->pprev, next);
}

static struct tcf_proto *tcf_chain_tp_find(struct tcf_chain *chain,
					   struct tcf_chain_info *chain_info,
					   u32 protocol, u32 prio,
					   bool prio_allocate);

/* Try to insert new proto.
 * If proto with specified priority already exists, free new proto
 * and return existing one.
 */

static struct tcf_proto *tcf_chain_tp_insert_unique(struct tcf_chain *chain,
						    struct tcf_proto *tp_new,
						    u32 protocol, u32 prio,
						    bool rtnl_held)
{
	struct tcf_chain_info chain_info;
	struct tcf_proto *tp;
	int err = 0;

	mutex_lock(&chain->filter_chain_lock);

	if (tcf_proto_exists_destroying(chain, tp_new)) {
		mutex_unlock(&chain->filter_chain_lock);
		tcf_proto_destroy(tp_new, rtnl_held, false, NULL);
		return ERR_PTR(-EAGAIN);
	}

	tp = tcf_chain_tp_find(chain, &chain_info,
			       protocol, prio, false);
	if (!tp)
		err = tcf_chain_tp_insert(chain, &chain_info, tp_new);
	mutex_unlock(&chain->filter_chain_lock);

	if (tp) {
		tcf_proto_destroy(tp_new, rtnl_held, false, NULL);
		tp_new = tp;
	} else if (err) {
		tcf_proto_destroy(tp_new, rtnl_held, false, NULL);
		tp_new = ERR_PTR(err);
	}

	return tp_new;
}

static void tcf_chain_tp_delete_empty(struct tcf_chain *chain,
				      struct tcf_proto *tp, bool rtnl_held,
				      struct netlink_ext_ack *extack)
{
	struct tcf_chain_info chain_info;
	struct tcf_proto *tp_iter;
	struct tcf_proto **pprev;
	struct tcf_proto *next;

	mutex_lock(&chain->filter_chain_lock);

	/* Atomically find and remove tp from chain. */
	for (pprev = &chain->filter_chain;
	     (tp_iter = tcf_chain_dereference(*pprev, chain));
	     pprev = &tp_iter->next) {
		if (tp_iter == tp) {
			chain_info.pprev = pprev;
			chain_info.next = tp_iter->next;
			WARN_ON(tp_iter->deleting);
			break;
		}
	}
	/* Verify that tp still exists and no new filters were inserted
	 * concurrently.
	 * Mark tp for deletion if it is empty.
	 */
	if (!tp_iter || !tcf_proto_check_delete(tp)) {
		mutex_unlock(&chain->filter_chain_lock);
		return;
	}

	tcf_proto_signal_destroying(chain, tp);
	next = tcf_chain_dereference(chain_info.next, chain);
	if (tp == chain->filter_chain)
		tcf_chain0_head_change(chain, next);
	RCU_INIT_POINTER(*chain_info.pprev, next);
	mutex_unlock(&chain->filter_chain_lock);

	tcf_proto_put(tp, rtnl_held, extack);
}

static struct tcf_proto *tcf_chain_tp_find(struct tcf_chain *chain,
					   struct tcf_chain_info *chain_info,
					   u32 protocol, u32 prio,
					   bool prio_allocate)
{
	struct tcf_proto **pprev;
	struct tcf_proto *tp;

	/* Check the chain for existence of proto-tcf with this priority */
	for (pprev = &chain->filter_chain;
	     (tp = tcf_chain_dereference(*pprev, chain));
	     pprev = &tp->next) {
		if (tp->prio >= prio) {
			if (tp->prio == prio) {
				if (prio_allocate ||
				    (tp->protocol != protocol && protocol))
					return ERR_PTR(-EINVAL);
			} else {
				tp = NULL;
			}
			break;
		}
	}
	chain_info->pprev = pprev;
	if (tp) {
		chain_info->next = tp->next;
		tcf_proto_get(tp);
	} else {
		chain_info->next = NULL;
	}
	return tp;
}

static int tcf_fill_node(struct net *net, struct sk_buff *skb,
			 struct tcf_proto *tp, struct tcf_block *block,
			 struct Qdisc *q, u32 parent, void *fh,
			 u32 portid, u32 seq, u16 flags, int event,
			 bool terse_dump, bool rtnl_held)
{
	struct tcmsg *tcm;
	struct nlmsghdr  *nlh;
	unsigned char *b = skb_tail_pointer(skb);

	nlh = nlmsg_put(skb, portid, seq, event, sizeof(*tcm), flags);
	if (!nlh)
		goto out_nlmsg_trim;
	tcm = nlmsg_data(nlh);
	tcm->tcm_family = AF_UNSPEC;
	tcm->tcm__pad1 = 0;
	tcm->tcm__pad2 = 0;
	if (q) {
		tcm->tcm_ifindex = qdisc_dev(q)->ifindex;
		tcm->tcm_parent = parent;
	} else {
		tcm->tcm_ifindex = TCM_IFINDEX_MAGIC_BLOCK;
		tcm->tcm_block_index = block->index;
	}
	tcm->tcm_info = TC_H_MAKE(tp->prio, tp->protocol);
	if (nla_put_string(skb, TCA_KIND, tp->ops->kind))
		goto nla_put_failure;
	if (nla_put_u32(skb, TCA_CHAIN, tp->chain->index))
		goto nla_put_failure;
	if (!fh) {
		tcm->tcm_handle = 0;
	} else if (terse_dump) {
		if (tp->ops->terse_dump) {
			if (tp->ops->terse_dump(net, tp, fh, skb, tcm,
						rtnl_held) < 0)
				goto nla_put_failure;
		} else {
			goto cls_op_not_supp;
		}
	} else {
		if (tp->ops->dump &&
		    tp->ops->dump(net, tp, fh, skb, tcm, rtnl_held) < 0)
			goto nla_put_failure;
	}
	nlh->nlmsg_len = skb_tail_pointer(skb) - b;
	return skb->len;

out_nlmsg_trim:
nla_put_failure:
cls_op_not_supp:
	nlmsg_trim(skb, b);
	return -1;
}

static int tfilter_notify(struct net *net, struct sk_buff *oskb,
			  struct nlmsghdr *n, struct tcf_proto *tp,
			  struct tcf_block *block, struct Qdisc *q,
			  u32 parent, void *fh, int event, bool unicast,
			  bool rtnl_held)
{
	struct sk_buff *skb;
	u32 portid = oskb ? NETLINK_CB(oskb).portid : 0;
	int err = 0;

	skb = alloc_skb(NLMSG_GOODSIZE, GFP_KERNEL);
	if (!skb)
		return -ENOBUFS;

	if (tcf_fill_node(net, skb, tp, block, q, parent, fh, portid,
			  n->nlmsg_seq, n->nlmsg_flags, event,
			  false, rtnl_held) <= 0) {
		kfree_skb(skb);
		return -EINVAL;
	}

	if (unicast)
		err = rtnl_unicast(skb, net, portid);
	else
		err = rtnetlink_send(skb, net, portid, RTNLGRP_TC,
				     n->nlmsg_flags & NLM_F_ECHO);
	return err;
}

static int tfilter_del_notify(struct net *net, struct sk_buff *oskb,
			      struct nlmsghdr *n, struct tcf_proto *tp,
			      struct tcf_block *block, struct Qdisc *q,
			      u32 parent, void *fh, bool unicast, bool *last,
			      bool rtnl_held, struct netlink_ext_ack *extack)
{
	struct sk_buff *skb;
	u32 portid = oskb ? NETLINK_CB(oskb).portid : 0;
	int err;

	skb = alloc_skb(NLMSG_GOODSIZE, GFP_KERNEL);
	if (!skb)
		return -ENOBUFS;

	if (tcf_fill_node(net, skb, tp, block, q, parent, fh, portid,
			  n->nlmsg_seq, n->nlmsg_flags, RTM_DELTFILTER,
			  false, rtnl_held) <= 0) {
		NL_SET_ERR_MSG(extack, "Failed to build del event notification");
		kfree_skb(skb);
		return -EINVAL;
	}

	err = tp->ops->delete(tp, fh, last, rtnl_held, extack);
	if (err) {
		kfree_skb(skb);
		return err;
	}

	if (unicast)
		err = rtnl_unicast(skb, net, portid);
	else
		err = rtnetlink_send(skb, net, portid, RTNLGRP_TC,
				     n->nlmsg_flags & NLM_F_ECHO);
	if (err < 0)
		NL_SET_ERR_MSG(extack, "Failed to send filter delete notification");

	return err;
}

static void tfilter_notify_chain(struct net *net, struct sk_buff *oskb,
				 struct tcf_block *block, struct Qdisc *q,
				 u32 parent, struct nlmsghdr *n,
				 struct tcf_chain *chain, int event)
{
	struct tcf_proto *tp;

	for (tp = tcf_get_next_proto(chain, NULL);
	     tp; tp = tcf_get_next_proto(chain, tp))
		tfilter_notify(net, oskb, n, tp, block,
			       q, parent, NULL, event, false, true);
}

static void tfilter_put(struct tcf_proto *tp, void *fh)
{
	if (tp->ops->put && fh)
		tp->ops->put(tp, fh);
}

static int tc_new_tfilter(struct sk_buff *skb, struct nlmsghdr *n,
			  struct netlink_ext_ack *extack)
{
	struct net *net = sock_net(skb->sk);
	struct nlattr *tca[TCA_MAX + 1];
	char name[IFNAMSIZ];
	struct tcmsg *t;
	u32 protocol;
	u32 prio;
	bool prio_allocate;
	u32 parent;
	u32 chain_index;
	struct Qdisc *q = NULL;
	struct tcf_chain_info chain_info;
	struct tcf_chain *chain = NULL;
	struct tcf_block *block;
	struct tcf_proto *tp;
	unsigned long cl;
	void *fh;
	int err;
	int tp_created;
	bool rtnl_held = false;
	u32 flags;

	if (!netlink_ns_capable(skb, net->user_ns, CAP_NET_ADMIN))
		return -EPERM;

replay:
	tp_created = 0;

	err = nlmsg_parse_deprecated(n, sizeof(*t), tca, TCA_MAX,
				     rtm_tca_policy, extack);
	if (err < 0)
		return err;

	t = nlmsg_data(n);
	protocol = TC_H_MIN(t->tcm_info);
	prio = TC_H_MAJ(t->tcm_info);
	prio_allocate = false;
	parent = t->tcm_parent;
	tp = NULL;
	cl = 0;
	block = NULL;
	flags = 0;

	if (prio == 0) {
		/* If no priority is provided by the user,
		 * we allocate one.
		 */
		if (n->nlmsg_flags & NLM_F_CREATE) {
			prio = TC_H_MAKE(0x80000000U, 0U);
			prio_allocate = true;
		} else {
			NL_SET_ERR_MSG(extack, "Invalid filter command with priority of zero");
			return -ENOENT;
		}
	}

	/* Find head of filter chain. */

	err = __tcf_qdisc_find(net, &q, &parent, t->tcm_ifindex, false, extack);
	if (err)
		return err;

	if (tcf_proto_check_kind(tca[TCA_KIND], name)) {
		NL_SET_ERR_MSG(extack, "Specified TC filter name too long");
		err = -EINVAL;
		goto errout;
	}

	/* Take rtnl mutex if rtnl_held was set to true on previous iteration,
	 * block is shared (no qdisc found), qdisc is not unlocked, classifier
	 * type is not specified, classifier is not unlocked.
	 */
	if (rtnl_held ||
	    (q && !(q->ops->cl_ops->flags & QDISC_CLASS_OPS_DOIT_UNLOCKED)) ||
	    !tcf_proto_is_unlocked(name)) {
		rtnl_held = true;
		rtnl_lock();
	}

	err = __tcf_qdisc_cl_find(q, parent, &cl, t->tcm_ifindex, extack);
	if (err)
		goto errout;

	block = __tcf_block_find(net, q, cl, t->tcm_ifindex, t->tcm_block_index,
				 extack);
	if (IS_ERR(block)) {
		err = PTR_ERR(block);
		goto errout;
	}
	block->classid = parent;

	chain_index = tca[TCA_CHAIN] ? nla_get_u32(tca[TCA_CHAIN]) : 0;
	if (chain_index > TC_ACT_EXT_VAL_MASK) {
		NL_SET_ERR_MSG(extack, "Specified chain index exceeds upper limit");
		err = -EINVAL;
		goto errout;
	}
	chain = tcf_chain_get(block, chain_index, true);
	if (!chain) {
		NL_SET_ERR_MSG(extack, "Cannot create specified filter chain");
		err = -ENOMEM;
		goto errout;
	}

	mutex_lock(&chain->filter_chain_lock);
	tp = tcf_chain_tp_find(chain, &chain_info, protocol,
			       prio, prio_allocate);
	if (IS_ERR(tp)) {
		NL_SET_ERR_MSG(extack, "Filter with specified priority/protocol not found");
		err = PTR_ERR(tp);
		goto errout_locked;
	}

	if (tp == NULL) {
		struct tcf_proto *tp_new = NULL;

		if (chain->flushing) {
			err = -EAGAIN;
			goto errout_locked;
		}

		/* Proto-tcf does not exist, create new one */

		if (tca[TCA_KIND] == NULL || !protocol) {
			NL_SET_ERR_MSG(extack, "Filter kind and protocol must be specified");
			err = -EINVAL;
			goto errout_locked;
		}

		if (!(n->nlmsg_flags & NLM_F_CREATE)) {
			NL_SET_ERR_MSG(extack, "Need both RTM_NEWTFILTER and NLM_F_CREATE to create a new filter");
			err = -ENOENT;
			goto errout_locked;
		}

		if (prio_allocate)
			prio = tcf_auto_prio(tcf_chain_tp_prev(chain,
							       &chain_info));

		mutex_unlock(&chain->filter_chain_lock);
		tp_new = tcf_proto_create(name, protocol, prio, chain,
					  rtnl_held, extack);
		if (IS_ERR(tp_new)) {
			err = PTR_ERR(tp_new);
			goto errout_tp;
		}

		tp_created = 1;
		tp = tcf_chain_tp_insert_unique(chain, tp_new, protocol, prio,
						rtnl_held);
		if (IS_ERR(tp)) {
			err = PTR_ERR(tp);
			goto errout_tp;
		}
	} else {
		mutex_unlock(&chain->filter_chain_lock);
	}

	if (tca[TCA_KIND] && nla_strcmp(tca[TCA_KIND], tp->ops->kind)) {
		NL_SET_ERR_MSG(extack, "Specified filter kind does not match existing one");
		err = -EINVAL;
		goto errout;
	}

	fh = tp->ops->get(tp, t->tcm_handle);

	if (!fh) {
		if (!(n->nlmsg_flags & NLM_F_CREATE)) {
			NL_SET_ERR_MSG(extack, "Need both RTM_NEWTFILTER and NLM_F_CREATE to create a new filter");
			err = -ENOENT;
			goto errout;
		}
	} else if (n->nlmsg_flags & NLM_F_EXCL) {
		tfilter_put(tp, fh);
		NL_SET_ERR_MSG(extack, "Filter already exists");
		err = -EEXIST;
		goto errout;
	}

	if (chain->tmplt_ops && chain->tmplt_ops != tp->ops) {
		NL_SET_ERR_MSG(extack, "Chain template is set to a different filter kind");
		err = -EINVAL;
		goto errout;
	}

	if (!(n->nlmsg_flags & NLM_F_CREATE))
		flags |= TCA_ACT_FLAGS_REPLACE;
	if (!rtnl_held)
		flags |= TCA_ACT_FLAGS_NO_RTNL;
	err = tp->ops->change(net, skb, tp, cl, t->tcm_handle, tca, &fh,
			      flags, extack);
	if (err == 0) {
		tfilter_notify(net, skb, n, tp, block, q, parent, fh,
			       RTM_NEWTFILTER, false, rtnl_held);
		tfilter_put(tp, fh);
		/* q pointer is NULL for shared blocks */
		if (q)
			q->flags &= ~TCQ_F_CAN_BYPASS;
	}

errout:
	if (err && tp_created)
		tcf_chain_tp_delete_empty(chain, tp, rtnl_held, NULL);
errout_tp:
	if (chain) {
		if (tp && !IS_ERR(tp))
			tcf_proto_put(tp, rtnl_held, NULL);
		if (!tp_created)
			tcf_chain_put(chain);
	}
	tcf_block_release(q, block, rtnl_held);

	if (rtnl_held)
		rtnl_unlock();

	if (err == -EAGAIN) {
		/* Take rtnl lock in case EAGAIN is caused by concurrent flush
		 * of target chain.
		 */
		rtnl_held = true;
		/* Replay the request. */
		goto replay;
	}
	return err;

errout_locked:
	mutex_unlock(&chain->filter_chain_lock);
	goto errout;
}

static int tc_del_tfilter(struct sk_buff *skb, struct nlmsghdr *n,
			  struct netlink_ext_ack *extack)
{
	struct net *net = sock_net(skb->sk);
	struct nlattr *tca[TCA_MAX + 1];
	char name[IFNAMSIZ];
	struct tcmsg *t;
	u32 protocol;
	u32 prio;
	u32 parent;
	u32 chain_index;
	struct Qdisc *q = NULL;
	struct tcf_chain_info chain_info;
	struct tcf_chain *chain = NULL;
	struct tcf_block *block = NULL;
	struct tcf_proto *tp = NULL;
	unsigned long cl = 0;
	void *fh = NULL;
	int err;
	bool rtnl_held = false;

	if (!netlink_ns_capable(skb, net->user_ns, CAP_NET_ADMIN))
		return -EPERM;

	err = nlmsg_parse_deprecated(n, sizeof(*t), tca, TCA_MAX,
				     rtm_tca_policy, extack);
	if (err < 0)
		return err;

	t = nlmsg_data(n);
	protocol = TC_H_MIN(t->tcm_info);
	prio = TC_H_MAJ(t->tcm_info);
	parent = t->tcm_parent;

	if (prio == 0 && (protocol || t->tcm_handle || tca[TCA_KIND])) {
		NL_SET_ERR_MSG(extack, "Cannot flush filters with protocol, handle or kind set");
		return -ENOENT;
	}

	/* Find head of filter chain. */

	err = __tcf_qdisc_find(net, &q, &parent, t->tcm_ifindex, false, extack);
	if (err)
		return err;

	if (tcf_proto_check_kind(tca[TCA_KIND], name)) {
		NL_SET_ERR_MSG(extack, "Specified TC filter name too long");
		err = -EINVAL;
		goto errout;
	}
	/* Take rtnl mutex if flushing whole chain, block is shared (no qdisc
	 * found), qdisc is not unlocked, classifier type is not specified,
	 * classifier is not unlocked.
	 */
	if (!prio ||
	    (q && !(q->ops->cl_ops->flags & QDISC_CLASS_OPS_DOIT_UNLOCKED)) ||
	    !tcf_proto_is_unlocked(name)) {
		rtnl_held = true;
		rtnl_lock();
	}

	err = __tcf_qdisc_cl_find(q, parent, &cl, t->tcm_ifindex, extack);
	if (err)
		goto errout;

	block = __tcf_block_find(net, q, cl, t->tcm_ifindex, t->tcm_block_index,
				 extack);
	if (IS_ERR(block)) {
		err = PTR_ERR(block);
		goto errout;
	}

	chain_index = tca[TCA_CHAIN] ? nla_get_u32(tca[TCA_CHAIN]) : 0;
	if (chain_index > TC_ACT_EXT_VAL_MASK) {
		NL_SET_ERR_MSG(extack, "Specified chain index exceeds upper limit");
		err = -EINVAL;
		goto errout;
	}
	chain = tcf_chain_get(block, chain_index, false);
	if (!chain) {
		/* User requested flush on non-existent chain. Nothing to do,
		 * so just return success.
		 */
		if (prio == 0) {
			err = 0;
			goto errout;
		}
		NL_SET_ERR_MSG(extack, "Cannot find specified filter chain");
		err = -ENOENT;
		goto errout;
	}

	if (prio == 0) {
		tfilter_notify_chain(net, skb, block, q, parent, n,
				     chain, RTM_DELTFILTER);
		tcf_chain_flush(chain, rtnl_held);
		err = 0;
		goto errout;
	}

	mutex_lock(&chain->filter_chain_lock);
	tp = tcf_chain_tp_find(chain, &chain_info, protocol,
			       prio, false);
	if (!tp || IS_ERR(tp)) {
		NL_SET_ERR_MSG(extack, "Filter with specified priority/protocol not found");
		err = tp ? PTR_ERR(tp) : -ENOENT;
		goto errout_locked;
	} else if (tca[TCA_KIND] && nla_strcmp(tca[TCA_KIND], tp->ops->kind)) {
		NL_SET_ERR_MSG(extack, "Specified filter kind does not match existing one");
		err = -EINVAL;
		goto errout_locked;
	} else if (t->tcm_handle == 0) {
		tcf_proto_signal_destroying(chain, tp);
		tcf_chain_tp_remove(chain, &chain_info, tp);
		mutex_unlock(&chain->filter_chain_lock);

		tcf_proto_put(tp, rtnl_held, NULL);
		tfilter_notify(net, skb, n, tp, block, q, parent, fh,
			       RTM_DELTFILTER, false, rtnl_held);
		err = 0;
		goto errout;
	}
	mutex_unlock(&chain->filter_chain_lock);

	fh = tp->ops->get(tp, t->tcm_handle);

	if (!fh) {
		NL_SET_ERR_MSG(extack, "Specified filter handle not found");
		err = -ENOENT;
	} else {
		bool last;

		err = tfilter_del_notify(net, skb, n, tp, block,
					 q, parent, fh, false, &last,
					 rtnl_held, extack);

		if (err)
			goto errout;
		if (last)
			tcf_chain_tp_delete_empty(chain, tp, rtnl_held, extack);
	}

errout:
	if (chain) {
		if (tp && !IS_ERR(tp))
			tcf_proto_put(tp, rtnl_held, NULL);
		tcf_chain_put(chain);
	}
	tcf_block_release(q, block, rtnl_held);

	if (rtnl_held)
		rtnl_unlock();

	return err;

errout_locked:
	mutex_unlock(&chain->filter_chain_lock);
	goto errout;
}

static int tc_get_tfilter(struct sk_buff *skb, struct nlmsghdr *n,
			  struct netlink_ext_ack *extack)
{
	struct net *net = sock_net(skb->sk);
	struct nlattr *tca[TCA_MAX + 1];
	char name[IFNAMSIZ];
	struct tcmsg *t;
	u32 protocol;
	u32 prio;
	u32 parent;
	u32 chain_index;
	struct Qdisc *q = NULL;
	struct tcf_chain_info chain_info;
	struct tcf_chain *chain = NULL;
	struct tcf_block *block = NULL;
	struct tcf_proto *tp = NULL;
	unsigned long cl = 0;
	void *fh = NULL;
	int err;
	bool rtnl_held = false;

	err = nlmsg_parse_deprecated(n, sizeof(*t), tca, TCA_MAX,
				     rtm_tca_policy, extack);
	if (err < 0)
		return err;

	t = nlmsg_data(n);
	protocol = TC_H_MIN(t->tcm_info);
	prio = TC_H_MAJ(t->tcm_info);
	parent = t->tcm_parent;

	if (prio == 0) {
		NL_SET_ERR_MSG(extack, "Invalid filter command with priority of zero");
		return -ENOENT;
	}

	/* Find head of filter chain. */

	err = __tcf_qdisc_find(net, &q, &parent, t->tcm_ifindex, false, extack);
	if (err)
		return err;

	if (tcf_proto_check_kind(tca[TCA_KIND], name)) {
		NL_SET_ERR_MSG(extack, "Specified TC filter name too long");
		err = -EINVAL;
		goto errout;
	}
	/* Take rtnl mutex if block is shared (no qdisc found), qdisc is not
	 * unlocked, classifier type is not specified, classifier is not
	 * unlocked.
	 */
	if ((q && !(q->ops->cl_ops->flags & QDISC_CLASS_OPS_DOIT_UNLOCKED)) ||
	    !tcf_proto_is_unlocked(name)) {
		rtnl_held = true;
		rtnl_lock();
	}

	err = __tcf_qdisc_cl_find(q, parent, &cl, t->tcm_ifindex, extack);
	if (err)
		goto errout;

	block = __tcf_block_find(net, q, cl, t->tcm_ifindex, t->tcm_block_index,
				 extack);
	if (IS_ERR(block)) {
		err = PTR_ERR(block);
		goto errout;
	}

	chain_index = tca[TCA_CHAIN] ? nla_get_u32(tca[TCA_CHAIN]) : 0;
	if (chain_index > TC_ACT_EXT_VAL_MASK) {
		NL_SET_ERR_MSG(extack, "Specified chain index exceeds upper limit");
		err = -EINVAL;
		goto errout;
	}
	chain = tcf_chain_get(block, chain_index, false);
	if (!chain) {
		NL_SET_ERR_MSG(extack, "Cannot find specified filter chain");
		err = -EINVAL;
		goto errout;
	}

	mutex_lock(&chain->filter_chain_lock);
	tp = tcf_chain_tp_find(chain, &chain_info, protocol,
			       prio, false);
	mutex_unlock(&chain->filter_chain_lock);
	if (!tp || IS_ERR(tp)) {
		NL_SET_ERR_MSG(extack, "Filter with specified priority/protocol not found");
		err = tp ? PTR_ERR(tp) : -ENOENT;
		goto errout;
	} else if (tca[TCA_KIND] && nla_strcmp(tca[TCA_KIND], tp->ops->kind)) {
		NL_SET_ERR_MSG(extack, "Specified filter kind does not match existing one");
		err = -EINVAL;
		goto errout;
	}

	fh = tp->ops->get(tp, t->tcm_handle);

	if (!fh) {
		NL_SET_ERR_MSG(extack, "Specified filter handle not found");
		err = -ENOENT;
	} else {
		err = tfilter_notify(net, skb, n, tp, block, q, parent,
				     fh, RTM_NEWTFILTER, true, rtnl_held);
		if (err < 0)
			NL_SET_ERR_MSG(extack, "Failed to send filter notify message");
	}

	tfilter_put(tp, fh);
errout:
	if (chain) {
		if (tp && !IS_ERR(tp))
			tcf_proto_put(tp, rtnl_held, NULL);
		tcf_chain_put(chain);
	}
	tcf_block_release(q, block, rtnl_held);

	if (rtnl_held)
		rtnl_unlock();

	return err;
}

struct tcf_dump_args {
	struct tcf_walker w;
	struct sk_buff *skb;
	struct netlink_callback *cb;
	struct tcf_block *block;
	struct Qdisc *q;
	u32 parent;
	bool terse_dump;
};

static int tcf_node_dump(struct tcf_proto *tp, void *n, struct tcf_walker *arg)
{
	struct tcf_dump_args *a = (void *)arg;
	struct net *net = sock_net(a->skb->sk);

	return tcf_fill_node(net, a->skb, tp, a->block, a->q, a->parent,
			     n, NETLINK_CB(a->cb->skb).portid,
			     a->cb->nlh->nlmsg_seq, NLM_F_MULTI,
			     RTM_NEWTFILTER, a->terse_dump, true);
}

static bool tcf_chain_dump(struct tcf_chain *chain, struct Qdisc *q, u32 parent,
			   struct sk_buff *skb, struct netlink_callback *cb,
			   long index_start, long *p_index, bool terse)
{
	struct net *net = sock_net(skb->sk);
	struct tcf_block *block = chain->block;
	struct tcmsg *tcm = nlmsg_data(cb->nlh);
	struct tcf_proto *tp, *tp_prev;
	struct tcf_dump_args arg;

	for (tp = __tcf_get_next_proto(chain, NULL);
	     tp;
	     tp_prev = tp,
		     tp = __tcf_get_next_proto(chain, tp),
		     tcf_proto_put(tp_prev, true, NULL),
		     (*p_index)++) {
		if (*p_index < index_start)
			continue;
		if (TC_H_MAJ(tcm->tcm_info) &&
		    TC_H_MAJ(tcm->tcm_info) != tp->prio)
			continue;
		if (TC_H_MIN(tcm->tcm_info) &&
		    TC_H_MIN(tcm->tcm_info) != tp->protocol)
			continue;
		if (*p_index > index_start)
			memset(&cb->args[1], 0,
			       sizeof(cb->args) - sizeof(cb->args[0]));
		if (cb->args[1] == 0) {
			if (tcf_fill_node(net, skb, tp, block, q, parent, NULL,
					  NETLINK_CB(cb->skb).portid,
					  cb->nlh->nlmsg_seq, NLM_F_MULTI,
					  RTM_NEWTFILTER, false, true) <= 0)
				goto errout;
			cb->args[1] = 1;
		}
		if (!tp->ops->walk)
			continue;
		arg.w.fn = tcf_node_dump;
		arg.skb = skb;
		arg.cb = cb;
		arg.block = block;
		arg.q = q;
		arg.parent = parent;
		arg.w.stop = 0;
		arg.w.skip = cb->args[1] - 1;
		arg.w.count = 0;
		arg.w.cookie = cb->args[2];
		arg.terse_dump = terse;
		tp->ops->walk(tp, &arg.w, true);
		cb->args[2] = arg.w.cookie;
		cb->args[1] = arg.w.count + 1;
		if (arg.w.stop)
			goto errout;
	}
	return true;

errout:
	tcf_proto_put(tp, true, NULL);
	return false;
}

static const struct nla_policy tcf_tfilter_dump_policy[TCA_MAX + 1] = {
	[TCA_DUMP_FLAGS] = NLA_POLICY_BITFIELD32(TCA_DUMP_FLAGS_TERSE),
};

/* called with RTNL */
static int tc_dump_tfilter(struct sk_buff *skb, struct netlink_callback *cb)
{
	struct tcf_chain *chain, *chain_prev;
	struct net *net = sock_net(skb->sk);
	struct nlattr *tca[TCA_MAX + 1];
	struct Qdisc *q = NULL;
	struct tcf_block *block;
	struct tcmsg *tcm = nlmsg_data(cb->nlh);
	bool terse_dump = false;
	long index_start;
	long index;
	u32 parent;
	int err;

	if (nlmsg_len(cb->nlh) < sizeof(*tcm))
		return skb->len;

	err = nlmsg_parse_deprecated(cb->nlh, sizeof(*tcm), tca, TCA_MAX,
				     tcf_tfilter_dump_policy, cb->extack);
	if (err)
		return err;

	if (tca[TCA_DUMP_FLAGS]) {
		struct nla_bitfield32 flags =
			nla_get_bitfield32(tca[TCA_DUMP_FLAGS]);

		terse_dump = flags.value & TCA_DUMP_FLAGS_TERSE;
	}

	if (tcm->tcm_ifindex == TCM_IFINDEX_MAGIC_BLOCK) {
		block = tcf_block_refcnt_get(net, tcm->tcm_block_index);
		if (!block)
			goto out;
		/* If we work with block index, q is NULL and parent value
		 * will never be used in the following code. The check
		 * in tcf_fill_node prevents it. However, compiler does not
		 * see that far, so set parent to zero to silence the warning
		 * about parent being uninitialized.
		 */
		parent = 0;
	} else {
		const struct Qdisc_class_ops *cops;
		struct net_device *dev;
		unsigned long cl = 0;

		dev = __dev_get_by_index(net, tcm->tcm_ifindex);
		if (!dev)
			return skb->len;

		parent = tcm->tcm_parent;
		if (!parent)
			q = dev->qdisc;
		else
			q = qdisc_lookup(dev, TC_H_MAJ(tcm->tcm_parent));
		if (!q)
			goto out;
		cops = q->ops->cl_ops;
		if (!cops)
			goto out;
		if (!cops->tcf_block)
			goto out;
		if (TC_H_MIN(tcm->tcm_parent)) {
			cl = cops->find(q, tcm->tcm_parent);
			if (cl == 0)
				goto out;
		}
		block = cops->tcf_block(q, cl, NULL);
		if (!block)
			goto out;
		parent = block->classid;
		if (tcf_block_shared(block))
			q = NULL;
	}

	index_start = cb->args[0];
	index = 0;

	for (chain = __tcf_get_next_chain(block, NULL);
	     chain;
	     chain_prev = chain,
		     chain = __tcf_get_next_chain(block, chain),
		     tcf_chain_put(chain_prev)) {
		if (tca[TCA_CHAIN] &&
		    nla_get_u32(tca[TCA_CHAIN]) != chain->index)
			continue;
		if (!tcf_chain_dump(chain, q, parent, skb, cb,
				    index_start, &index, terse_dump)) {
			tcf_chain_put(chain);
			err = -EMSGSIZE;
			break;
		}
	}

	if (tcm->tcm_ifindex == TCM_IFINDEX_MAGIC_BLOCK)
		tcf_block_refcnt_put(block, true);
	cb->args[0] = index;

out:
	/* If we did no progress, the error (EMSGSIZE) is real */
	if (skb->len == 0 && err)
		return err;
	return skb->len;
}

static int tc_chain_fill_node(const struct tcf_proto_ops *tmplt_ops,
			      void *tmplt_priv, u32 chain_index,
			      struct net *net, struct sk_buff *skb,
			      struct tcf_block *block,
			      u32 portid, u32 seq, u16 flags, int event)
{
	unsigned char *b = skb_tail_pointer(skb);
	const struct tcf_proto_ops *ops;
	struct nlmsghdr *nlh;
	struct tcmsg *tcm;
	void *priv;

	ops = tmplt_ops;
	priv = tmplt_priv;

	nlh = nlmsg_put(skb, portid, seq, event, sizeof(*tcm), flags);
	if (!nlh)
		goto out_nlmsg_trim;
	tcm = nlmsg_data(nlh);
	tcm->tcm_family = AF_UNSPEC;
	tcm->tcm__pad1 = 0;
	tcm->tcm__pad2 = 0;
	tcm->tcm_handle = 0;
	if (block->q) {
		tcm->tcm_ifindex = qdisc_dev(block->q)->ifindex;
		tcm->tcm_parent = block->q->handle;
	} else {
		tcm->tcm_ifindex = TCM_IFINDEX_MAGIC_BLOCK;
		tcm->tcm_block_index = block->index;
	}

	if (nla_put_u32(skb, TCA_CHAIN, chain_index))
		goto nla_put_failure;

	if (ops) {
		if (nla_put_string(skb, TCA_KIND, ops->kind))
			goto nla_put_failure;
		if (ops->tmplt_dump(skb, net, priv) < 0)
			goto nla_put_failure;
	}

	nlh->nlmsg_len = skb_tail_pointer(skb) - b;
	return skb->len;

out_nlmsg_trim:
nla_put_failure:
	nlmsg_trim(skb, b);
	return -EMSGSIZE;
}

static int tc_chain_notify(struct tcf_chain *chain, struct sk_buff *oskb,
			   u32 seq, u16 flags, int event, bool unicast)
{
	u32 portid = oskb ? NETLINK_CB(oskb).portid : 0;
	struct tcf_block *block = chain->block;
	struct net *net = block->net;
	struct sk_buff *skb;
	int err = 0;

	skb = alloc_skb(NLMSG_GOODSIZE, GFP_KERNEL);
	if (!skb)
		return -ENOBUFS;

	if (tc_chain_fill_node(chain->tmplt_ops, chain->tmplt_priv,
			       chain->index, net, skb, block, portid,
			       seq, flags, event) <= 0) {
		kfree_skb(skb);
		return -EINVAL;
	}

	if (unicast)
		err = rtnl_unicast(skb, net, portid);
	else
		err = rtnetlink_send(skb, net, portid, RTNLGRP_TC,
				     flags & NLM_F_ECHO);

	return err;
}

static int tc_chain_notify_delete(const struct tcf_proto_ops *tmplt_ops,
				  void *tmplt_priv, u32 chain_index,
				  struct tcf_block *block, struct sk_buff *oskb,
				  u32 seq, u16 flags, bool unicast)
{
	u32 portid = oskb ? NETLINK_CB(oskb).portid : 0;
	struct net *net = block->net;
	struct sk_buff *skb;

	skb = alloc_skb(NLMSG_GOODSIZE, GFP_KERNEL);
	if (!skb)
		return -ENOBUFS;

	if (tc_chain_fill_node(tmplt_ops, tmplt_priv, chain_index, net, skb,
			       block, portid, seq, flags, RTM_DELCHAIN) <= 0) {
		kfree_skb(skb);
		return -EINVAL;
	}

	if (unicast)
		return rtnl_unicast(skb, net, portid);

	return rtnetlink_send(skb, net, portid, RTNLGRP_TC, flags & NLM_F_ECHO);
}

static int tc_chain_tmplt_add(struct tcf_chain *chain, struct net *net,
			      struct nlattr **tca,
			      struct netlink_ext_ack *extack)
{
	const struct tcf_proto_ops *ops;
	char name[IFNAMSIZ];
	void *tmplt_priv;

	/* If kind is not set, user did not specify template. */
	if (!tca[TCA_KIND])
		return 0;

	if (tcf_proto_check_kind(tca[TCA_KIND], name)) {
		NL_SET_ERR_MSG(extack, "Specified TC chain template name too long");
		return -EINVAL;
	}

	ops = tcf_proto_lookup_ops(name, true, extack);
	if (IS_ERR(ops))
		return PTR_ERR(ops);
	if (!ops->tmplt_create || !ops->tmplt_destroy || !ops->tmplt_dump) {
		NL_SET_ERR_MSG(extack, "Chain templates are not supported with specified classifier");
		return -EOPNOTSUPP;
	}

	tmplt_priv = ops->tmplt_create(net, chain, tca, extack);
	if (IS_ERR(tmplt_priv)) {
		module_put(ops->owner);
		return PTR_ERR(tmplt_priv);
	}
	chain->tmplt_ops = ops;
	chain->tmplt_priv = tmplt_priv;
	return 0;
}

static void tc_chain_tmplt_del(const struct tcf_proto_ops *tmplt_ops,
			       void *tmplt_priv)
{
	/* If template ops are set, no work to do for us. */
	if (!tmplt_ops)
		return;

	tmplt_ops->tmplt_destroy(tmplt_priv);
	module_put(tmplt_ops->owner);
}

/* Add/delete/get a chain */

static int tc_ctl_chain(struct sk_buff *skb, struct nlmsghdr *n,
			struct netlink_ext_ack *extack)
{
	struct net *net = sock_net(skb->sk);
	struct nlattr *tca[TCA_MAX + 1];
	struct tcmsg *t;
	u32 parent;
	u32 chain_index;
	struct Qdisc *q = NULL;
	struct tcf_chain *chain = NULL;
	struct tcf_block *block;
	unsigned long cl;
	int err;

	if (n->nlmsg_type != RTM_GETCHAIN &&
	    !netlink_ns_capable(skb, net->user_ns, CAP_NET_ADMIN))
		return -EPERM;

replay:
	err = nlmsg_parse_deprecated(n, sizeof(*t), tca, TCA_MAX,
				     rtm_tca_policy, extack);
	if (err < 0)
		return err;

	t = nlmsg_data(n);
	parent = t->tcm_parent;
	cl = 0;

	block = tcf_block_find(net, &q, &parent, &cl,
			       t->tcm_ifindex, t->tcm_block_index, extack);
	if (IS_ERR(block))
		return PTR_ERR(block);

	chain_index = tca[TCA_CHAIN] ? nla_get_u32(tca[TCA_CHAIN]) : 0;
	if (chain_index > TC_ACT_EXT_VAL_MASK) {
		NL_SET_ERR_MSG(extack, "Specified chain index exceeds upper limit");
		err = -EINVAL;
		goto errout_block;
	}

	mutex_lock(&block->lock);
	chain = tcf_chain_lookup(block, chain_index);
	if (n->nlmsg_type == RTM_NEWCHAIN) {
		if (chain) {
			if (tcf_chain_held_by_acts_only(chain)) {
				/* The chain exists only because there is
				 * some action referencing it.
				 */
				tcf_chain_hold(chain);
			} else {
				NL_SET_ERR_MSG(extack, "Filter chain already exists");
				err = -EEXIST;
				goto errout_block_locked;
			}
		} else {
			if (!(n->nlmsg_flags & NLM_F_CREATE)) {
				NL_SET_ERR_MSG(extack, "Need both RTM_NEWCHAIN and NLM_F_CREATE to create a new chain");
				err = -ENOENT;
				goto errout_block_locked;
			}
			chain = tcf_chain_create(block, chain_index);
			if (!chain) {
				NL_SET_ERR_MSG(extack, "Failed to create filter chain");
				err = -ENOMEM;
				goto errout_block_locked;
			}
		}
	} else {
		if (!chain || tcf_chain_held_by_acts_only(chain)) {
			NL_SET_ERR_MSG(extack, "Cannot find specified filter chain");
			err = -EINVAL;
			goto errout_block_locked;
		}
		tcf_chain_hold(chain);
	}

	if (n->nlmsg_type == RTM_NEWCHAIN) {
		/* Modifying chain requires holding parent block lock. In case
		 * the chain was successfully added, take a reference to the
		 * chain. This ensures that an empty chain does not disappear at
		 * the end of this function.
		 */
		tcf_chain_hold(chain);
		chain->explicitly_created = true;
	}
	mutex_unlock(&block->lock);

	switch (n->nlmsg_type) {
	case RTM_NEWCHAIN:
		err = tc_chain_tmplt_add(chain, net, tca, extack);
		if (err) {
			tcf_chain_put_explicitly_created(chain);
			goto errout;
		}

		tc_chain_notify(chain, NULL, 0, NLM_F_CREATE | NLM_F_EXCL,
				RTM_NEWCHAIN, false);
		break;
	case RTM_DELCHAIN:
		tfilter_notify_chain(net, skb, block, q, parent, n,
				     chain, RTM_DELTFILTER);
		/* Flush the chain first as the user requested chain removal. */
		tcf_chain_flush(chain, true);
		/* In case the chain was successfully deleted, put a reference
		 * to the chain previously taken during addition.
		 */
		tcf_chain_put_explicitly_created(chain);
		break;
	case RTM_GETCHAIN:
		err = tc_chain_notify(chain, skb, n->nlmsg_seq,
				      n->nlmsg_flags, n->nlmsg_type, true);
		if (err < 0)
			NL_SET_ERR_MSG(extack, "Failed to send chain notify message");
		break;
	default:
		err = -EOPNOTSUPP;
		NL_SET_ERR_MSG(extack, "Unsupported message type");
		goto errout;
	}

errout:
	tcf_chain_put(chain);
errout_block:
	tcf_block_release(q, block, true);
	if (err == -EAGAIN)
		/* Replay the request. */
		goto replay;
	return err;

errout_block_locked:
	mutex_unlock(&block->lock);
	goto errout_block;
}

/* called with RTNL */
static int tc_dump_chain(struct sk_buff *skb, struct netlink_callback *cb)
{
	struct net *net = sock_net(skb->sk);
	struct nlattr *tca[TCA_MAX + 1];
	struct Qdisc *q = NULL;
	struct tcf_block *block;
	struct tcmsg *tcm = nlmsg_data(cb->nlh);
	struct tcf_chain *chain;
	long index_start;
	long index;
	int err;

	if (nlmsg_len(cb->nlh) < sizeof(*tcm))
		return skb->len;

	err = nlmsg_parse_deprecated(cb->nlh, sizeof(*tcm), tca, TCA_MAX,
				     rtm_tca_policy, cb->extack);
	if (err)
		return err;

	if (tcm->tcm_ifindex == TCM_IFINDEX_MAGIC_BLOCK) {
		block = tcf_block_refcnt_get(net, tcm->tcm_block_index);
		if (!block)
			goto out;
	} else {
		const struct Qdisc_class_ops *cops;
		struct net_device *dev;
		unsigned long cl = 0;

		dev = __dev_get_by_index(net, tcm->tcm_ifindex);
		if (!dev)
			return skb->len;

		if (!tcm->tcm_parent)
			q = dev->qdisc;
		else
			q = qdisc_lookup(dev, TC_H_MAJ(tcm->tcm_parent));

		if (!q)
			goto out;
		cops = q->ops->cl_ops;
		if (!cops)
			goto out;
		if (!cops->tcf_block)
			goto out;
		if (TC_H_MIN(tcm->tcm_parent)) {
			cl = cops->find(q, tcm->tcm_parent);
			if (cl == 0)
				goto out;
		}
		block = cops->tcf_block(q, cl, NULL);
		if (!block)
			goto out;
		if (tcf_block_shared(block))
			q = NULL;
	}

	index_start = cb->args[0];
	index = 0;

	mutex_lock(&block->lock);
	list_for_each_entry(chain, &block->chain_list, list) {
		if ((tca[TCA_CHAIN] &&
		     nla_get_u32(tca[TCA_CHAIN]) != chain->index))
			continue;
		if (index < index_start) {
			index++;
			continue;
		}
		if (tcf_chain_held_by_acts_only(chain))
			continue;
		err = tc_chain_fill_node(chain->tmplt_ops, chain->tmplt_priv,
					 chain->index, net, skb, block,
					 NETLINK_CB(cb->skb).portid,
					 cb->nlh->nlmsg_seq, NLM_F_MULTI,
					 RTM_NEWCHAIN);
		if (err <= 0)
			break;
		index++;
	}
	mutex_unlock(&block->lock);

	if (tcm->tcm_ifindex == TCM_IFINDEX_MAGIC_BLOCK)
		tcf_block_refcnt_put(block, true);
	cb->args[0] = index;

out:
	/* If we did no progress, the error (EMSGSIZE) is real */
	if (skb->len == 0 && err)
		return err;
	return skb->len;
}

void tcf_exts_destroy(struct tcf_exts *exts)
{
#ifdef CONFIG_NET_CLS_ACT
	if (exts->actions) {
		tcf_action_destroy(exts->actions, TCA_ACT_UNBIND);
		kfree(exts->actions);
	}
	exts->nr_actions = 0;
#endif
}
EXPORT_SYMBOL(tcf_exts_destroy);

int tcf_exts_validate(struct net *net, struct tcf_proto *tp, struct nlattr **tb,
		      struct nlattr *rate_tlv, struct tcf_exts *exts,
		      u32 flags, struct netlink_ext_ack *extack)
{
#ifdef CONFIG_NET_CLS_ACT
	{
		int init_res[TCA_ACT_MAX_PRIO] = {};
		struct tc_action *act;
		size_t attr_size = 0;

		if (exts->police && tb[exts->police]) {
			struct tc_action_ops *a_o;

<<<<<<< HEAD
			a_o = tc_action_load_ops("police", tb[exts->police], rtnl_held, extack);
			if (IS_ERR(a_o))
				return PTR_ERR(a_o);
			act = tcf_action_init_1(net, tp, tb[exts->police],
						rate_tlv, "police", ovr,
						TCA_ACT_BIND, a_o, init_res,
						rtnl_held, extack);
=======
			a_o = tc_action_load_ops(tb[exts->police], true,
						 !(flags & TCA_ACT_FLAGS_NO_RTNL),
						 extack);
			if (IS_ERR(a_o))
				return PTR_ERR(a_o);
			flags |= TCA_ACT_FLAGS_POLICE | TCA_ACT_FLAGS_BIND;
			act = tcf_action_init_1(net, tp, tb[exts->police],
						rate_tlv, a_o, init_res, flags,
						extack);
>>>>>>> 3b17187f
			module_put(a_o->owner);
			if (IS_ERR(act))
				return PTR_ERR(act);

			act->type = exts->type = TCA_OLD_COMPAT;
			exts->actions[0] = act;
			exts->nr_actions = 1;
			tcf_idr_insert_many(exts->actions);
		} else if (exts->action && tb[exts->action]) {
			int err;

			flags |= TCA_ACT_FLAGS_BIND;
			err = tcf_action_init(net, tp, tb[exts->action],
<<<<<<< HEAD
					      rate_tlv, NULL, ovr, TCA_ACT_BIND,
					      exts->actions, init_res,
					      &attr_size, rtnl_held, extack);
=======
					      rate_tlv, exts->actions, init_res,
					      &attr_size, flags, extack);
>>>>>>> 3b17187f
			if (err < 0)
				return err;
			exts->nr_actions = err;
		}
	}
#else
	if ((exts->action && tb[exts->action]) ||
	    (exts->police && tb[exts->police])) {
		NL_SET_ERR_MSG(extack, "Classifier actions are not supported per compile options (CONFIG_NET_CLS_ACT)");
		return -EOPNOTSUPP;
	}
#endif

	return 0;
}
EXPORT_SYMBOL(tcf_exts_validate);

void tcf_exts_change(struct tcf_exts *dst, struct tcf_exts *src)
{
#ifdef CONFIG_NET_CLS_ACT
	struct tcf_exts old = *dst;

	*dst = *src;
	tcf_exts_destroy(&old);
#endif
}
EXPORT_SYMBOL(tcf_exts_change);

#ifdef CONFIG_NET_CLS_ACT
static struct tc_action *tcf_exts_first_act(struct tcf_exts *exts)
{
	if (exts->nr_actions == 0)
		return NULL;
	else
		return exts->actions[0];
}
#endif

int tcf_exts_dump(struct sk_buff *skb, struct tcf_exts *exts)
{
#ifdef CONFIG_NET_CLS_ACT
	struct nlattr *nest;

	if (exts->action && tcf_exts_has_actions(exts)) {
		/*
		 * again for backward compatible mode - we want
		 * to work with both old and new modes of entering
		 * tc data even if iproute2  was newer - jhs
		 */
		if (exts->type != TCA_OLD_COMPAT) {
			nest = nla_nest_start_noflag(skb, exts->action);
			if (nest == NULL)
				goto nla_put_failure;

			if (tcf_action_dump(skb, exts->actions, 0, 0, false)
			    < 0)
				goto nla_put_failure;
			nla_nest_end(skb, nest);
		} else if (exts->police) {
			struct tc_action *act = tcf_exts_first_act(exts);
			nest = nla_nest_start_noflag(skb, exts->police);
			if (nest == NULL || !act)
				goto nla_put_failure;
			if (tcf_action_dump_old(skb, act, 0, 0) < 0)
				goto nla_put_failure;
			nla_nest_end(skb, nest);
		}
	}
	return 0;

nla_put_failure:
	nla_nest_cancel(skb, nest);
	return -1;
#else
	return 0;
#endif
}
EXPORT_SYMBOL(tcf_exts_dump);

int tcf_exts_terse_dump(struct sk_buff *skb, struct tcf_exts *exts)
{
#ifdef CONFIG_NET_CLS_ACT
	struct nlattr *nest;

	if (!exts->action || !tcf_exts_has_actions(exts))
		return 0;

	nest = nla_nest_start_noflag(skb, exts->action);
	if (!nest)
		goto nla_put_failure;

	if (tcf_action_dump(skb, exts->actions, 0, 0, true) < 0)
		goto nla_put_failure;
	nla_nest_end(skb, nest);
	return 0;

nla_put_failure:
	nla_nest_cancel(skb, nest);
	return -1;
#else
	return 0;
#endif
}
EXPORT_SYMBOL(tcf_exts_terse_dump);

int tcf_exts_dump_stats(struct sk_buff *skb, struct tcf_exts *exts)
{
#ifdef CONFIG_NET_CLS_ACT
	struct tc_action *a = tcf_exts_first_act(exts);
	if (a != NULL && tcf_action_copy_stats(skb, a, 1) < 0)
		return -1;
#endif
	return 0;
}
EXPORT_SYMBOL(tcf_exts_dump_stats);

static void tcf_block_offload_inc(struct tcf_block *block, u32 *flags)
{
	if (*flags & TCA_CLS_FLAGS_IN_HW)
		return;
	*flags |= TCA_CLS_FLAGS_IN_HW;
	atomic_inc(&block->offloadcnt);
}

static void tcf_block_offload_dec(struct tcf_block *block, u32 *flags)
{
	if (!(*flags & TCA_CLS_FLAGS_IN_HW))
		return;
	*flags &= ~TCA_CLS_FLAGS_IN_HW;
	atomic_dec(&block->offloadcnt);
}

static void tc_cls_offload_cnt_update(struct tcf_block *block,
				      struct tcf_proto *tp, u32 *cnt,
				      u32 *flags, u32 diff, bool add)
{
	lockdep_assert_held(&block->cb_lock);

	spin_lock(&tp->lock);
	if (add) {
		if (!*cnt)
			tcf_block_offload_inc(block, flags);
		*cnt += diff;
	} else {
		*cnt -= diff;
		if (!*cnt)
			tcf_block_offload_dec(block, flags);
	}
	spin_unlock(&tp->lock);
}

static void
tc_cls_offload_cnt_reset(struct tcf_block *block, struct tcf_proto *tp,
			 u32 *cnt, u32 *flags)
{
	lockdep_assert_held(&block->cb_lock);

	spin_lock(&tp->lock);
	tcf_block_offload_dec(block, flags);
	*cnt = 0;
	spin_unlock(&tp->lock);
}

static int
__tc_setup_cb_call(struct tcf_block *block, enum tc_setup_type type,
		   void *type_data, bool err_stop)
{
	struct flow_block_cb *block_cb;
	int ok_count = 0;
	int err;

	list_for_each_entry(block_cb, &block->flow_block.cb_list, list) {
		err = block_cb->cb(type, type_data, block_cb->cb_priv);
		if (err) {
			if (err_stop)
				return err;
		} else {
			ok_count++;
		}
	}
	return ok_count;
}

int tc_setup_cb_call(struct tcf_block *block, enum tc_setup_type type,
		     void *type_data, bool err_stop, bool rtnl_held)
{
	bool take_rtnl = READ_ONCE(block->lockeddevcnt) && !rtnl_held;
	int ok_count;

retry:
	if (take_rtnl)
		rtnl_lock();
	down_read(&block->cb_lock);
	/* Need to obtain rtnl lock if block is bound to devs that require it.
	 * In block bind code cb_lock is obtained while holding rtnl, so we must
	 * obtain the locks in same order here.
	 */
	if (!rtnl_held && !take_rtnl && block->lockeddevcnt) {
		up_read(&block->cb_lock);
		take_rtnl = true;
		goto retry;
	}

	ok_count = __tc_setup_cb_call(block, type, type_data, err_stop);

	up_read(&block->cb_lock);
	if (take_rtnl)
		rtnl_unlock();
	return ok_count;
}
EXPORT_SYMBOL(tc_setup_cb_call);

/* Non-destructive filter add. If filter that wasn't already in hardware is
 * successfully offloaded, increment block offloads counter. On failure,
 * previously offloaded filter is considered to be intact and offloads counter
 * is not decremented.
 */

int tc_setup_cb_add(struct tcf_block *block, struct tcf_proto *tp,
		    enum tc_setup_type type, void *type_data, bool err_stop,
		    u32 *flags, unsigned int *in_hw_count, bool rtnl_held)
{
	bool take_rtnl = READ_ONCE(block->lockeddevcnt) && !rtnl_held;
	int ok_count;

retry:
	if (take_rtnl)
		rtnl_lock();
	down_read(&block->cb_lock);
	/* Need to obtain rtnl lock if block is bound to devs that require it.
	 * In block bind code cb_lock is obtained while holding rtnl, so we must
	 * obtain the locks in same order here.
	 */
	if (!rtnl_held && !take_rtnl && block->lockeddevcnt) {
		up_read(&block->cb_lock);
		take_rtnl = true;
		goto retry;
	}

	/* Make sure all netdevs sharing this block are offload-capable. */
	if (block->nooffloaddevcnt && err_stop) {
		ok_count = -EOPNOTSUPP;
		goto err_unlock;
	}

	ok_count = __tc_setup_cb_call(block, type, type_data, err_stop);
	if (ok_count < 0)
		goto err_unlock;

	if (tp->ops->hw_add)
		tp->ops->hw_add(tp, type_data);
	if (ok_count > 0)
		tc_cls_offload_cnt_update(block, tp, in_hw_count, flags,
					  ok_count, true);
err_unlock:
	up_read(&block->cb_lock);
	if (take_rtnl)
		rtnl_unlock();
	return ok_count < 0 ? ok_count : 0;
}
EXPORT_SYMBOL(tc_setup_cb_add);

/* Destructive filter replace. If filter that wasn't already in hardware is
 * successfully offloaded, increment block offload counter. On failure,
 * previously offloaded filter is considered to be destroyed and offload counter
 * is decremented.
 */

int tc_setup_cb_replace(struct tcf_block *block, struct tcf_proto *tp,
			enum tc_setup_type type, void *type_data, bool err_stop,
			u32 *old_flags, unsigned int *old_in_hw_count,
			u32 *new_flags, unsigned int *new_in_hw_count,
			bool rtnl_held)
{
	bool take_rtnl = READ_ONCE(block->lockeddevcnt) && !rtnl_held;
	int ok_count;

retry:
	if (take_rtnl)
		rtnl_lock();
	down_read(&block->cb_lock);
	/* Need to obtain rtnl lock if block is bound to devs that require it.
	 * In block bind code cb_lock is obtained while holding rtnl, so we must
	 * obtain the locks in same order here.
	 */
	if (!rtnl_held && !take_rtnl && block->lockeddevcnt) {
		up_read(&block->cb_lock);
		take_rtnl = true;
		goto retry;
	}

	/* Make sure all netdevs sharing this block are offload-capable. */
	if (block->nooffloaddevcnt && err_stop) {
		ok_count = -EOPNOTSUPP;
		goto err_unlock;
	}

	tc_cls_offload_cnt_reset(block, tp, old_in_hw_count, old_flags);
	if (tp->ops->hw_del)
		tp->ops->hw_del(tp, type_data);

	ok_count = __tc_setup_cb_call(block, type, type_data, err_stop);
	if (ok_count < 0)
		goto err_unlock;

	if (tp->ops->hw_add)
		tp->ops->hw_add(tp, type_data);
	if (ok_count > 0)
		tc_cls_offload_cnt_update(block, tp, new_in_hw_count,
					  new_flags, ok_count, true);
err_unlock:
	up_read(&block->cb_lock);
	if (take_rtnl)
		rtnl_unlock();
	return ok_count < 0 ? ok_count : 0;
}
EXPORT_SYMBOL(tc_setup_cb_replace);

/* Destroy filter and decrement block offload counter, if filter was previously
 * offloaded.
 */

int tc_setup_cb_destroy(struct tcf_block *block, struct tcf_proto *tp,
			enum tc_setup_type type, void *type_data, bool err_stop,
			u32 *flags, unsigned int *in_hw_count, bool rtnl_held)
{
	bool take_rtnl = READ_ONCE(block->lockeddevcnt) && !rtnl_held;
	int ok_count;

retry:
	if (take_rtnl)
		rtnl_lock();
	down_read(&block->cb_lock);
	/* Need to obtain rtnl lock if block is bound to devs that require it.
	 * In block bind code cb_lock is obtained while holding rtnl, so we must
	 * obtain the locks in same order here.
	 */
	if (!rtnl_held && !take_rtnl && block->lockeddevcnt) {
		up_read(&block->cb_lock);
		take_rtnl = true;
		goto retry;
	}

	ok_count = __tc_setup_cb_call(block, type, type_data, err_stop);

	tc_cls_offload_cnt_reset(block, tp, in_hw_count, flags);
	if (tp->ops->hw_del)
		tp->ops->hw_del(tp, type_data);

	up_read(&block->cb_lock);
	if (take_rtnl)
		rtnl_unlock();
	return ok_count < 0 ? ok_count : 0;
}
EXPORT_SYMBOL(tc_setup_cb_destroy);

int tc_setup_cb_reoffload(struct tcf_block *block, struct tcf_proto *tp,
			  bool add, flow_setup_cb_t *cb,
			  enum tc_setup_type type, void *type_data,
			  void *cb_priv, u32 *flags, unsigned int *in_hw_count)
{
	int err = cb(type, type_data, cb_priv);

	if (err) {
		if (add && tc_skip_sw(*flags))
			return err;
	} else {
		tc_cls_offload_cnt_update(block, tp, in_hw_count, flags, 1,
					  add);
	}

	return 0;
}
EXPORT_SYMBOL(tc_setup_cb_reoffload);

static int tcf_act_get_cookie(struct flow_action_entry *entry,
			      const struct tc_action *act)
{
	struct tc_cookie *cookie;
	int err = 0;

	rcu_read_lock();
	cookie = rcu_dereference(act->act_cookie);
	if (cookie) {
		entry->cookie = flow_action_cookie_create(cookie->data,
							  cookie->len,
							  GFP_ATOMIC);
		if (!entry->cookie)
			err = -ENOMEM;
	}
	rcu_read_unlock();
	return err;
}

static void tcf_act_put_cookie(struct flow_action_entry *entry)
{
	flow_action_cookie_destroy(entry->cookie);
}

void tc_cleanup_flow_action(struct flow_action *flow_action)
{
	struct flow_action_entry *entry;
	int i;

	flow_action_for_each(i, entry, flow_action) {
		tcf_act_put_cookie(entry);
		if (entry->destructor)
			entry->destructor(entry->destructor_priv);
	}
}
EXPORT_SYMBOL(tc_cleanup_flow_action);

static void tcf_mirred_get_dev(struct flow_action_entry *entry,
			       const struct tc_action *act)
{
#ifdef CONFIG_NET_CLS_ACT
	entry->dev = act->ops->get_dev(act, &entry->destructor);
	if (!entry->dev)
		return;
	entry->destructor_priv = entry->dev;
#endif
}

static void tcf_tunnel_encap_put_tunnel(void *priv)
{
	struct ip_tunnel_info *tunnel = priv;

	kfree(tunnel);
}

static int tcf_tunnel_encap_get_tunnel(struct flow_action_entry *entry,
				       const struct tc_action *act)
{
	entry->tunnel = tcf_tunnel_info_copy(act);
	if (!entry->tunnel)
		return -ENOMEM;
	entry->destructor = tcf_tunnel_encap_put_tunnel;
	entry->destructor_priv = entry->tunnel;
	return 0;
}

static void tcf_sample_get_group(struct flow_action_entry *entry,
				 const struct tc_action *act)
{
#ifdef CONFIG_NET_CLS_ACT
	entry->sample.psample_group =
		act->ops->get_psample_group(act, &entry->destructor);
	entry->destructor_priv = entry->sample.psample_group;
#endif
}

static void tcf_gate_entry_destructor(void *priv)
{
	struct action_gate_entry *oe = priv;

	kfree(oe);
}

static int tcf_gate_get_entries(struct flow_action_entry *entry,
				const struct tc_action *act)
{
	entry->gate.entries = tcf_gate_get_list(act);

	if (!entry->gate.entries)
		return -EINVAL;

	entry->destructor = tcf_gate_entry_destructor;
	entry->destructor_priv = entry->gate.entries;

	return 0;
}

static enum flow_action_hw_stats tc_act_hw_stats(u8 hw_stats)
{
	if (WARN_ON_ONCE(hw_stats > TCA_ACT_HW_STATS_ANY))
		return FLOW_ACTION_HW_STATS_DONT_CARE;
	else if (!hw_stats)
		return FLOW_ACTION_HW_STATS_DISABLED;

	return hw_stats;
}

int tc_setup_flow_action(struct flow_action *flow_action,
			 const struct tcf_exts *exts)
{
	struct tc_action *act;
	int i, j, k, err = 0;

	BUILD_BUG_ON(TCA_ACT_HW_STATS_ANY != FLOW_ACTION_HW_STATS_ANY);
	BUILD_BUG_ON(TCA_ACT_HW_STATS_IMMEDIATE != FLOW_ACTION_HW_STATS_IMMEDIATE);
	BUILD_BUG_ON(TCA_ACT_HW_STATS_DELAYED != FLOW_ACTION_HW_STATS_DELAYED);

	if (!exts)
		return 0;

	j = 0;
	tcf_exts_for_each_action(i, act, exts) {
		struct flow_action_entry *entry;

		entry = &flow_action->entries[j];
		spin_lock_bh(&act->tcfa_lock);
		err = tcf_act_get_cookie(entry, act);
		if (err)
			goto err_out_locked;

		entry->hw_stats = tc_act_hw_stats(act->hw_stats);

		if (is_tcf_gact_ok(act)) {
			entry->id = FLOW_ACTION_ACCEPT;
		} else if (is_tcf_gact_shot(act)) {
			entry->id = FLOW_ACTION_DROP;
		} else if (is_tcf_gact_trap(act)) {
			entry->id = FLOW_ACTION_TRAP;
		} else if (is_tcf_gact_goto_chain(act)) {
			entry->id = FLOW_ACTION_GOTO;
			entry->chain_index = tcf_gact_goto_chain_index(act);
		} else if (is_tcf_mirred_egress_redirect(act)) {
			entry->id = FLOW_ACTION_REDIRECT;
			tcf_mirred_get_dev(entry, act);
		} else if (is_tcf_mirred_egress_mirror(act)) {
			entry->id = FLOW_ACTION_MIRRED;
			tcf_mirred_get_dev(entry, act);
		} else if (is_tcf_mirred_ingress_redirect(act)) {
			entry->id = FLOW_ACTION_REDIRECT_INGRESS;
			tcf_mirred_get_dev(entry, act);
		} else if (is_tcf_mirred_ingress_mirror(act)) {
			entry->id = FLOW_ACTION_MIRRED_INGRESS;
			tcf_mirred_get_dev(entry, act);
		} else if (is_tcf_vlan(act)) {
			switch (tcf_vlan_action(act)) {
			case TCA_VLAN_ACT_PUSH:
				entry->id = FLOW_ACTION_VLAN_PUSH;
				entry->vlan.vid = tcf_vlan_push_vid(act);
				entry->vlan.proto = tcf_vlan_push_proto(act);
				entry->vlan.prio = tcf_vlan_push_prio(act);
				break;
			case TCA_VLAN_ACT_POP:
				entry->id = FLOW_ACTION_VLAN_POP;
				break;
			case TCA_VLAN_ACT_MODIFY:
				entry->id = FLOW_ACTION_VLAN_MANGLE;
				entry->vlan.vid = tcf_vlan_push_vid(act);
				entry->vlan.proto = tcf_vlan_push_proto(act);
				entry->vlan.prio = tcf_vlan_push_prio(act);
				break;
			default:
				err = -EOPNOTSUPP;
				goto err_out_locked;
			}
		} else if (is_tcf_tunnel_set(act)) {
			entry->id = FLOW_ACTION_TUNNEL_ENCAP;
			err = tcf_tunnel_encap_get_tunnel(entry, act);
			if (err)
				goto err_out_locked;
		} else if (is_tcf_tunnel_release(act)) {
			entry->id = FLOW_ACTION_TUNNEL_DECAP;
		} else if (is_tcf_pedit(act)) {
			for (k = 0; k < tcf_pedit_nkeys(act); k++) {
				switch (tcf_pedit_cmd(act, k)) {
				case TCA_PEDIT_KEY_EX_CMD_SET:
					entry->id = FLOW_ACTION_MANGLE;
					break;
				case TCA_PEDIT_KEY_EX_CMD_ADD:
					entry->id = FLOW_ACTION_ADD;
					break;
				default:
					err = -EOPNOTSUPP;
					goto err_out_locked;
				}
				entry->mangle.htype = tcf_pedit_htype(act, k);
				entry->mangle.mask = tcf_pedit_mask(act, k);
				entry->mangle.val = tcf_pedit_val(act, k);
				entry->mangle.offset = tcf_pedit_offset(act, k);
				entry->hw_stats = tc_act_hw_stats(act->hw_stats);
				entry = &flow_action->entries[++j];
			}
		} else if (is_tcf_csum(act)) {
			entry->id = FLOW_ACTION_CSUM;
			entry->csum_flags = tcf_csum_update_flags(act);
		} else if (is_tcf_skbedit_mark(act)) {
			entry->id = FLOW_ACTION_MARK;
			entry->mark = tcf_skbedit_mark(act);
		} else if (is_tcf_sample(act)) {
			entry->id = FLOW_ACTION_SAMPLE;
			entry->sample.trunc_size = tcf_sample_trunc_size(act);
			entry->sample.truncate = tcf_sample_truncate(act);
			entry->sample.rate = tcf_sample_rate(act);
			tcf_sample_get_group(entry, act);
		} else if (is_tcf_police(act)) {
			entry->id = FLOW_ACTION_POLICE;
			entry->police.burst = tcf_police_burst(act);
			entry->police.rate_bytes_ps =
				tcf_police_rate_bytes_ps(act);
			entry->police.burst_pkt = tcf_police_burst_pkt(act);
			entry->police.rate_pkt_ps =
				tcf_police_rate_pkt_ps(act);
			entry->police.mtu = tcf_police_tcfp_mtu(act);
			entry->police.index = act->tcfa_index;
		} else if (is_tcf_ct(act)) {
			entry->id = FLOW_ACTION_CT;
			entry->ct.action = tcf_ct_action(act);
			entry->ct.zone = tcf_ct_zone(act);
			entry->ct.flow_table = tcf_ct_ft(act);
		} else if (is_tcf_mpls(act)) {
			switch (tcf_mpls_action(act)) {
			case TCA_MPLS_ACT_PUSH:
				entry->id = FLOW_ACTION_MPLS_PUSH;
				entry->mpls_push.proto = tcf_mpls_proto(act);
				entry->mpls_push.label = tcf_mpls_label(act);
				entry->mpls_push.tc = tcf_mpls_tc(act);
				entry->mpls_push.bos = tcf_mpls_bos(act);
				entry->mpls_push.ttl = tcf_mpls_ttl(act);
				break;
			case TCA_MPLS_ACT_POP:
				entry->id = FLOW_ACTION_MPLS_POP;
				entry->mpls_pop.proto = tcf_mpls_proto(act);
				break;
			case TCA_MPLS_ACT_MODIFY:
				entry->id = FLOW_ACTION_MPLS_MANGLE;
				entry->mpls_mangle.label = tcf_mpls_label(act);
				entry->mpls_mangle.tc = tcf_mpls_tc(act);
				entry->mpls_mangle.bos = tcf_mpls_bos(act);
				entry->mpls_mangle.ttl = tcf_mpls_ttl(act);
				break;
			default:
				goto err_out_locked;
			}
		} else if (is_tcf_skbedit_ptype(act)) {
			entry->id = FLOW_ACTION_PTYPE;
			entry->ptype = tcf_skbedit_ptype(act);
		} else if (is_tcf_skbedit_priority(act)) {
			entry->id = FLOW_ACTION_PRIORITY;
			entry->priority = tcf_skbedit_priority(act);
		} else if (is_tcf_gate(act)) {
			entry->id = FLOW_ACTION_GATE;
			entry->gate.index = tcf_gate_index(act);
			entry->gate.prio = tcf_gate_prio(act);
			entry->gate.basetime = tcf_gate_basetime(act);
			entry->gate.cycletime = tcf_gate_cycletime(act);
			entry->gate.cycletimeext = tcf_gate_cycletimeext(act);
			entry->gate.num_entries = tcf_gate_num_entries(act);
			err = tcf_gate_get_entries(entry, act);
			if (err)
				goto err_out_locked;
		} else {
			err = -EOPNOTSUPP;
			goto err_out_locked;
		}
		spin_unlock_bh(&act->tcfa_lock);

		if (!is_tcf_pedit(act))
			j++;
	}

err_out:
	if (err)
		tc_cleanup_flow_action(flow_action);

	return err;
err_out_locked:
	spin_unlock_bh(&act->tcfa_lock);
	goto err_out;
}
EXPORT_SYMBOL(tc_setup_flow_action);

unsigned int tcf_exts_num_actions(struct tcf_exts *exts)
{
	unsigned int num_acts = 0;
	struct tc_action *act;
	int i;

	tcf_exts_for_each_action(i, act, exts) {
		if (is_tcf_pedit(act))
			num_acts += tcf_pedit_nkeys(act);
		else
			num_acts++;
	}
	return num_acts;
}
EXPORT_SYMBOL(tcf_exts_num_actions);

#ifdef CONFIG_NET_CLS_ACT
static int tcf_qevent_parse_block_index(struct nlattr *block_index_attr,
					u32 *p_block_index,
					struct netlink_ext_ack *extack)
{
	*p_block_index = nla_get_u32(block_index_attr);
	if (!*p_block_index) {
		NL_SET_ERR_MSG(extack, "Block number may not be zero");
		return -EINVAL;
	}

	return 0;
}

int tcf_qevent_init(struct tcf_qevent *qe, struct Qdisc *sch,
		    enum flow_block_binder_type binder_type,
		    struct nlattr *block_index_attr,
		    struct netlink_ext_ack *extack)
{
	u32 block_index;
	int err;

	if (!block_index_attr)
		return 0;

	err = tcf_qevent_parse_block_index(block_index_attr, &block_index, extack);
	if (err)
		return err;

	if (!block_index)
		return 0;

	qe->info.binder_type = binder_type;
	qe->info.chain_head_change = tcf_chain_head_change_dflt;
	qe->info.chain_head_change_priv = &qe->filter_chain;
	qe->info.block_index = block_index;

	return tcf_block_get_ext(&qe->block, sch, &qe->info, extack);
}
EXPORT_SYMBOL(tcf_qevent_init);

void tcf_qevent_destroy(struct tcf_qevent *qe, struct Qdisc *sch)
{
	if (qe->info.block_index)
		tcf_block_put_ext(qe->block, sch, &qe->info);
}
EXPORT_SYMBOL(tcf_qevent_destroy);

int tcf_qevent_validate_change(struct tcf_qevent *qe, struct nlattr *block_index_attr,
			       struct netlink_ext_ack *extack)
{
	u32 block_index;
	int err;

	if (!block_index_attr)
		return 0;

	err = tcf_qevent_parse_block_index(block_index_attr, &block_index, extack);
	if (err)
		return err;

	/* Bounce newly-configured block or change in block. */
	if (block_index != qe->info.block_index) {
		NL_SET_ERR_MSG(extack, "Change of blocks is not supported");
		return -EINVAL;
	}

	return 0;
}
EXPORT_SYMBOL(tcf_qevent_validate_change);

struct sk_buff *tcf_qevent_handle(struct tcf_qevent *qe, struct Qdisc *sch, struct sk_buff *skb,
				  struct sk_buff **to_free, int *ret)
{
	struct tcf_result cl_res;
	struct tcf_proto *fl;

	if (!qe->info.block_index)
		return skb;

	fl = rcu_dereference_bh(qe->filter_chain);

	switch (tcf_classify(skb, NULL, fl, &cl_res, false)) {
	case TC_ACT_SHOT:
		qdisc_qstats_drop(sch);
		__qdisc_drop(skb, to_free);
		*ret = __NET_XMIT_BYPASS;
		return NULL;
	case TC_ACT_STOLEN:
	case TC_ACT_QUEUED:
	case TC_ACT_TRAP:
		__qdisc_drop(skb, to_free);
		*ret = __NET_XMIT_STOLEN;
		return NULL;
	case TC_ACT_REDIRECT:
		skb_do_redirect(skb);
		*ret = __NET_XMIT_STOLEN;
		return NULL;
	}

	return skb;
}
EXPORT_SYMBOL(tcf_qevent_handle);

int tcf_qevent_dump(struct sk_buff *skb, int attr_name, struct tcf_qevent *qe)
{
	if (!qe->info.block_index)
		return 0;
	return nla_put_u32(skb, attr_name, qe->info.block_index);
}
EXPORT_SYMBOL(tcf_qevent_dump);
#endif

static __net_init int tcf_net_init(struct net *net)
{
	struct tcf_net *tn = net_generic(net, tcf_net_id);

	spin_lock_init(&tn->idr_lock);
	idr_init(&tn->idr);
	return 0;
}

static void __net_exit tcf_net_exit(struct net *net)
{
	struct tcf_net *tn = net_generic(net, tcf_net_id);

	idr_destroy(&tn->idr);
}

static struct pernet_operations tcf_net_ops = {
	.init = tcf_net_init,
	.exit = tcf_net_exit,
	.id   = &tcf_net_id,
	.size = sizeof(struct tcf_net),
};

static int __init tc_filter_init(void)
{
	int err;

	tc_filter_wq = alloc_ordered_workqueue("tc_filter_workqueue", 0);
	if (!tc_filter_wq)
		return -ENOMEM;

	err = register_pernet_subsys(&tcf_net_ops);
	if (err)
		goto err_register_pernet_subsys;

	rtnl_register(PF_UNSPEC, RTM_NEWTFILTER, tc_new_tfilter, NULL,
		      RTNL_FLAG_DOIT_UNLOCKED);
	rtnl_register(PF_UNSPEC, RTM_DELTFILTER, tc_del_tfilter, NULL,
		      RTNL_FLAG_DOIT_UNLOCKED);
	rtnl_register(PF_UNSPEC, RTM_GETTFILTER, tc_get_tfilter,
		      tc_dump_tfilter, RTNL_FLAG_DOIT_UNLOCKED);
	rtnl_register(PF_UNSPEC, RTM_NEWCHAIN, tc_ctl_chain, NULL, 0);
	rtnl_register(PF_UNSPEC, RTM_DELCHAIN, tc_ctl_chain, NULL, 0);
	rtnl_register(PF_UNSPEC, RTM_GETCHAIN, tc_ctl_chain,
		      tc_dump_chain, 0);

	return 0;

err_register_pernet_subsys:
	destroy_workqueue(tc_filter_wq);
	return err;
}

subsys_initcall(tc_filter_init);<|MERGE_RESOLUTION|>--- conflicted
+++ resolved
@@ -3038,15 +3038,6 @@
 		if (exts->police && tb[exts->police]) {
 			struct tc_action_ops *a_o;
 
-<<<<<<< HEAD
-			a_o = tc_action_load_ops("police", tb[exts->police], rtnl_held, extack);
-			if (IS_ERR(a_o))
-				return PTR_ERR(a_o);
-			act = tcf_action_init_1(net, tp, tb[exts->police],
-						rate_tlv, "police", ovr,
-						TCA_ACT_BIND, a_o, init_res,
-						rtnl_held, extack);
-=======
 			a_o = tc_action_load_ops(tb[exts->police], true,
 						 !(flags & TCA_ACT_FLAGS_NO_RTNL),
 						 extack);
@@ -3056,7 +3047,6 @@
 			act = tcf_action_init_1(net, tp, tb[exts->police],
 						rate_tlv, a_o, init_res, flags,
 						extack);
->>>>>>> 3b17187f
 			module_put(a_o->owner);
 			if (IS_ERR(act))
 				return PTR_ERR(act);
@@ -3070,14 +3060,8 @@
 
 			flags |= TCA_ACT_FLAGS_BIND;
 			err = tcf_action_init(net, tp, tb[exts->action],
-<<<<<<< HEAD
-					      rate_tlv, NULL, ovr, TCA_ACT_BIND,
-					      exts->actions, init_res,
-					      &attr_size, rtnl_held, extack);
-=======
 					      rate_tlv, exts->actions, init_res,
 					      &attr_size, flags, extack);
->>>>>>> 3b17187f
 			if (err < 0)
 				return err;
 			exts->nr_actions = err;
