--- conflicted
+++ resolved
@@ -1560,15 +1560,11 @@
 			if (!ssk)
 				goto out;
 
-<<<<<<< HEAD
-			if (ssk != prev_ssk || !prev_ssk)
-=======
 			/* Need to lock the new subflow only if different
 			 * from the previous one, otherwise we are still
 			 * helding the relevant lock
 			 */
 			if (ssk != prev_ssk)
->>>>>>> 3b17187f
 				lock_sock(ssk);
 
 			ret = mptcp_sendmsg_frag(sk, ssk, dfrag, &info);
