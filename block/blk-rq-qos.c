--- conflicted
+++ resolved
@@ -198,8 +198,6 @@
 	rqd->scaled_max = false;
 	rq_depth_calc_max_depth(rqd);
 	return true;
-<<<<<<< HEAD
-=======
 }
 
 struct rq_qos_wait_data {
@@ -292,7 +290,6 @@
 		set_current_state(TASK_UNINTERRUPTIBLE);
 	} while (1);
 	finish_wait(&rqw->wait, &data.wq);
->>>>>>> f7688b48
 }
 
 void rq_qos_exit(struct request_queue *q)
