/* SPDX-License-Identifier: GPL-2.0-only */
/*
 * Kernel-based Virtual Machine driver for Linux
 *
 * This header defines architecture specific interfaces, x86 version
 */

#ifndef _ASM_X86_KVM_HOST_H
#define _ASM_X86_KVM_HOST_H

#include <linux/types.h>
#include <linux/mm.h>
#include <linux/mmu_notifier.h>
#include <linux/tracepoint.h>
#include <linux/cpumask.h>
#include <linux/irq_work.h>
#include <linux/irq.h>

#include <linux/kvm.h>
#include <linux/kvm_para.h>
#include <linux/kvm_types.h>
#include <linux/perf_event.h>
#include <linux/pvclock_gtod.h>
#include <linux/clocksource.h>
#include <linux/irqbypass.h>
#include <linux/hyperv.h>

#include <asm/apic.h>
#include <asm/pvclock-abi.h>
#include <asm/desc.h>
#include <asm/mtrr.h>
#include <asm/msr-index.h>
#include <asm/asm.h>
#include <asm/kvm_page_track.h>
#include <asm/kvm_vcpu_regs.h>
#include <asm/hyperv-tlfs.h>

#define __KVM_HAVE_ARCH_VCPU_DEBUGFS

#define KVM_MAX_VCPUS 288
#define KVM_SOFT_MAX_VCPUS 240
#define KVM_MAX_VCPU_ID 1023
#define KVM_USER_MEM_SLOTS 509
/* memory slots that are not exposed to userspace */
#define KVM_PRIVATE_MEM_SLOTS 3
#define KVM_MEM_SLOTS_NUM (KVM_USER_MEM_SLOTS + KVM_PRIVATE_MEM_SLOTS)

#define KVM_HALT_POLL_NS_DEFAULT 200000

#define KVM_IRQCHIP_NUM_PINS  KVM_IOAPIC_NUM_PINS

/* x86-specific vcpu->requests bit members */
#define KVM_REQ_MIGRATE_TIMER		KVM_ARCH_REQ(0)
#define KVM_REQ_REPORT_TPR_ACCESS	KVM_ARCH_REQ(1)
#define KVM_REQ_TRIPLE_FAULT		KVM_ARCH_REQ(2)
#define KVM_REQ_MMU_SYNC		KVM_ARCH_REQ(3)
#define KVM_REQ_CLOCK_UPDATE		KVM_ARCH_REQ(4)
#define KVM_REQ_LOAD_CR3		KVM_ARCH_REQ(5)
#define KVM_REQ_EVENT			KVM_ARCH_REQ(6)
#define KVM_REQ_APF_HALT		KVM_ARCH_REQ(7)
#define KVM_REQ_STEAL_UPDATE		KVM_ARCH_REQ(8)
#define KVM_REQ_NMI			KVM_ARCH_REQ(9)
#define KVM_REQ_PMU			KVM_ARCH_REQ(10)
#define KVM_REQ_PMI			KVM_ARCH_REQ(11)
#define KVM_REQ_SMI			KVM_ARCH_REQ(12)
#define KVM_REQ_MASTERCLOCK_UPDATE	KVM_ARCH_REQ(13)
#define KVM_REQ_MCLOCK_INPROGRESS \
	KVM_ARCH_REQ_FLAGS(14, KVM_REQUEST_WAIT | KVM_REQUEST_NO_WAKEUP)
#define KVM_REQ_SCAN_IOAPIC \
	KVM_ARCH_REQ_FLAGS(15, KVM_REQUEST_WAIT | KVM_REQUEST_NO_WAKEUP)
#define KVM_REQ_GLOBAL_CLOCK_UPDATE	KVM_ARCH_REQ(16)
#define KVM_REQ_APIC_PAGE_RELOAD \
	KVM_ARCH_REQ_FLAGS(17, KVM_REQUEST_WAIT | KVM_REQUEST_NO_WAKEUP)
#define KVM_REQ_HV_CRASH		KVM_ARCH_REQ(18)
#define KVM_REQ_IOAPIC_EOI_EXIT		KVM_ARCH_REQ(19)
#define KVM_REQ_HV_RESET		KVM_ARCH_REQ(20)
#define KVM_REQ_HV_EXIT			KVM_ARCH_REQ(21)
#define KVM_REQ_HV_STIMER		KVM_ARCH_REQ(22)
#define KVM_REQ_LOAD_EOI_EXITMAP	KVM_ARCH_REQ(23)
#define KVM_REQ_GET_VMCS12_PAGES	KVM_ARCH_REQ(24)

#define CR0_RESERVED_BITS                                               \
	(~(unsigned long)(X86_CR0_PE | X86_CR0_MP | X86_CR0_EM | X86_CR0_TS \
			  | X86_CR0_ET | X86_CR0_NE | X86_CR0_WP | X86_CR0_AM \
			  | X86_CR0_NW | X86_CR0_CD | X86_CR0_PG))

#define CR4_RESERVED_BITS                                               \
	(~(unsigned long)(X86_CR4_VME | X86_CR4_PVI | X86_CR4_TSD | X86_CR4_DE\
			  | X86_CR4_PSE | X86_CR4_PAE | X86_CR4_MCE     \
			  | X86_CR4_PGE | X86_CR4_PCE | X86_CR4_OSFXSR | X86_CR4_PCIDE \
			  | X86_CR4_OSXSAVE | X86_CR4_SMEP | X86_CR4_FSGSBASE \
			  | X86_CR4_OSXMMEXCPT | X86_CR4_LA57 | X86_CR4_VMXE \
			  | X86_CR4_SMAP | X86_CR4_PKE | X86_CR4_UMIP))

#define CR8_RESERVED_BITS (~(unsigned long)X86_CR8_TPR)



#define INVALID_PAGE (~(hpa_t)0)
#define VALID_PAGE(x) ((x) != INVALID_PAGE)

#define UNMAPPED_GVA (~(gpa_t)0)

/* KVM Hugepage definitions for x86 */
enum {
	PT_PAGE_TABLE_LEVEL   = 1,
	PT_DIRECTORY_LEVEL    = 2,
	PT_PDPE_LEVEL         = 3,
	/* set max level to the biggest one */
	PT_MAX_HUGEPAGE_LEVEL = PT_PDPE_LEVEL,
};
#define KVM_NR_PAGE_SIZES	(PT_MAX_HUGEPAGE_LEVEL - \
				 PT_PAGE_TABLE_LEVEL + 1)
#define KVM_HPAGE_GFN_SHIFT(x)	(((x) - 1) * 9)
#define KVM_HPAGE_SHIFT(x)	(PAGE_SHIFT + KVM_HPAGE_GFN_SHIFT(x))
#define KVM_HPAGE_SIZE(x)	(1UL << KVM_HPAGE_SHIFT(x))
#define KVM_HPAGE_MASK(x)	(~(KVM_HPAGE_SIZE(x) - 1))
#define KVM_PAGES_PER_HPAGE(x)	(KVM_HPAGE_SIZE(x) / PAGE_SIZE)

static inline gfn_t gfn_to_index(gfn_t gfn, gfn_t base_gfn, int level)
{
	/* KVM_HPAGE_GFN_SHIFT(PT_PAGE_TABLE_LEVEL) must be 0. */
	return (gfn >> KVM_HPAGE_GFN_SHIFT(level)) -
		(base_gfn >> KVM_HPAGE_GFN_SHIFT(level));
}

#define KVM_PERMILLE_MMU_PAGES 20
#define KVM_MIN_ALLOC_MMU_PAGES 64UL
#define KVM_MMU_HASH_SHIFT 12
#define KVM_NUM_MMU_PAGES (1 << KVM_MMU_HASH_SHIFT)
#define KVM_MIN_FREE_MMU_PAGES 5
#define KVM_REFILL_PAGES 25
#define KVM_MAX_CPUID_ENTRIES 80
#define KVM_NR_FIXED_MTRR_REGION 88
#define KVM_NR_VAR_MTRR 8

#define ASYNC_PF_PER_VCPU 64

enum kvm_reg {
	VCPU_REGS_RAX = __VCPU_REGS_RAX,
	VCPU_REGS_RCX = __VCPU_REGS_RCX,
	VCPU_REGS_RDX = __VCPU_REGS_RDX,
	VCPU_REGS_RBX = __VCPU_REGS_RBX,
	VCPU_REGS_RSP = __VCPU_REGS_RSP,
	VCPU_REGS_RBP = __VCPU_REGS_RBP,
	VCPU_REGS_RSI = __VCPU_REGS_RSI,
	VCPU_REGS_RDI = __VCPU_REGS_RDI,
#ifdef CONFIG_X86_64
	VCPU_REGS_R8  = __VCPU_REGS_R8,
	VCPU_REGS_R9  = __VCPU_REGS_R9,
	VCPU_REGS_R10 = __VCPU_REGS_R10,
	VCPU_REGS_R11 = __VCPU_REGS_R11,
	VCPU_REGS_R12 = __VCPU_REGS_R12,
	VCPU_REGS_R13 = __VCPU_REGS_R13,
	VCPU_REGS_R14 = __VCPU_REGS_R14,
	VCPU_REGS_R15 = __VCPU_REGS_R15,
#endif
	VCPU_REGS_RIP,
	NR_VCPU_REGS
};

enum kvm_reg_ex {
	VCPU_EXREG_PDPTR = NR_VCPU_REGS,
	VCPU_EXREG_CR3,
	VCPU_EXREG_RFLAGS,
	VCPU_EXREG_SEGMENTS,
};

enum {
	VCPU_SREG_ES,
	VCPU_SREG_CS,
	VCPU_SREG_SS,
	VCPU_SREG_DS,
	VCPU_SREG_FS,
	VCPU_SREG_GS,
	VCPU_SREG_TR,
	VCPU_SREG_LDTR,
};

#include <asm/kvm_emulate.h>

#define KVM_NR_MEM_OBJS 40

#define KVM_NR_DB_REGS	4

#define DR6_BD		(1 << 13)
#define DR6_BS		(1 << 14)
#define DR6_BT		(1 << 15)
#define DR6_RTM		(1 << 16)
#define DR6_FIXED_1	0xfffe0ff0
#define DR6_INIT	0xffff0ff0
#define DR6_VOLATILE	0x0001e00f

#define DR7_BP_EN_MASK	0x000000ff
#define DR7_GE		(1 << 9)
#define DR7_GD		(1 << 13)
#define DR7_FIXED_1	0x00000400
#define DR7_VOLATILE	0xffff2bff

#define PFERR_PRESENT_BIT 0
#define PFERR_WRITE_BIT 1
#define PFERR_USER_BIT 2
#define PFERR_RSVD_BIT 3
#define PFERR_FETCH_BIT 4
#define PFERR_PK_BIT 5
#define PFERR_GUEST_FINAL_BIT 32
#define PFERR_GUEST_PAGE_BIT 33

#define PFERR_PRESENT_MASK (1U << PFERR_PRESENT_BIT)
#define PFERR_WRITE_MASK (1U << PFERR_WRITE_BIT)
#define PFERR_USER_MASK (1U << PFERR_USER_BIT)
#define PFERR_RSVD_MASK (1U << PFERR_RSVD_BIT)
#define PFERR_FETCH_MASK (1U << PFERR_FETCH_BIT)
#define PFERR_PK_MASK (1U << PFERR_PK_BIT)
#define PFERR_GUEST_FINAL_MASK (1ULL << PFERR_GUEST_FINAL_BIT)
#define PFERR_GUEST_PAGE_MASK (1ULL << PFERR_GUEST_PAGE_BIT)

#define PFERR_NESTED_GUEST_PAGE (PFERR_GUEST_PAGE_MASK |	\
				 PFERR_WRITE_MASK |		\
				 PFERR_PRESENT_MASK)

/* apic attention bits */
#define KVM_APIC_CHECK_VAPIC	0
/*
 * The following bit is set with PV-EOI, unset on EOI.
 * We detect PV-EOI changes by guest by comparing
 * this bit with PV-EOI in guest memory.
 * See the implementation in apic_update_pv_eoi.
 */
#define KVM_APIC_PV_EOI_PENDING	1

struct kvm_kernel_irq_routing_entry;

/*
 * We don't want allocation failures within the mmu code, so we preallocate
 * enough memory for a single page fault in a cache.
 */
struct kvm_mmu_memory_cache {
	int nobjs;
	void *objects[KVM_NR_MEM_OBJS];
};

/*
 * the pages used as guest page table on soft mmu are tracked by
 * kvm_memory_slot.arch.gfn_track which is 16 bits, so the role bits used
 * by indirect shadow page can not be more than 15 bits.
 *
 * Currently, we used 14 bits that are @level, @gpte_is_8_bytes, @quadrant, @access,
 * @nxe, @cr0_wp, @smep_andnot_wp and @smap_andnot_wp.
 */
union kvm_mmu_page_role {
	u32 word;
	struct {
		unsigned level:4;
		unsigned gpte_is_8_bytes:1;
		unsigned quadrant:2;
		unsigned direct:1;
		unsigned access:3;
		unsigned invalid:1;
		unsigned nxe:1;
		unsigned cr0_wp:1;
		unsigned smep_andnot_wp:1;
		unsigned smap_andnot_wp:1;
		unsigned ad_disabled:1;
		unsigned guest_mode:1;
		unsigned :6;

		/*
		 * This is left at the top of the word so that
		 * kvm_memslots_for_spte_role can extract it with a
		 * simple shift.  While there is room, give it a whole
		 * byte so it is also faster to load it from memory.
		 */
		unsigned smm:8;
	};
};

union kvm_mmu_extended_role {
/*
 * This structure complements kvm_mmu_page_role caching everything needed for
 * MMU configuration. If nothing in both these structures changed, MMU
 * re-configuration can be skipped. @valid bit is set on first usage so we don't
 * treat all-zero structure as valid data.
 */
	u32 word;
	struct {
		unsigned int valid:1;
		unsigned int execonly:1;
		unsigned int cr0_pg:1;
		unsigned int cr4_pae:1;
		unsigned int cr4_pse:1;
		unsigned int cr4_pke:1;
		unsigned int cr4_smap:1;
		unsigned int cr4_smep:1;
		unsigned int cr4_la57:1;
		unsigned int maxphyaddr:6;
	};
};

union kvm_mmu_role {
	u64 as_u64;
	struct {
		union kvm_mmu_page_role base;
		union kvm_mmu_extended_role ext;
	};
};

struct kvm_rmap_head {
	unsigned long val;
};

struct kvm_mmu_page {
	struct list_head link;
	struct hlist_node hash_link;
	struct list_head lpage_disallowed_link;
<<<<<<< HEAD
=======

	bool unsync;
	u8 mmu_valid_gen;
	bool mmio_cached;
	bool lpage_disallowed; /* Can't be replaced by an equiv large page */
>>>>>>> f7688b48

	/*
	 * The following two entries are used to key the shadow page in the
	 * hash table.
	 */
	union kvm_mmu_page_role role;
	gfn_t gfn;

	u64 *spt;
	/* hold the gfn of each spte inside spt */
	gfn_t *gfns;
<<<<<<< HEAD
	bool unsync;
	bool lpage_disallowed; /* Can't be replaced by an equiv large page */
=======
>>>>>>> f7688b48
	int root_count;          /* Currently serving as active root */
	unsigned int unsync_children;
	struct kvm_rmap_head parent_ptes; /* rmap pointers to parent sptes */
	DECLARE_BITMAP(unsync_child_bitmap, 512);

#ifdef CONFIG_X86_32
	/*
	 * Used out of the mmu-lock to avoid reading spte values while an
	 * update is in progress; see the comments in __get_spte_lockless().
	 */
	int clear_spte_count;
#endif

	/* Number of writes since the last time traversal visited this page.  */
	atomic_t write_flooding_count;
};

struct kvm_pio_request {
	unsigned long linear_rip;
	unsigned long count;
	int in;
	int port;
	int size;
};

#define PT64_ROOT_MAX_LEVEL 5

struct rsvd_bits_validate {
	u64 rsvd_bits_mask[2][PT64_ROOT_MAX_LEVEL];
	u64 bad_mt_xwr;
};

struct kvm_mmu_root_info {
	gpa_t cr3;
	hpa_t hpa;
};

#define KVM_MMU_ROOT_INFO_INVALID \
	((struct kvm_mmu_root_info) { .cr3 = INVALID_PAGE, .hpa = INVALID_PAGE })

#define KVM_MMU_NUM_PREV_ROOTS 3

/*
 * x86 supports 4 paging modes (5-level 64-bit, 4-level 64-bit, 3-level 32-bit,
 * and 2-level 32-bit).  The kvm_mmu structure abstracts the details of the
 * current mmu mode.
 */
struct kvm_mmu {
	void (*set_cr3)(struct kvm_vcpu *vcpu, unsigned long root);
	unsigned long (*get_cr3)(struct kvm_vcpu *vcpu);
	u64 (*get_pdptr)(struct kvm_vcpu *vcpu, int index);
	int (*page_fault)(struct kvm_vcpu *vcpu, gva_t gva, u32 err,
			  bool prefault);
	void (*inject_page_fault)(struct kvm_vcpu *vcpu,
				  struct x86_exception *fault);
	gpa_t (*gva_to_gpa)(struct kvm_vcpu *vcpu, gva_t gva, u32 access,
			    struct x86_exception *exception);
	gpa_t (*translate_gpa)(struct kvm_vcpu *vcpu, gpa_t gpa, u32 access,
			       struct x86_exception *exception);
	int (*sync_page)(struct kvm_vcpu *vcpu,
			 struct kvm_mmu_page *sp);
	void (*invlpg)(struct kvm_vcpu *vcpu, gva_t gva, hpa_t root_hpa);
	void (*update_pte)(struct kvm_vcpu *vcpu, struct kvm_mmu_page *sp,
			   u64 *spte, const void *pte);
	hpa_t root_hpa;
	gpa_t root_cr3;
	union kvm_mmu_role mmu_role;
	u8 root_level;
	u8 shadow_root_level;
	u8 ept_ad;
	bool direct_map;
	struct kvm_mmu_root_info prev_roots[KVM_MMU_NUM_PREV_ROOTS];

	/*
	 * Bitmap; bit set = permission fault
	 * Byte index: page fault error code [4:1]
	 * Bit index: pte permissions in ACC_* format
	 */
	u8 permissions[16];

	/*
	* The pkru_mask indicates if protection key checks are needed.  It
	* consists of 16 domains indexed by page fault error code bits [4:1],
	* with PFEC.RSVD replaced by ACC_USER_MASK from the page tables.
	* Each domain has 2 bits which are ANDed with AD and WD from PKRU.
	*/
	u32 pkru_mask;

	u64 *pae_root;
	u64 *lm_root;

	/*
	 * check zero bits on shadow page table entries, these
	 * bits include not only hardware reserved bits but also
	 * the bits spte never used.
	 */
	struct rsvd_bits_validate shadow_zero_check;

	struct rsvd_bits_validate guest_rsvd_check;

	/* Can have large pages at levels 2..last_nonleaf_level-1. */
	u8 last_nonleaf_level;

	bool nx;

	u64 pdptrs[4]; /* pae */
};

struct kvm_tlb_range {
	u64 start_gfn;
	u64 pages;
};

enum pmc_type {
	KVM_PMC_GP = 0,
	KVM_PMC_FIXED,
};

struct kvm_pmc {
	enum pmc_type type;
	u8 idx;
	u64 counter;
	u64 eventsel;
	struct perf_event *perf_event;
	struct kvm_vcpu *vcpu;
};

struct kvm_pmu {
	unsigned nr_arch_gp_counters;
	unsigned nr_arch_fixed_counters;
	unsigned available_event_types;
	u64 fixed_ctr_ctrl;
	u64 global_ctrl;
	u64 global_status;
	u64 global_ovf_ctrl;
	u64 counter_bitmask[2];
	u64 global_ctrl_mask;
	u64 global_ovf_ctrl_mask;
	u64 reserved_bits;
	u8 version;
	struct kvm_pmc gp_counters[INTEL_PMC_MAX_GENERIC];
	struct kvm_pmc fixed_counters[INTEL_PMC_MAX_FIXED];
	struct irq_work irq_work;
	u64 reprogram_pmi;
};

struct kvm_pmu_ops;

enum {
	KVM_DEBUGREG_BP_ENABLED = 1,
	KVM_DEBUGREG_WONT_EXIT = 2,
	KVM_DEBUGREG_RELOAD = 4,
};

struct kvm_mtrr_range {
	u64 base;
	u64 mask;
	struct list_head node;
};

struct kvm_mtrr {
	struct kvm_mtrr_range var_ranges[KVM_NR_VAR_MTRR];
	mtrr_type fixed_ranges[KVM_NR_FIXED_MTRR_REGION];
	u64 deftype;

	struct list_head head;
};

/* Hyper-V SynIC timer */
struct kvm_vcpu_hv_stimer {
	struct hrtimer timer;
	int index;
	union hv_stimer_config config;
	u64 count;
	u64 exp_time;
	struct hv_message msg;
	bool msg_pending;
};

/* Hyper-V synthetic interrupt controller (SynIC)*/
struct kvm_vcpu_hv_synic {
	u64 version;
	u64 control;
	u64 msg_page;
	u64 evt_page;
	atomic64_t sint[HV_SYNIC_SINT_COUNT];
	atomic_t sint_to_gsi[HV_SYNIC_SINT_COUNT];
	DECLARE_BITMAP(auto_eoi_bitmap, 256);
	DECLARE_BITMAP(vec_bitmap, 256);
	bool active;
	bool dont_zero_synic_pages;
};

/* Hyper-V per vcpu emulation context */
struct kvm_vcpu_hv {
	u32 vp_index;
	u64 hv_vapic;
	s64 runtime_offset;
	struct kvm_vcpu_hv_synic synic;
	struct kvm_hyperv_exit exit;
	struct kvm_vcpu_hv_stimer stimer[HV_SYNIC_STIMER_COUNT];
	DECLARE_BITMAP(stimer_pending_bitmap, HV_SYNIC_STIMER_COUNT);
	cpumask_t tlb_flush;
};

struct kvm_vcpu_arch {
	/*
	 * rip and regs accesses must go through
	 * kvm_{register,rip}_{read,write} functions.
	 */
	unsigned long regs[NR_VCPU_REGS];
	u32 regs_avail;
	u32 regs_dirty;

	unsigned long cr0;
	unsigned long cr0_guest_owned_bits;
	unsigned long cr2;
	unsigned long cr3;
	unsigned long cr4;
	unsigned long cr4_guest_owned_bits;
	unsigned long cr8;
	u32 pkru;
	u32 hflags;
	u64 efer;
	u64 apic_base;
	struct kvm_lapic *apic;    /* kernel irqchip context */
	bool apicv_active;
	bool load_eoi_exitmap_pending;
	DECLARE_BITMAP(ioapic_handled_vectors, 256);
	unsigned long apic_attention;
	int32_t apic_arb_prio;
	int mp_state;
	u64 ia32_misc_enable_msr;
	u64 smbase;
	u64 smi_count;
	bool tpr_access_reporting;
	u64 ia32_xss;
	u64 microcode_version;
	u64 arch_capabilities;

	/*
	 * Paging state of the vcpu
	 *
	 * If the vcpu runs in guest mode with two level paging this still saves
	 * the paging mode of the l1 guest. This context is always used to
	 * handle faults.
	 */
	struct kvm_mmu *mmu;

	/* Non-nested MMU for L1 */
	struct kvm_mmu root_mmu;

	/* L1 MMU when running nested */
	struct kvm_mmu guest_mmu;

	/*
	 * Paging state of an L2 guest (used for nested npt)
	 *
	 * This context will save all necessary information to walk page tables
	 * of the an L2 guest. This context is only initialized for page table
	 * walking and not for faulting since we never handle l2 page faults on
	 * the host.
	 */
	struct kvm_mmu nested_mmu;

	/*
	 * Pointer to the mmu context currently used for
	 * gva_to_gpa translations.
	 */
	struct kvm_mmu *walk_mmu;

	struct kvm_mmu_memory_cache mmu_pte_list_desc_cache;
	struct kvm_mmu_memory_cache mmu_page_cache;
	struct kvm_mmu_memory_cache mmu_page_header_cache;

	/*
	 * QEMU userspace and the guest each have their own FPU state.
	 * In vcpu_run, we switch between the user and guest FPU contexts.
	 * While running a VCPU, the VCPU thread will have the guest FPU
	 * context.
	 *
	 * Note that while the PKRU state lives inside the fpu registers,
	 * it is switched out separately at VMENTER and VMEXIT time. The
	 * "guest_fpu" state here contains the guest FPU context, with the
	 * host PRKU bits.
	 */
	struct fpu *user_fpu;
	struct fpu *guest_fpu;

	u64 xcr0;
	u64 guest_supported_xcr0;
	u32 guest_xstate_size;

	struct kvm_pio_request pio;
	void *pio_data;

	u8 event_exit_inst_len;

	struct kvm_queued_exception {
		bool pending;
		bool injected;
		bool has_error_code;
		u8 nr;
		u32 error_code;
		unsigned long payload;
		bool has_payload;
		u8 nested_apf;
	} exception;

	struct kvm_queued_interrupt {
		bool injected;
		bool soft;
		u8 nr;
	} interrupt;

	int halt_request; /* real mode on Intel only */

	int cpuid_nent;
	struct kvm_cpuid_entry2 cpuid_entries[KVM_MAX_CPUID_ENTRIES];

	int maxphyaddr;

	/* emulate context */

	struct x86_emulate_ctxt emulate_ctxt;
	bool emulate_regs_need_sync_to_vcpu;
	bool emulate_regs_need_sync_from_vcpu;
	int (*complete_userspace_io)(struct kvm_vcpu *vcpu);

	gpa_t time;
	struct pvclock_vcpu_time_info hv_clock;
	unsigned int hw_tsc_khz;
	struct gfn_to_hva_cache pv_time;
	bool pv_time_enabled;
	/* set guest stopped flag in pvclock flags field */
	bool pvclock_set_guest_stopped_request;

	struct {
		u64 msr_val;
		u64 last_steal;
		struct gfn_to_hva_cache stime;
		struct kvm_steal_time steal;
	} st;

	u64 tsc_offset;
	u64 last_guest_tsc;
	u64 last_host_tsc;
	u64 tsc_offset_adjustment;
	u64 this_tsc_nsec;
	u64 this_tsc_write;
	u64 this_tsc_generation;
	bool tsc_catchup;
	bool tsc_always_catchup;
	s8 virtual_tsc_shift;
	u32 virtual_tsc_mult;
	u32 virtual_tsc_khz;
	s64 ia32_tsc_adjust_msr;
	u64 msr_ia32_power_ctl;
	u64 tsc_scaling_ratio;

	atomic_t nmi_queued;  /* unprocessed asynchronous NMIs */
	unsigned nmi_pending; /* NMI queued after currently running handler */
	bool nmi_injected;    /* Trying to inject an NMI this entry */
	bool smi_pending;    /* SMI queued after currently running handler */

	struct kvm_mtrr mtrr_state;
	u64 pat;

	unsigned switch_db_regs;
	unsigned long db[KVM_NR_DB_REGS];
	unsigned long dr6;
	unsigned long dr7;
	unsigned long eff_db[KVM_NR_DB_REGS];
	unsigned long guest_debug_dr7;
	u64 msr_platform_info;
	u64 msr_misc_features_enables;

	u64 mcg_cap;
	u64 mcg_status;
	u64 mcg_ctl;
	u64 mcg_ext_ctl;
	u64 *mce_banks;

	/* Cache MMIO info */
	u64 mmio_gva;
	unsigned mmio_access;
	gfn_t mmio_gfn;
	u64 mmio_gen;

	struct kvm_pmu pmu;

	/* used for guest single stepping over the given code position */
	unsigned long singlestep_rip;

	struct kvm_vcpu_hv hyperv;

	cpumask_var_t wbinvd_dirty_mask;

	unsigned long last_retry_eip;
	unsigned long last_retry_addr;

	struct {
		bool halted;
		gfn_t gfns[roundup_pow_of_two(ASYNC_PF_PER_VCPU)];
		struct gfn_to_hva_cache data;
		u64 msr_val;
		u32 id;
		bool send_user_only;
		u32 host_apf_reason;
		unsigned long nested_apf_token;
		bool delivery_as_pf_vmexit;
	} apf;

	/* OSVW MSRs (AMD only) */
	struct {
		u64 length;
		u64 status;
	} osvw;

	struct {
		u64 msr_val;
		struct gfn_to_hva_cache data;
	} pv_eoi;

	u64 msr_kvm_poll_control;

	/*
	 * Indicate whether the access faults on its page table in guest
	 * which is set when fix page fault and used to detect unhandeable
	 * instruction.
	 */
	bool write_fault_to_shadow_pgtable;

	/* set at EPT violation at this point */
	unsigned long exit_qualification;

	/* pv related host specific info */
	struct {
		bool pv_unhalted;
	} pv;

	int pending_ioapic_eoi;
	int pending_external_vector;

	/* GPA available */
	bool gpa_available;
	gpa_t gpa_val;

	/* be preempted when it's in kernel-mode(cpl=0) */
	bool preempted_in_kernel;

	/* Flush the L1 Data cache for L1TF mitigation on VMENTER */
	bool l1tf_flush_l1d;

	/* AMD MSRC001_0015 Hardware Configuration */
	u64 msr_hwcr;
};

struct kvm_lpage_info {
	int disallow_lpage;
};

struct kvm_arch_memory_slot {
	struct kvm_rmap_head *rmap[KVM_NR_PAGE_SIZES];
	struct kvm_lpage_info *lpage_info[KVM_NR_PAGE_SIZES - 1];
	unsigned short *gfn_track[KVM_PAGE_TRACK_MAX];
};

/*
 * We use as the mode the number of bits allocated in the LDR for the
 * logical processor ID.  It happens that these are all powers of two.
 * This makes it is very easy to detect cases where the APICs are
 * configured for multiple modes; in that case, we cannot use the map and
 * hence cannot use kvm_irq_delivery_to_apic_fast either.
 */
#define KVM_APIC_MODE_XAPIC_CLUSTER          4
#define KVM_APIC_MODE_XAPIC_FLAT             8
#define KVM_APIC_MODE_X2APIC                16

struct kvm_apic_map {
	struct rcu_head rcu;
	u8 mode;
	u32 max_apic_id;
	union {
		struct kvm_lapic *xapic_flat_map[8];
		struct kvm_lapic *xapic_cluster_map[16][4];
	};
	struct kvm_lapic *phys_map[];
};

/* Hyper-V emulation context */
struct kvm_hv {
	struct mutex hv_lock;
	u64 hv_guest_os_id;
	u64 hv_hypercall;
	u64 hv_tsc_page;

	/* Hyper-v based guest crash (NT kernel bugcheck) parameters */
	u64 hv_crash_param[HV_X64_MSR_CRASH_PARAMS];
	u64 hv_crash_ctl;

	HV_REFERENCE_TSC_PAGE tsc_ref;

	struct idr conn_to_evt;

	u64 hv_reenlightenment_control;
	u64 hv_tsc_emulation_control;
	u64 hv_tsc_emulation_status;

	/* How many vCPUs have VP index != vCPU index */
	atomic_t num_mismatched_vp_indexes;
<<<<<<< HEAD
=======

	struct hv_partition_assist_pg *hv_pa_pg;
>>>>>>> f7688b48
};

enum kvm_irqchip_mode {
	KVM_IRQCHIP_NONE,
	KVM_IRQCHIP_KERNEL,       /* created with KVM_CREATE_IRQCHIP */
	KVM_IRQCHIP_SPLIT,        /* created with KVM_CAP_SPLIT_IRQCHIP */
};

struct kvm_arch {
	unsigned long n_used_mmu_pages;
	unsigned long n_requested_mmu_pages;
	unsigned long n_max_mmu_pages;
	unsigned int indirect_shadow_pages;
	u8 mmu_valid_gen;
	struct hlist_head mmu_page_hash[KVM_NUM_MMU_PAGES];
	/*
	 * Hash table of struct kvm_mmu_page.
	 */
	struct list_head active_mmu_pages;
	struct list_head zapped_obsolete_pages;
	struct list_head lpage_disallowed_mmu_pages;
	struct kvm_page_track_notifier_node mmu_sp_tracker;
	struct kvm_page_track_notifier_head track_notifier_head;

	struct list_head assigned_dev_head;
	struct iommu_domain *iommu_domain;
	bool iommu_noncoherent;
#define __KVM_HAVE_ARCH_NONCOHERENT_DMA
	atomic_t noncoherent_dma_count;
#define __KVM_HAVE_ARCH_ASSIGNED_DEVICE
	atomic_t assigned_device_count;
	struct kvm_pic *vpic;
	struct kvm_ioapic *vioapic;
	struct kvm_pit *vpit;
	atomic_t vapics_in_nmi_mode;
	struct mutex apic_map_lock;
	struct kvm_apic_map *apic_map;

	bool apic_access_page_done;

	gpa_t wall_clock;

	bool mwait_in_guest;
	bool hlt_in_guest;
	bool pause_in_guest;
	bool cstate_in_guest;

	unsigned long irq_sources_bitmap;
	s64 kvmclock_offset;
	raw_spinlock_t tsc_write_lock;
	u64 last_tsc_nsec;
	u64 last_tsc_write;
	u32 last_tsc_khz;
	u64 cur_tsc_nsec;
	u64 cur_tsc_write;
	u64 cur_tsc_offset;
	u64 cur_tsc_generation;
	int nr_vcpus_matched_tsc;

	spinlock_t pvclock_gtod_sync_lock;
	bool use_master_clock;
	u64 master_kernel_ns;
	u64 master_cycle_now;
	struct delayed_work kvmclock_update_work;
	struct delayed_work kvmclock_sync_work;

	struct kvm_xen_hvm_config xen_hvm_config;

	/* reads protected by irq_srcu, writes by irq_lock */
	struct hlist_head mask_notifier_list;

	struct kvm_hv hyperv;

	#ifdef CONFIG_KVM_MMU_AUDIT
	int audit_point;
	#endif

	bool backwards_tsc_observed;
	bool boot_vcpu_runs_old_kvmclock;
	u32 bsp_vcpu_id;

	u64 disabled_quirks;

	enum kvm_irqchip_mode irqchip_mode;
	u8 nr_reserved_ioapic_pins;

	bool disabled_lapic_found;

	bool x2apic_format;
	bool x2apic_broadcast_quirk_disabled;

	bool guest_can_read_msr_platform_info;
<<<<<<< HEAD

=======
	bool exception_payload_enabled;

	struct kvm_pmu_event_filter *pmu_event_filter;
>>>>>>> f7688b48
	struct task_struct *nx_lpage_recovery_thread;
};

struct kvm_vm_stat {
	ulong mmu_shadow_zapped;
	ulong mmu_pte_write;
	ulong mmu_pte_updated;
	ulong mmu_pde_zapped;
	ulong mmu_flooded;
	ulong mmu_recycled;
	ulong mmu_cache_miss;
	ulong mmu_unsync;
	ulong remote_tlb_flush;
	ulong lpages;
	ulong nx_lpage_splits;
	ulong max_mmu_page_hash_collisions;
};

struct kvm_vcpu_stat {
	u64 pf_fixed;
	u64 pf_guest;
	u64 tlb_flush;
	u64 invlpg;

	u64 exits;
	u64 io_exits;
	u64 mmio_exits;
	u64 signal_exits;
	u64 irq_window_exits;
	u64 nmi_window_exits;
	u64 l1d_flush;
	u64 halt_exits;
	u64 halt_successful_poll;
	u64 halt_attempted_poll;
	u64 halt_poll_invalid;
	u64 halt_wakeup;
	u64 request_irq_exits;
	u64 irq_exits;
	u64 host_state_reload;
	u64 fpu_reload;
	u64 insn_emulation;
	u64 insn_emulation_fail;
	u64 hypercalls;
	u64 irq_injections;
	u64 nmi_injections;
	u64 req_event;
};

struct x86_instruction_info;

struct msr_data {
	bool host_initiated;
	u32 index;
	u64 data;
};

struct kvm_lapic_irq {
	u32 vector;
	u16 delivery_mode;
	u16 dest_mode;
	bool level;
	u16 trig_mode;
	u32 shorthand;
	u32 dest_id;
	bool msi_redir_hint;
};

struct kvm_x86_ops {
	int (*cpu_has_kvm_support)(void);          /* __init */
	int (*disabled_by_bios)(void);             /* __init */
	int (*hardware_enable)(void);
	void (*hardware_disable)(void);
	int (*check_processor_compatibility)(void);/* __init */
	int (*hardware_setup)(void);               /* __init */
	void (*hardware_unsetup)(void);            /* __exit */
	bool (*cpu_has_accelerated_tpr)(void);
	bool (*has_emulated_msr)(int index);
	void (*cpuid_update)(struct kvm_vcpu *vcpu);

	struct kvm *(*vm_alloc)(void);
	void (*vm_free)(struct kvm *);
	int (*vm_init)(struct kvm *kvm);
	void (*vm_destroy)(struct kvm *kvm);

	/* Create, but do not attach this VCPU */
	struct kvm_vcpu *(*vcpu_create)(struct kvm *kvm, unsigned id);
	void (*vcpu_free)(struct kvm_vcpu *vcpu);
	void (*vcpu_reset)(struct kvm_vcpu *vcpu, bool init_event);

	void (*prepare_guest_switch)(struct kvm_vcpu *vcpu);
	void (*vcpu_load)(struct kvm_vcpu *vcpu, int cpu);
	void (*vcpu_put)(struct kvm_vcpu *vcpu);

	void (*update_bp_intercept)(struct kvm_vcpu *vcpu);
	int (*get_msr)(struct kvm_vcpu *vcpu, struct msr_data *msr);
	int (*set_msr)(struct kvm_vcpu *vcpu, struct msr_data *msr);
	u64 (*get_segment_base)(struct kvm_vcpu *vcpu, int seg);
	void (*get_segment)(struct kvm_vcpu *vcpu,
			    struct kvm_segment *var, int seg);
	int (*get_cpl)(struct kvm_vcpu *vcpu);
	void (*set_segment)(struct kvm_vcpu *vcpu,
			    struct kvm_segment *var, int seg);
	void (*get_cs_db_l_bits)(struct kvm_vcpu *vcpu, int *db, int *l);
	void (*decache_cr0_guest_bits)(struct kvm_vcpu *vcpu);
	void (*decache_cr3)(struct kvm_vcpu *vcpu);
	void (*decache_cr4_guest_bits)(struct kvm_vcpu *vcpu);
	void (*set_cr0)(struct kvm_vcpu *vcpu, unsigned long cr0);
	void (*set_cr3)(struct kvm_vcpu *vcpu, unsigned long cr3);
	int (*set_cr4)(struct kvm_vcpu *vcpu, unsigned long cr4);
	void (*set_efer)(struct kvm_vcpu *vcpu, u64 efer);
	void (*get_idt)(struct kvm_vcpu *vcpu, struct desc_ptr *dt);
	void (*set_idt)(struct kvm_vcpu *vcpu, struct desc_ptr *dt);
	void (*get_gdt)(struct kvm_vcpu *vcpu, struct desc_ptr *dt);
	void (*set_gdt)(struct kvm_vcpu *vcpu, struct desc_ptr *dt);
	u64 (*get_dr6)(struct kvm_vcpu *vcpu);
	void (*set_dr6)(struct kvm_vcpu *vcpu, unsigned long value);
	void (*sync_dirty_debug_regs)(struct kvm_vcpu *vcpu);
	void (*set_dr7)(struct kvm_vcpu *vcpu, unsigned long value);
	void (*cache_reg)(struct kvm_vcpu *vcpu, enum kvm_reg reg);
	unsigned long (*get_rflags)(struct kvm_vcpu *vcpu);
	void (*set_rflags)(struct kvm_vcpu *vcpu, unsigned long rflags);

	void (*tlb_flush)(struct kvm_vcpu *vcpu, bool invalidate_gpa);
	int  (*tlb_remote_flush)(struct kvm *kvm);
	int  (*tlb_remote_flush_with_range)(struct kvm *kvm,
			struct kvm_tlb_range *range);

	/*
	 * Flush any TLB entries associated with the given GVA.
	 * Does not need to flush GPA->HPA mappings.
	 * Can potentially get non-canonical addresses through INVLPGs, which
	 * the implementation may choose to ignore if appropriate.
	 */
	void (*tlb_flush_gva)(struct kvm_vcpu *vcpu, gva_t addr);

	void (*run)(struct kvm_vcpu *vcpu);
	int (*handle_exit)(struct kvm_vcpu *vcpu);
	int (*skip_emulated_instruction)(struct kvm_vcpu *vcpu);
	void (*set_interrupt_shadow)(struct kvm_vcpu *vcpu, int mask);
	u32 (*get_interrupt_shadow)(struct kvm_vcpu *vcpu);
	void (*patch_hypercall)(struct kvm_vcpu *vcpu,
				unsigned char *hypercall_addr);
	void (*set_irq)(struct kvm_vcpu *vcpu);
	void (*set_nmi)(struct kvm_vcpu *vcpu);
	void (*queue_exception)(struct kvm_vcpu *vcpu);
	void (*cancel_injection)(struct kvm_vcpu *vcpu);
	int (*interrupt_allowed)(struct kvm_vcpu *vcpu);
	int (*nmi_allowed)(struct kvm_vcpu *vcpu);
	bool (*get_nmi_mask)(struct kvm_vcpu *vcpu);
	void (*set_nmi_mask)(struct kvm_vcpu *vcpu, bool masked);
	void (*enable_nmi_window)(struct kvm_vcpu *vcpu);
	void (*enable_irq_window)(struct kvm_vcpu *vcpu);
	void (*update_cr8_intercept)(struct kvm_vcpu *vcpu, int tpr, int irr);
	bool (*get_enable_apicv)(struct kvm_vcpu *vcpu);
	void (*refresh_apicv_exec_ctrl)(struct kvm_vcpu *vcpu);
	void (*hwapic_irr_update)(struct kvm_vcpu *vcpu, int max_irr);
	void (*hwapic_isr_update)(struct kvm_vcpu *vcpu, int isr);
	bool (*guest_apic_has_interrupt)(struct kvm_vcpu *vcpu);
	void (*load_eoi_exitmap)(struct kvm_vcpu *vcpu, u64 *eoi_exit_bitmap);
	void (*set_virtual_apic_mode)(struct kvm_vcpu *vcpu);
	void (*set_apic_access_page_addr)(struct kvm_vcpu *vcpu, hpa_t hpa);
	void (*deliver_posted_interrupt)(struct kvm_vcpu *vcpu, int vector);
	int (*sync_pir_to_irr)(struct kvm_vcpu *vcpu);
	int (*set_tss_addr)(struct kvm *kvm, unsigned int addr);
	int (*set_identity_map_addr)(struct kvm *kvm, u64 ident_addr);
	int (*get_tdp_level)(struct kvm_vcpu *vcpu);
	u64 (*get_mt_mask)(struct kvm_vcpu *vcpu, gfn_t gfn, bool is_mmio);
	int (*get_lpage_level)(void);
	bool (*rdtscp_supported)(void);
	bool (*invpcid_supported)(void);

	void (*set_tdp_cr3)(struct kvm_vcpu *vcpu, unsigned long cr3);

	void (*set_supported_cpuid)(u32 func, struct kvm_cpuid_entry2 *entry);

	bool (*has_wbinvd_exit)(void);

	u64 (*read_l1_tsc_offset)(struct kvm_vcpu *vcpu);
	/* Returns actual tsc_offset set in active VMCS */
	u64 (*write_l1_tsc_offset)(struct kvm_vcpu *vcpu, u64 offset);

	void (*get_exit_info)(struct kvm_vcpu *vcpu, u64 *info1, u64 *info2);

	int (*check_intercept)(struct kvm_vcpu *vcpu,
			       struct x86_instruction_info *info,
			       enum x86_intercept_stage stage);
	void (*handle_exit_irqoff)(struct kvm_vcpu *vcpu);
	bool (*mpx_supported)(void);
	bool (*xsaves_supported)(void);
	bool (*umip_emulated)(void);
	bool (*pt_supported)(void);

	int (*check_nested_events)(struct kvm_vcpu *vcpu, bool external_intr);
	void (*request_immediate_exit)(struct kvm_vcpu *vcpu);

	void (*sched_in)(struct kvm_vcpu *kvm, int cpu);

	/*
	 * Arch-specific dirty logging hooks. These hooks are only supposed to
	 * be valid if the specific arch has hardware-accelerated dirty logging
	 * mechanism. Currently only for PML on VMX.
	 *
	 *  - slot_enable_log_dirty:
	 *	called when enabling log dirty mode for the slot.
	 *  - slot_disable_log_dirty:
	 *	called when disabling log dirty mode for the slot.
	 *	also called when slot is created with log dirty disabled.
	 *  - flush_log_dirty:
	 *	called before reporting dirty_bitmap to userspace.
	 *  - enable_log_dirty_pt_masked:
	 *	called when reenabling log dirty for the GFNs in the mask after
	 *	corresponding bits are cleared in slot->dirty_bitmap.
	 */
	void (*slot_enable_log_dirty)(struct kvm *kvm,
				      struct kvm_memory_slot *slot);
	void (*slot_disable_log_dirty)(struct kvm *kvm,
				       struct kvm_memory_slot *slot);
	void (*flush_log_dirty)(struct kvm *kvm);
	void (*enable_log_dirty_pt_masked)(struct kvm *kvm,
					   struct kvm_memory_slot *slot,
					   gfn_t offset, unsigned long mask);
	int (*write_log_dirty)(struct kvm_vcpu *vcpu);

	/* pmu operations of sub-arch */
	const struct kvm_pmu_ops *pmu_ops;

	/*
	 * Architecture specific hooks for vCPU blocking due to
	 * HLT instruction.
	 * Returns for .pre_block():
	 *    - 0 means continue to block the vCPU.
	 *    - 1 means we cannot block the vCPU since some event
	 *        happens during this period, such as, 'ON' bit in
	 *        posted-interrupts descriptor is set.
	 */
	int (*pre_block)(struct kvm_vcpu *vcpu);
	void (*post_block)(struct kvm_vcpu *vcpu);

	void (*vcpu_blocking)(struct kvm_vcpu *vcpu);
	void (*vcpu_unblocking)(struct kvm_vcpu *vcpu);

	int (*update_pi_irte)(struct kvm *kvm, unsigned int host_irq,
			      uint32_t guest_irq, bool set);
	void (*apicv_post_state_restore)(struct kvm_vcpu *vcpu);
	bool (*dy_apicv_has_pending_interrupt)(struct kvm_vcpu *vcpu);

	int (*set_hv_timer)(struct kvm_vcpu *vcpu, u64 guest_deadline_tsc,
			    bool *expired);
	void (*cancel_hv_timer)(struct kvm_vcpu *vcpu);

	void (*setup_mce)(struct kvm_vcpu *vcpu);

	int (*get_nested_state)(struct kvm_vcpu *vcpu,
				struct kvm_nested_state __user *user_kvm_nested_state,
				unsigned user_data_size);
	int (*set_nested_state)(struct kvm_vcpu *vcpu,
				struct kvm_nested_state __user *user_kvm_nested_state,
				struct kvm_nested_state *kvm_state);
	bool (*get_vmcs12_pages)(struct kvm_vcpu *vcpu);

	int (*smi_allowed)(struct kvm_vcpu *vcpu);
	int (*pre_enter_smm)(struct kvm_vcpu *vcpu, char *smstate);
	int (*pre_leave_smm)(struct kvm_vcpu *vcpu, const char *smstate);
	int (*enable_smi_window)(struct kvm_vcpu *vcpu);

	int (*mem_enc_op)(struct kvm *kvm, void __user *argp);
	int (*mem_enc_reg_region)(struct kvm *kvm, struct kvm_enc_region *argp);
	int (*mem_enc_unreg_region)(struct kvm *kvm, struct kvm_enc_region *argp);

	int (*get_msr_feature)(struct kvm_msr_entry *entry);

	int (*nested_enable_evmcs)(struct kvm_vcpu *vcpu,
				   uint16_t *vmcs_version);
	uint16_t (*nested_get_evmcs_version)(struct kvm_vcpu *vcpu);

	bool (*need_emulation_on_page_fault)(struct kvm_vcpu *vcpu);

	bool (*apic_init_signal_blocked)(struct kvm_vcpu *vcpu);
	int (*enable_direct_tlbflush)(struct kvm_vcpu *vcpu);
};

struct kvm_arch_async_pf {
	u32 token;
	gfn_t gfn;
	unsigned long cr3;
	bool direct_map;
};

extern struct kvm_x86_ops *kvm_x86_ops;
extern struct kmem_cache *x86_fpu_cache;

#define __KVM_HAVE_ARCH_VM_ALLOC
static inline struct kvm *kvm_arch_alloc_vm(void)
{
	return kvm_x86_ops->vm_alloc();
}

static inline void kvm_arch_free_vm(struct kvm *kvm)
{
	return kvm_x86_ops->vm_free(kvm);
}

#define __KVM_HAVE_ARCH_FLUSH_REMOTE_TLB
static inline int kvm_arch_flush_remote_tlb(struct kvm *kvm)
{
	if (kvm_x86_ops->tlb_remote_flush &&
	    !kvm_x86_ops->tlb_remote_flush(kvm))
		return 0;
	else
		return -ENOTSUPP;
}

int kvm_mmu_module_init(void);
void kvm_mmu_module_exit(void);

void kvm_mmu_destroy(struct kvm_vcpu *vcpu);
int kvm_mmu_create(struct kvm_vcpu *vcpu);
void kvm_mmu_init_vm(struct kvm *kvm);
void kvm_mmu_uninit_vm(struct kvm *kvm);
void kvm_mmu_set_mask_ptes(u64 user_mask, u64 accessed_mask,
		u64 dirty_mask, u64 nx_mask, u64 x_mask, u64 p_mask,
		u64 acc_track_mask, u64 me_mask);

void kvm_mmu_reset_context(struct kvm_vcpu *vcpu);
void kvm_mmu_slot_remove_write_access(struct kvm *kvm,
				      struct kvm_memory_slot *memslot);
void kvm_mmu_zap_collapsible_sptes(struct kvm *kvm,
				   const struct kvm_memory_slot *memslot);
void kvm_mmu_slot_leaf_clear_dirty(struct kvm *kvm,
				   struct kvm_memory_slot *memslot);
void kvm_mmu_slot_largepage_remove_write_access(struct kvm *kvm,
					struct kvm_memory_slot *memslot);
void kvm_mmu_slot_set_dirty(struct kvm *kvm,
			    struct kvm_memory_slot *memslot);
void kvm_mmu_clear_dirty_pt_masked(struct kvm *kvm,
				   struct kvm_memory_slot *slot,
				   gfn_t gfn_offset, unsigned long mask);
void kvm_mmu_zap_all(struct kvm *kvm);
void kvm_mmu_invalidate_mmio_sptes(struct kvm *kvm, u64 gen);
<<<<<<< HEAD
unsigned long kvm_mmu_calculate_mmu_pages(struct kvm *kvm);
=======
unsigned long kvm_mmu_calculate_default_mmu_pages(struct kvm *kvm);
>>>>>>> f7688b48
void kvm_mmu_change_mmu_pages(struct kvm *kvm, unsigned long kvm_nr_mmu_pages);

int load_pdptrs(struct kvm_vcpu *vcpu, struct kvm_mmu *mmu, unsigned long cr3);
bool pdptrs_changed(struct kvm_vcpu *vcpu);

int emulator_write_phys(struct kvm_vcpu *vcpu, gpa_t gpa,
			  const void *val, int bytes);

struct kvm_irq_mask_notifier {
	void (*func)(struct kvm_irq_mask_notifier *kimn, bool masked);
	int irq;
	struct hlist_node link;
};

void kvm_register_irq_mask_notifier(struct kvm *kvm, int irq,
				    struct kvm_irq_mask_notifier *kimn);
void kvm_unregister_irq_mask_notifier(struct kvm *kvm, int irq,
				      struct kvm_irq_mask_notifier *kimn);
void kvm_fire_mask_notifiers(struct kvm *kvm, unsigned irqchip, unsigned pin,
			     bool mask);

extern bool tdp_enabled;

u64 vcpu_tsc_khz(struct kvm_vcpu *vcpu);

/* control of guest tsc rate supported? */
extern bool kvm_has_tsc_control;
/* maximum supported tsc_khz for guests */
extern u32  kvm_max_guest_tsc_khz;
/* number of bits of the fractional part of the TSC scaling ratio */
extern u8   kvm_tsc_scaling_ratio_frac_bits;
/* maximum allowed value of TSC scaling ratio */
extern u64  kvm_max_tsc_scaling_ratio;
/* 1ull << kvm_tsc_scaling_ratio_frac_bits */
extern u64  kvm_default_tsc_scaling_ratio;

extern u64 kvm_mce_cap_supported;

/*
 * EMULTYPE_NO_DECODE - Set when re-emulating an instruction (after completing
 *			userspace I/O) to indicate that the emulation context
 *			should be resued as is, i.e. skip initialization of
 *			emulation context, instruction fetch and decode.
 *
 * EMULTYPE_TRAP_UD - Set when emulating an intercepted #UD from hardware.
 *		      Indicates that only select instructions (tagged with
 *		      EmulateOnUD) should be emulated (to minimize the emulator
 *		      attack surface).  See also EMULTYPE_TRAP_UD_FORCED.
 *
 * EMULTYPE_SKIP - Set when emulating solely to skip an instruction, i.e. to
 *		   decode the instruction length.  For use *only* by
 *		   kvm_x86_ops->skip_emulated_instruction() implementations.
 *
 * EMULTYPE_ALLOW_RETRY - Set when the emulator should resume the guest to
 *			  retry native execution under certain conditions.
 *
 * EMULTYPE_TRAP_UD_FORCED - Set when emulating an intercepted #UD that was
 *			     triggered by KVM's magic "force emulation" prefix,
 *			     which is opt in via module param (off by default).
 *			     Bypasses EmulateOnUD restriction despite emulating
 *			     due to an intercepted #UD (see EMULTYPE_TRAP_UD).
 *			     Used to test the full emulator from userspace.
 *
 * EMULTYPE_VMWARE_GP - Set when emulating an intercepted #GP for VMware
 *			backdoor emulation, which is opt in via module param.
 *			VMware backoor emulation handles select instructions
 *			and reinjects the #GP for all other cases.
 */
#define EMULTYPE_NO_DECODE	    (1 << 0)
#define EMULTYPE_TRAP_UD	    (1 << 1)
#define EMULTYPE_SKIP		    (1 << 2)
#define EMULTYPE_ALLOW_RETRY	    (1 << 3)
#define EMULTYPE_TRAP_UD_FORCED	    (1 << 4)
#define EMULTYPE_VMWARE_GP	    (1 << 5)
int kvm_emulate_instruction(struct kvm_vcpu *vcpu, int emulation_type);
int kvm_emulate_instruction_from_buffer(struct kvm_vcpu *vcpu,
					void *insn, int insn_len);

void kvm_enable_efer_bits(u64);
bool kvm_valid_efer(struct kvm_vcpu *vcpu, u64 efer);
int kvm_get_msr(struct kvm_vcpu *vcpu, u32 index, u64 *data);
int kvm_set_msr(struct kvm_vcpu *vcpu, u32 index, u64 data);
int kvm_emulate_rdmsr(struct kvm_vcpu *vcpu);
int kvm_emulate_wrmsr(struct kvm_vcpu *vcpu);

struct x86_emulate_ctxt;

int kvm_fast_pio(struct kvm_vcpu *vcpu, int size, unsigned short port, int in);
int kvm_emulate_cpuid(struct kvm_vcpu *vcpu);
int kvm_emulate_halt(struct kvm_vcpu *vcpu);
int kvm_vcpu_halt(struct kvm_vcpu *vcpu);
int kvm_emulate_wbinvd(struct kvm_vcpu *vcpu);

void kvm_get_segment(struct kvm_vcpu *vcpu, struct kvm_segment *var, int seg);
int kvm_load_segment_descriptor(struct kvm_vcpu *vcpu, u16 selector, int seg);
void kvm_vcpu_deliver_sipi_vector(struct kvm_vcpu *vcpu, u8 vector);

int kvm_task_switch(struct kvm_vcpu *vcpu, u16 tss_selector, int idt_index,
		    int reason, bool has_error_code, u32 error_code);

int kvm_set_cr0(struct kvm_vcpu *vcpu, unsigned long cr0);
int kvm_set_cr3(struct kvm_vcpu *vcpu, unsigned long cr3);
int kvm_set_cr4(struct kvm_vcpu *vcpu, unsigned long cr4);
int kvm_set_cr8(struct kvm_vcpu *vcpu, unsigned long cr8);
int kvm_set_dr(struct kvm_vcpu *vcpu, int dr, unsigned long val);
int kvm_get_dr(struct kvm_vcpu *vcpu, int dr, unsigned long *val);
unsigned long kvm_get_cr8(struct kvm_vcpu *vcpu);
void kvm_lmsw(struct kvm_vcpu *vcpu, unsigned long msw);
void kvm_get_cs_db_l_bits(struct kvm_vcpu *vcpu, int *db, int *l);
int kvm_set_xcr(struct kvm_vcpu *vcpu, u32 index, u64 xcr);

int kvm_get_msr_common(struct kvm_vcpu *vcpu, struct msr_data *msr);
int kvm_set_msr_common(struct kvm_vcpu *vcpu, struct msr_data *msr);

unsigned long kvm_get_rflags(struct kvm_vcpu *vcpu);
void kvm_set_rflags(struct kvm_vcpu *vcpu, unsigned long rflags);
bool kvm_rdpmc(struct kvm_vcpu *vcpu);

void kvm_queue_exception(struct kvm_vcpu *vcpu, unsigned nr);
void kvm_queue_exception_e(struct kvm_vcpu *vcpu, unsigned nr, u32 error_code);
void kvm_requeue_exception(struct kvm_vcpu *vcpu, unsigned nr);
void kvm_requeue_exception_e(struct kvm_vcpu *vcpu, unsigned nr, u32 error_code);
void kvm_inject_page_fault(struct kvm_vcpu *vcpu, struct x86_exception *fault);
int kvm_read_guest_page_mmu(struct kvm_vcpu *vcpu, struct kvm_mmu *mmu,
			    gfn_t gfn, void *data, int offset, int len,
			    u32 access);
bool kvm_require_cpl(struct kvm_vcpu *vcpu, int required_cpl);
bool kvm_require_dr(struct kvm_vcpu *vcpu, int dr);

static inline int __kvm_irq_line_state(unsigned long *irq_state,
				       int irq_source_id, int level)
{
	/* Logical OR for level trig interrupt */
	if (level)
		__set_bit(irq_source_id, irq_state);
	else
		__clear_bit(irq_source_id, irq_state);

	return !!(*irq_state);
}

#define KVM_MMU_ROOT_CURRENT		BIT(0)
#define KVM_MMU_ROOT_PREVIOUS(i)	BIT(1+i)
#define KVM_MMU_ROOTS_ALL		(~0UL)

int kvm_pic_set_irq(struct kvm_pic *pic, int irq, int irq_source_id, int level);
void kvm_pic_clear_all(struct kvm_pic *pic, int irq_source_id);

void kvm_inject_nmi(struct kvm_vcpu *vcpu);

int kvm_mmu_unprotect_page(struct kvm *kvm, gfn_t gfn);
int kvm_mmu_unprotect_page_virt(struct kvm_vcpu *vcpu, gva_t gva);
void __kvm_mmu_free_some_pages(struct kvm_vcpu *vcpu);
int kvm_mmu_load(struct kvm_vcpu *vcpu);
void kvm_mmu_unload(struct kvm_vcpu *vcpu);
void kvm_mmu_sync_roots(struct kvm_vcpu *vcpu);
void kvm_mmu_free_roots(struct kvm_vcpu *vcpu, struct kvm_mmu *mmu,
			ulong roots_to_free);
gpa_t translate_nested_gpa(struct kvm_vcpu *vcpu, gpa_t gpa, u32 access,
			   struct x86_exception *exception);
gpa_t kvm_mmu_gva_to_gpa_read(struct kvm_vcpu *vcpu, gva_t gva,
			      struct x86_exception *exception);
gpa_t kvm_mmu_gva_to_gpa_fetch(struct kvm_vcpu *vcpu, gva_t gva,
			       struct x86_exception *exception);
gpa_t kvm_mmu_gva_to_gpa_write(struct kvm_vcpu *vcpu, gva_t gva,
			       struct x86_exception *exception);
gpa_t kvm_mmu_gva_to_gpa_system(struct kvm_vcpu *vcpu, gva_t gva,
				struct x86_exception *exception);

void kvm_vcpu_deactivate_apicv(struct kvm_vcpu *vcpu);

int kvm_emulate_hypercall(struct kvm_vcpu *vcpu);

int kvm_mmu_page_fault(struct kvm_vcpu *vcpu, gva_t gva, u64 error_code,
		       void *insn, int insn_len);
void kvm_mmu_invlpg(struct kvm_vcpu *vcpu, gva_t gva);
void kvm_mmu_invpcid_gva(struct kvm_vcpu *vcpu, gva_t gva, unsigned long pcid);
void kvm_mmu_new_cr3(struct kvm_vcpu *vcpu, gpa_t new_cr3, bool skip_tlb_flush);

void kvm_enable_tdp(void);
void kvm_disable_tdp(void);

static inline gpa_t translate_gpa(struct kvm_vcpu *vcpu, gpa_t gpa, u32 access,
				  struct x86_exception *exception)
{
	return gpa;
}

static inline struct kvm_mmu_page *page_header(hpa_t shadow_page)
{
	struct page *page = pfn_to_page(shadow_page >> PAGE_SHIFT);

	return (struct kvm_mmu_page *)page_private(page);
}

static inline u16 kvm_read_ldt(void)
{
	u16 ldt;
	asm("sldt %0" : "=g"(ldt));
	return ldt;
}

static inline void kvm_load_ldt(u16 sel)
{
	asm("lldt %0" : : "rm"(sel));
}

#ifdef CONFIG_X86_64
static inline unsigned long read_msr(unsigned long msr)
{
	u64 value;

	rdmsrl(msr, value);
	return value;
}
#endif

static inline u32 get_rdx_init_val(void)
{
	return 0x600; /* P6 family */
}

static inline void kvm_inject_gp(struct kvm_vcpu *vcpu, u32 error_code)
{
	kvm_queue_exception_e(vcpu, GP_VECTOR, error_code);
}

#define TSS_IOPB_BASE_OFFSET 0x66
#define TSS_BASE_SIZE 0x68
#define TSS_IOPB_SIZE (65536 / 8)
#define TSS_REDIRECTION_SIZE (256 / 8)
#define RMODE_TSS_SIZE							\
	(TSS_BASE_SIZE + TSS_REDIRECTION_SIZE + TSS_IOPB_SIZE + 1)

enum {
	TASK_SWITCH_CALL = 0,
	TASK_SWITCH_IRET = 1,
	TASK_SWITCH_JMP = 2,
	TASK_SWITCH_GATE = 3,
};

#define HF_GIF_MASK		(1 << 0)
#define HF_HIF_MASK		(1 << 1)
#define HF_VINTR_MASK		(1 << 2)
#define HF_NMI_MASK		(1 << 3)
#define HF_IRET_MASK		(1 << 4)
#define HF_GUEST_MASK		(1 << 5) /* VCPU is in guest-mode */
#define HF_SMM_MASK		(1 << 6)
#define HF_SMM_INSIDE_NMI_MASK	(1 << 7)

#define __KVM_VCPU_MULTIPLE_ADDRESS_SPACE
#define KVM_ADDRESS_SPACE_NUM 2

#define kvm_arch_vcpu_memslots_id(vcpu) ((vcpu)->arch.hflags & HF_SMM_MASK ? 1 : 0)
#define kvm_memslots_for_spte_role(kvm, role) __kvm_memslots(kvm, (role).smm)

<<<<<<< HEAD
asmlinkage void __noreturn kvm_spurious_fault(void);
=======
asmlinkage void kvm_spurious_fault(void);
>>>>>>> f7688b48

/*
 * Hardware virtualization extension instructions may fault if a
 * reboot turns off virtualization while processes are running.
 * Usually after catching the fault we just panic; during reboot
 * instead the instruction is ignored.
 */
<<<<<<< HEAD
#define ____kvm_handle_fault_on_reboot(insn, cleanup_insn)		\
=======
#define __kvm_handle_fault_on_reboot(insn)				\
>>>>>>> f7688b48
	"666: \n\t"							\
	insn "\n\t"							\
	"jmp	668f \n\t"						\
	"667: \n\t"							\
	"call	kvm_spurious_fault \n\t"				\
	"668: \n\t"							\
<<<<<<< HEAD
	".pushsection .fixup, \"ax\" \n\t"				\
	"700: \n\t"							\
	cleanup_insn "\n\t"						\
	"cmpb	$0, kvm_rebooting\n\t"					\
	"je	667b \n\t"						\
	"jmp	668b \n\t"						\
	".popsection \n\t"						\
	_ASM_EXTABLE(666b, 700b)
=======
	_ASM_EXTABLE(666b, 667b)
>>>>>>> f7688b48

#define KVM_ARCH_WANT_MMU_NOTIFIER
int kvm_unmap_hva_range(struct kvm *kvm, unsigned long start, unsigned long end);
int kvm_age_hva(struct kvm *kvm, unsigned long start, unsigned long end);
int kvm_test_age_hva(struct kvm *kvm, unsigned long hva);
int kvm_set_spte_hva(struct kvm *kvm, unsigned long hva, pte_t pte);
int kvm_cpu_has_injectable_intr(struct kvm_vcpu *v);
int kvm_cpu_has_interrupt(struct kvm_vcpu *vcpu);
int kvm_arch_interrupt_allowed(struct kvm_vcpu *vcpu);
int kvm_cpu_get_interrupt(struct kvm_vcpu *v);
void kvm_vcpu_reset(struct kvm_vcpu *vcpu, bool init_event);
void kvm_vcpu_reload_apic_access_page(struct kvm_vcpu *vcpu);

int kvm_pv_send_ipi(struct kvm *kvm, unsigned long ipi_bitmap_low,
		    unsigned long ipi_bitmap_high, u32 min,
		    unsigned long icr, int op_64_bit);

void kvm_define_shared_msr(unsigned index, u32 msr);
int kvm_set_shared_msr(unsigned index, u64 val, u64 mask);

u64 kvm_scale_tsc(struct kvm_vcpu *vcpu, u64 tsc);
u64 kvm_read_l1_tsc(struct kvm_vcpu *vcpu, u64 host_tsc);

unsigned long kvm_get_linear_rip(struct kvm_vcpu *vcpu);
bool kvm_is_linear_rip(struct kvm_vcpu *vcpu, unsigned long linear_rip);

void kvm_make_mclock_inprogress_request(struct kvm *kvm);
void kvm_make_scan_ioapic_request(struct kvm *kvm);

void kvm_arch_async_page_not_present(struct kvm_vcpu *vcpu,
				     struct kvm_async_pf *work);
void kvm_arch_async_page_present(struct kvm_vcpu *vcpu,
				 struct kvm_async_pf *work);
void kvm_arch_async_page_ready(struct kvm_vcpu *vcpu,
			       struct kvm_async_pf *work);
bool kvm_arch_can_inject_async_page_present(struct kvm_vcpu *vcpu);
extern bool kvm_find_async_pf_gfn(struct kvm_vcpu *vcpu, gfn_t gfn);

int kvm_skip_emulated_instruction(struct kvm_vcpu *vcpu);
int kvm_complete_insn_gp(struct kvm_vcpu *vcpu, int err);
void __kvm_request_immediate_exit(struct kvm_vcpu *vcpu);

int kvm_is_in_guest(void);

int __x86_set_memory_region(struct kvm *kvm, int id, gpa_t gpa, u32 size);
int x86_set_memory_region(struct kvm *kvm, int id, gpa_t gpa, u32 size);
bool kvm_vcpu_is_reset_bsp(struct kvm_vcpu *vcpu);
bool kvm_vcpu_is_bsp(struct kvm_vcpu *vcpu);

bool kvm_intr_is_single_vcpu(struct kvm *kvm, struct kvm_lapic_irq *irq,
			     struct kvm_vcpu **dest_vcpu);

void kvm_set_msi_irq(struct kvm *kvm, struct kvm_kernel_irq_routing_entry *e,
		     struct kvm_lapic_irq *irq);

static inline bool kvm_irq_is_postable(struct kvm_lapic_irq *irq)
{
	/* We can only post Fixed and LowPrio IRQs */
	return (irq->delivery_mode == dest_Fixed ||
		irq->delivery_mode == dest_LowestPrio);
}

static inline void kvm_arch_vcpu_blocking(struct kvm_vcpu *vcpu)
{
	if (kvm_x86_ops->vcpu_blocking)
		kvm_x86_ops->vcpu_blocking(vcpu);
}

static inline void kvm_arch_vcpu_unblocking(struct kvm_vcpu *vcpu)
{
	if (kvm_x86_ops->vcpu_unblocking)
		kvm_x86_ops->vcpu_unblocking(vcpu);
}

static inline void kvm_arch_vcpu_block_finish(struct kvm_vcpu *vcpu) {}

static inline int kvm_cpu_get_apicid(int mps_cpu)
{
#ifdef CONFIG_X86_LOCAL_APIC
	return default_cpu_present_to_apicid(mps_cpu);
#else
	WARN_ON_ONCE(1);
	return BAD_APICID;
#endif
}

#define put_smstate(type, buf, offset, val)                      \
	*(type *)((buf) + (offset) - 0x7e00) = val

#define GET_SMSTATE(type, buf, offset)		\
	(*(type *)((buf) + (offset) - 0x7e00))

#endif /* _ASM_X86_KVM_HOST_H */<|MERGE_RESOLUTION|>--- conflicted
+++ resolved
@@ -313,14 +313,11 @@
 	struct list_head link;
 	struct hlist_node hash_link;
 	struct list_head lpage_disallowed_link;
-<<<<<<< HEAD
-=======
 
 	bool unsync;
 	u8 mmu_valid_gen;
 	bool mmio_cached;
 	bool lpage_disallowed; /* Can't be replaced by an equiv large page */
->>>>>>> f7688b48
 
 	/*
 	 * The following two entries are used to key the shadow page in the
@@ -332,11 +329,6 @@
 	u64 *spt;
 	/* hold the gfn of each spte inside spt */
 	gfn_t *gfns;
-<<<<<<< HEAD
-	bool unsync;
-	bool lpage_disallowed; /* Can't be replaced by an equiv large page */
-=======
->>>>>>> f7688b48
 	int root_count;          /* Currently serving as active root */
 	unsigned int unsync_children;
 	struct kvm_rmap_head parent_ptes; /* rmap pointers to parent sptes */
@@ -848,11 +840,8 @@
 
 	/* How many vCPUs have VP index != vCPU index */
 	atomic_t num_mismatched_vp_indexes;
-<<<<<<< HEAD
-=======
 
 	struct hv_partition_assist_pg *hv_pa_pg;
->>>>>>> f7688b48
 };
 
 enum kvm_irqchip_mode {
@@ -945,13 +934,9 @@
 	bool x2apic_broadcast_quirk_disabled;
 
 	bool guest_can_read_msr_platform_info;
-<<<<<<< HEAD
-
-=======
 	bool exception_payload_enabled;
 
 	struct kvm_pmu_event_filter *pmu_event_filter;
->>>>>>> f7688b48
 	struct task_struct *nx_lpage_recovery_thread;
 };
 
@@ -1291,11 +1276,7 @@
 				   gfn_t gfn_offset, unsigned long mask);
 void kvm_mmu_zap_all(struct kvm *kvm);
 void kvm_mmu_invalidate_mmio_sptes(struct kvm *kvm, u64 gen);
-<<<<<<< HEAD
-unsigned long kvm_mmu_calculate_mmu_pages(struct kvm *kvm);
-=======
 unsigned long kvm_mmu_calculate_default_mmu_pages(struct kvm *kvm);
->>>>>>> f7688b48
 void kvm_mmu_change_mmu_pages(struct kvm *kvm, unsigned long kvm_nr_mmu_pages);
 
 int load_pdptrs(struct kvm_vcpu *vcpu, struct kvm_mmu *mmu, unsigned long cr3);
@@ -1552,11 +1533,7 @@
 #define kvm_arch_vcpu_memslots_id(vcpu) ((vcpu)->arch.hflags & HF_SMM_MASK ? 1 : 0)
 #define kvm_memslots_for_spte_role(kvm, role) __kvm_memslots(kvm, (role).smm)
 
-<<<<<<< HEAD
-asmlinkage void __noreturn kvm_spurious_fault(void);
-=======
 asmlinkage void kvm_spurious_fault(void);
->>>>>>> f7688b48
 
 /*
  * Hardware virtualization extension instructions may fault if a
@@ -1564,29 +1541,14 @@
  * Usually after catching the fault we just panic; during reboot
  * instead the instruction is ignored.
  */
-<<<<<<< HEAD
-#define ____kvm_handle_fault_on_reboot(insn, cleanup_insn)		\
-=======
 #define __kvm_handle_fault_on_reboot(insn)				\
->>>>>>> f7688b48
 	"666: \n\t"							\
 	insn "\n\t"							\
 	"jmp	668f \n\t"						\
 	"667: \n\t"							\
 	"call	kvm_spurious_fault \n\t"				\
 	"668: \n\t"							\
-<<<<<<< HEAD
-	".pushsection .fixup, \"ax\" \n\t"				\
-	"700: \n\t"							\
-	cleanup_insn "\n\t"						\
-	"cmpb	$0, kvm_rebooting\n\t"					\
-	"je	667b \n\t"						\
-	"jmp	668b \n\t"						\
-	".popsection \n\t"						\
-	_ASM_EXTABLE(666b, 700b)
-=======
 	_ASM_EXTABLE(666b, 667b)
->>>>>>> f7688b48
 
 #define KVM_ARCH_WANT_MMU_NOTIFIER
 int kvm_unmap_hva_range(struct kvm *kvm, unsigned long start, unsigned long end);
