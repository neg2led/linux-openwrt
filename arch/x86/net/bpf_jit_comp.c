// SPDX-License-Identifier: GPL-2.0-only
/*
 * bpf_jit_comp.c: BPF JIT compiler
 *
 * Copyright (C) 2011-2013 Eric Dumazet (eric.dumazet@gmail.com)
 * Internal BPF Copyright (c) 2011-2014 PLUMgrid, http://plumgrid.com
 */
#include <linux/netdevice.h>
#include <linux/filter.h>
#include <linux/if_vlan.h>
#include <linux/bpf.h>
#include <linux/memory.h>
#include <linux/sort.h>
#include <asm/extable.h>
#include <asm/set_memory.h>
#include <asm/nospec-branch.h>
#include <asm/text-patching.h>
#include <asm/asm-prototypes.h>

static u8 *emit_code(u8 *ptr, u32 bytes, unsigned int len)
{
	if (len == 1)
		*ptr = bytes;
	else if (len == 2)
		*(u16 *)ptr = bytes;
	else {
		*(u32 *)ptr = bytes;
		barrier();
	}
	return ptr + len;
}

#define EMIT(bytes, len) \
	do { prog = emit_code(prog, bytes, len); cnt += len; } while (0)

#define EMIT1(b1)		EMIT(b1, 1)
#define EMIT2(b1, b2)		EMIT((b1) + ((b2) << 8), 2)
#define EMIT3(b1, b2, b3)	EMIT((b1) + ((b2) << 8) + ((b3) << 16), 3)
#define EMIT4(b1, b2, b3, b4)   EMIT((b1) + ((b2) << 8) + ((b3) << 16) + ((b4) << 24), 4)

#define EMIT1_off32(b1, off) \
	do { EMIT1(b1); EMIT(off, 4); } while (0)
#define EMIT2_off32(b1, b2, off) \
	do { EMIT2(b1, b2); EMIT(off, 4); } while (0)
#define EMIT3_off32(b1, b2, b3, off) \
	do { EMIT3(b1, b2, b3); EMIT(off, 4); } while (0)
#define EMIT4_off32(b1, b2, b3, b4, off) \
	do { EMIT4(b1, b2, b3, b4); EMIT(off, 4); } while (0)

static bool is_imm8(int value)
{
	return value <= 127 && value >= -128;
}

static bool is_simm32(s64 value)
{
	return value == (s64)(s32)value;
}

static bool is_uimm32(u64 value)
{
	return value == (u64)(u32)value;
}

/* mov dst, src */
#define EMIT_mov(DST, SRC)								 \
	do {										 \
		if (DST != SRC)								 \
			EMIT3(add_2mod(0x48, DST, SRC), 0x89, add_2reg(0xC0, DST, SRC)); \
	} while (0)

static int bpf_size_to_x86_bytes(int bpf_size)
{
	if (bpf_size == BPF_W)
		return 4;
	else if (bpf_size == BPF_H)
		return 2;
	else if (bpf_size == BPF_B)
		return 1;
	else if (bpf_size == BPF_DW)
		return 4; /* imm32 */
	else
		return 0;
}

/*
 * List of x86 cond jumps opcodes (. + s8)
 * Add 0x10 (and an extra 0x0f) to generate far jumps (. + s32)
 */
#define X86_JB  0x72
#define X86_JAE 0x73
#define X86_JE  0x74
#define X86_JNE 0x75
#define X86_JBE 0x76
#define X86_JA  0x77
#define X86_JL  0x7C
#define X86_JGE 0x7D
#define X86_JLE 0x7E
#define X86_JG  0x7F

/* Pick a register outside of BPF range for JIT internal work */
#define AUX_REG (MAX_BPF_JIT_REG + 1)
#define X86_REG_R9 (MAX_BPF_JIT_REG + 2)

/*
 * The following table maps BPF registers to x86-64 registers.
 *
 * x86-64 register R12 is unused, since if used as base address
 * register in load/store instructions, it always needs an
 * extra byte of encoding and is callee saved.
 *
 * x86-64 register R9 is not used by BPF programs, but can be used by BPF
 * trampoline. x86-64 register R10 is used for blinding (if enabled).
 */
static const int reg2hex[] = {
	[BPF_REG_0] = 0,  /* RAX */
	[BPF_REG_1] = 7,  /* RDI */
	[BPF_REG_2] = 6,  /* RSI */
	[BPF_REG_3] = 2,  /* RDX */
	[BPF_REG_4] = 1,  /* RCX */
	[BPF_REG_5] = 0,  /* R8  */
	[BPF_REG_6] = 3,  /* RBX callee saved */
	[BPF_REG_7] = 5,  /* R13 callee saved */
	[BPF_REG_8] = 6,  /* R14 callee saved */
	[BPF_REG_9] = 7,  /* R15 callee saved */
	[BPF_REG_FP] = 5, /* RBP readonly */
	[BPF_REG_AX] = 2, /* R10 temp register */
	[AUX_REG] = 3,    /* R11 temp register */
	[X86_REG_R9] = 1, /* R9 register, 6th function argument */
};

static const int reg2pt_regs[] = {
	[BPF_REG_0] = offsetof(struct pt_regs, ax),
	[BPF_REG_1] = offsetof(struct pt_regs, di),
	[BPF_REG_2] = offsetof(struct pt_regs, si),
	[BPF_REG_3] = offsetof(struct pt_regs, dx),
	[BPF_REG_4] = offsetof(struct pt_regs, cx),
	[BPF_REG_5] = offsetof(struct pt_regs, r8),
	[BPF_REG_6] = offsetof(struct pt_regs, bx),
	[BPF_REG_7] = offsetof(struct pt_regs, r13),
	[BPF_REG_8] = offsetof(struct pt_regs, r14),
	[BPF_REG_9] = offsetof(struct pt_regs, r15),
};

/*
 * is_ereg() == true if BPF register 'reg' maps to x86-64 r8..r15
 * which need extra byte of encoding.
 * rax,rcx,...,rbp have simpler encoding
 */
static bool is_ereg(u32 reg)
{
	return (1 << reg) & (BIT(BPF_REG_5) |
			     BIT(AUX_REG) |
			     BIT(BPF_REG_7) |
			     BIT(BPF_REG_8) |
			     BIT(BPF_REG_9) |
			     BIT(X86_REG_R9) |
			     BIT(BPF_REG_AX));
}

/*
 * is_ereg_8l() == true if BPF register 'reg' is mapped to access x86-64
 * lower 8-bit registers dil,sil,bpl,spl,r8b..r15b, which need extra byte
 * of encoding. al,cl,dl,bl have simpler encoding.
 */
static bool is_ereg_8l(u32 reg)
{
	return is_ereg(reg) ||
	    (1 << reg) & (BIT(BPF_REG_1) |
			  BIT(BPF_REG_2) |
			  BIT(BPF_REG_FP));
}

static bool is_axreg(u32 reg)
{
	return reg == BPF_REG_0;
}

/* Add modifiers if 'reg' maps to x86-64 registers R8..R15 */
static u8 add_1mod(u8 byte, u32 reg)
{
	if (is_ereg(reg))
		byte |= 1;
	return byte;
}

static u8 add_2mod(u8 byte, u32 r1, u32 r2)
{
	if (is_ereg(r1))
		byte |= 1;
	if (is_ereg(r2))
		byte |= 4;
	return byte;
}

/* Encode 'dst_reg' register into x86-64 opcode 'byte' */
static u8 add_1reg(u8 byte, u32 dst_reg)
{
	return byte + reg2hex[dst_reg];
}

/* Encode 'dst_reg' and 'src_reg' registers into x86-64 opcode 'byte' */
static u8 add_2reg(u8 byte, u32 dst_reg, u32 src_reg)
{
	return byte + reg2hex[dst_reg] + (reg2hex[src_reg] << 3);
}

static void jit_fill_hole(void *area, unsigned int size)
{
	/* Fill whole space with INT3 instructions */
	memset(area, 0xcc, size);
}

struct jit_context {
	int cleanup_addr; /* Epilogue code offset */
};

/* Maximum number of bytes emitted while JITing one eBPF insn */
#define BPF_MAX_INSN_SIZE	128
#define BPF_INSN_SAFETY		64

/* Number of bytes emit_patch() needs to generate instructions */
#define X86_PATCH_SIZE		5
/* Number of bytes that will be skipped on tailcall */
#define X86_TAIL_CALL_OFFSET	11

static void push_callee_regs(u8 **pprog, bool *callee_regs_used)
{
	u8 *prog = *pprog;
	int cnt = 0;

	if (callee_regs_used[0])
		EMIT1(0x53);         /* push rbx */
	if (callee_regs_used[1])
		EMIT2(0x41, 0x55);   /* push r13 */
	if (callee_regs_used[2])
		EMIT2(0x41, 0x56);   /* push r14 */
	if (callee_regs_used[3])
		EMIT2(0x41, 0x57);   /* push r15 */
	*pprog = prog;
}

static void pop_callee_regs(u8 **pprog, bool *callee_regs_used)
{
	u8 *prog = *pprog;
	int cnt = 0;

	if (callee_regs_used[3])
		EMIT2(0x41, 0x5F);   /* pop r15 */
	if (callee_regs_used[2])
		EMIT2(0x41, 0x5E);   /* pop r14 */
	if (callee_regs_used[1])
		EMIT2(0x41, 0x5D);   /* pop r13 */
	if (callee_regs_used[0])
		EMIT1(0x5B);         /* pop rbx */
	*pprog = prog;
}

/*
 * Emit x86-64 prologue code for BPF program.
 * bpf_tail_call helper will skip the first X86_TAIL_CALL_OFFSET bytes
 * while jumping to another program
 */
static void emit_prologue(u8 **pprog, u32 stack_depth, bool ebpf_from_cbpf,
			  bool tail_call_reachable, bool is_subprog)
{
	u8 *prog = *pprog;
	int cnt = X86_PATCH_SIZE;

	/* BPF trampoline can be made to work without these nops,
	 * but let's waste 5 bytes for now and optimize later
	 */
	memcpy(prog, ideal_nops[NOP_ATOMIC5], cnt);
	prog += cnt;
	if (!ebpf_from_cbpf) {
		if (tail_call_reachable && !is_subprog)
			EMIT2(0x31, 0xC0); /* xor eax, eax */
		else
			EMIT2(0x66, 0x90); /* nop2 */
	}
	EMIT1(0x55);             /* push rbp */
	EMIT3(0x48, 0x89, 0xE5); /* mov rbp, rsp */
	/* sub rsp, rounded_stack_depth */
	if (stack_depth)
		EMIT3_off32(0x48, 0x81, 0xEC, round_up(stack_depth, 8));
	if (tail_call_reachable)
		EMIT1(0x50);         /* push rax */
	*pprog = prog;
}

static int emit_patch(u8 **pprog, void *func, void *ip, u8 opcode)
{
	u8 *prog = *pprog;
	int cnt = 0;
	s64 offset;

	offset = func - (ip + X86_PATCH_SIZE);
	if (!is_simm32(offset)) {
		pr_err("Target call %p is out of range\n", func);
		return -ERANGE;
	}
	EMIT1_off32(opcode, offset);
	*pprog = prog;
	return 0;
}

static int emit_call(u8 **pprog, void *func, void *ip)
{
	return emit_patch(pprog, func, ip, 0xE8);
}

static int emit_jump(u8 **pprog, void *func, void *ip)
{
	return emit_patch(pprog, func, ip, 0xE9);
}

static int __bpf_arch_text_poke(void *ip, enum bpf_text_poke_type t,
				void *old_addr, void *new_addr,
				const bool text_live)
{
	const u8 *nop_insn = ideal_nops[NOP_ATOMIC5];
	u8 old_insn[X86_PATCH_SIZE];
	u8 new_insn[X86_PATCH_SIZE];
	u8 *prog;
	int ret;

	memcpy(old_insn, nop_insn, X86_PATCH_SIZE);
	if (old_addr) {
		prog = old_insn;
		ret = t == BPF_MOD_CALL ?
		      emit_call(&prog, old_addr, ip) :
		      emit_jump(&prog, old_addr, ip);
		if (ret)
			return ret;
	}

	memcpy(new_insn, nop_insn, X86_PATCH_SIZE);
	if (new_addr) {
		prog = new_insn;
		ret = t == BPF_MOD_CALL ?
		      emit_call(&prog, new_addr, ip) :
		      emit_jump(&prog, new_addr, ip);
		if (ret)
			return ret;
	}

	ret = -EBUSY;
	mutex_lock(&text_mutex);
	if (memcmp(ip, old_insn, X86_PATCH_SIZE))
		goto out;
	ret = 1;
	if (memcmp(ip, new_insn, X86_PATCH_SIZE)) {
		if (text_live)
			text_poke_bp(ip, new_insn, X86_PATCH_SIZE, NULL);
		else
			memcpy(ip, new_insn, X86_PATCH_SIZE);
		ret = 0;
	}
out:
	mutex_unlock(&text_mutex);
	return ret;
}

int bpf_arch_text_poke(void *ip, enum bpf_text_poke_type t,
		       void *old_addr, void *new_addr)
{
	if (!is_kernel_text((long)ip) &&
	    !is_bpf_text_address((long)ip))
		/* BPF poking in modules is not supported */
		return -EINVAL;

	return __bpf_arch_text_poke(ip, t, old_addr, new_addr, true);
}

static int get_pop_bytes(bool *callee_regs_used)
{
	int bytes = 0;

	if (callee_regs_used[3])
		bytes += 2;
	if (callee_regs_used[2])
		bytes += 2;
	if (callee_regs_used[1])
		bytes += 2;
	if (callee_regs_used[0])
		bytes += 1;

	return bytes;
}

/*
 * Generate the following code:
 *
 * ... bpf_tail_call(void *ctx, struct bpf_array *array, u64 index) ...
 *   if (index >= array->map.max_entries)
 *     goto out;
 *   if (++tail_call_cnt > MAX_TAIL_CALL_CNT)
 *     goto out;
 *   prog = array->ptrs[index];
 *   if (prog == NULL)
 *     goto out;
 *   goto *(prog->bpf_func + prologue_size);
 * out:
 */
static void emit_bpf_tail_call_indirect(u8 **pprog, bool *callee_regs_used,
					u32 stack_depth)
{
	int tcc_off = -4 - round_up(stack_depth, 8);
	u8 *prog = *pprog;
	int pop_bytes = 0;
	int off1 = 42;
	int off2 = 31;
	int off3 = 9;
	int cnt = 0;

	/* count the additional bytes used for popping callee regs from stack
	 * that need to be taken into account for each of the offsets that
	 * are used for bailing out of the tail call
	 */
	pop_bytes = get_pop_bytes(callee_regs_used);
	off1 += pop_bytes;
	off2 += pop_bytes;
	off3 += pop_bytes;

	if (stack_depth) {
		off1 += 7;
		off2 += 7;
		off3 += 7;
	}

	/*
	 * rdi - pointer to ctx
	 * rsi - pointer to bpf_array
	 * rdx - index in bpf_array
	 */

	/*
	 * if (index >= array->map.max_entries)
	 *	goto out;
	 */
	EMIT2(0x89, 0xD2);                        /* mov edx, edx */
	EMIT3(0x39, 0x56,                         /* cmp dword ptr [rsi + 16], edx */
	      offsetof(struct bpf_array, map.max_entries));
#define OFFSET1 (off1 + RETPOLINE_RCX_BPF_JIT_SIZE) /* Number of bytes to jump */
	EMIT2(X86_JBE, OFFSET1);                  /* jbe out */

	/*
	 * if (tail_call_cnt > MAX_TAIL_CALL_CNT)
	 *	goto out;
	 */
	EMIT2_off32(0x8B, 0x85, tcc_off);         /* mov eax, dword ptr [rbp - tcc_off] */
	EMIT3(0x83, 0xF8, MAX_TAIL_CALL_CNT);     /* cmp eax, MAX_TAIL_CALL_CNT */
#define OFFSET2 (off2 + RETPOLINE_RCX_BPF_JIT_SIZE)
	EMIT2(X86_JA, OFFSET2);                   /* ja out */
	EMIT3(0x83, 0xC0, 0x01);                  /* add eax, 1 */
	EMIT2_off32(0x89, 0x85, tcc_off);         /* mov dword ptr [rbp - tcc_off], eax */

	/* prog = array->ptrs[index]; */
	EMIT4_off32(0x48, 0x8B, 0x8C, 0xD6,       /* mov rcx, [rsi + rdx * 8 + offsetof(...)] */
		    offsetof(struct bpf_array, ptrs));

	/*
	 * if (prog == NULL)
	 *	goto out;
	 */
	EMIT3(0x48, 0x85, 0xC9);                  /* test rcx,rcx */
#define OFFSET3 (off3 + RETPOLINE_RCX_BPF_JIT_SIZE)
	EMIT2(X86_JE, OFFSET3);                   /* je out */

	*pprog = prog;
	pop_callee_regs(pprog, callee_regs_used);
	prog = *pprog;

	EMIT1(0x58);                              /* pop rax */
	if (stack_depth)
		EMIT3_off32(0x48, 0x81, 0xC4,     /* add rsp, sd */
			    round_up(stack_depth, 8));

	/* goto *(prog->bpf_func + X86_TAIL_CALL_OFFSET); */
	EMIT4(0x48, 0x8B, 0x49,                   /* mov rcx, qword ptr [rcx + 32] */
	      offsetof(struct bpf_prog, bpf_func));
	EMIT4(0x48, 0x83, 0xC1,                   /* add rcx, X86_TAIL_CALL_OFFSET */
	      X86_TAIL_CALL_OFFSET);
	/*
	 * Now we're ready to jump into next BPF program
	 * rdi == ctx (1st arg)
	 * rcx == prog->bpf_func + X86_TAIL_CALL_OFFSET
	 */
	RETPOLINE_RCX_BPF_JIT();

	/* out: */
	*pprog = prog;
}

static void emit_bpf_tail_call_direct(struct bpf_jit_poke_descriptor *poke,
				      u8 **pprog, int addr, u8 *image,
				      bool *callee_regs_used, u32 stack_depth)
{
	int tcc_off = -4 - round_up(stack_depth, 8);
	u8 *prog = *pprog;
	int pop_bytes = 0;
	int off1 = 20;
	int poke_off;
	int cnt = 0;

	/* count the additional bytes used for popping callee regs to stack
	 * that need to be taken into account for jump offset that is used for
	 * bailing out from of the tail call when limit is reached
	 */
	pop_bytes = get_pop_bytes(callee_regs_used);
	off1 += pop_bytes;

	/*
	 * total bytes for:
	 * - nop5/ jmpq $off
	 * - pop callee regs
	 * - sub rsp, $val if depth > 0
	 * - pop rax
	 */
	poke_off = X86_PATCH_SIZE + pop_bytes + 1;
	if (stack_depth) {
		poke_off += 7;
		off1 += 7;
	}

	/*
	 * if (tail_call_cnt > MAX_TAIL_CALL_CNT)
	 *	goto out;
	 */
	EMIT2_off32(0x8B, 0x85, tcc_off);             /* mov eax, dword ptr [rbp - tcc_off] */
	EMIT3(0x83, 0xF8, MAX_TAIL_CALL_CNT);         /* cmp eax, MAX_TAIL_CALL_CNT */
	EMIT2(X86_JA, off1);                          /* ja out */
	EMIT3(0x83, 0xC0, 0x01);                      /* add eax, 1 */
	EMIT2_off32(0x89, 0x85, tcc_off);             /* mov dword ptr [rbp - tcc_off], eax */

	poke->tailcall_bypass = image + (addr - poke_off - X86_PATCH_SIZE);
	poke->adj_off = X86_TAIL_CALL_OFFSET;
	poke->tailcall_target = image + (addr - X86_PATCH_SIZE);
	poke->bypass_addr = (u8 *)poke->tailcall_target + X86_PATCH_SIZE;

	emit_jump(&prog, (u8 *)poke->tailcall_target + X86_PATCH_SIZE,
		  poke->tailcall_bypass);

	*pprog = prog;
	pop_callee_regs(pprog, callee_regs_used);
	prog = *pprog;
	EMIT1(0x58);                                  /* pop rax */
	if (stack_depth)
		EMIT3_off32(0x48, 0x81, 0xC4, round_up(stack_depth, 8));

	memcpy(prog, ideal_nops[NOP_ATOMIC5], X86_PATCH_SIZE);
	prog += X86_PATCH_SIZE;
	/* out: */

	*pprog = prog;
}

static void bpf_tail_call_direct_fixup(struct bpf_prog *prog)
{
	struct bpf_jit_poke_descriptor *poke;
	struct bpf_array *array;
	struct bpf_prog *target;
	int i, ret;

	for (i = 0; i < prog->aux->size_poke_tab; i++) {
		poke = &prog->aux->poke_tab[i];
		WARN_ON_ONCE(READ_ONCE(poke->tailcall_target_stable));

		if (poke->reason != BPF_POKE_REASON_TAIL_CALL)
			continue;

		array = container_of(poke->tail_call.map, struct bpf_array, map);
		mutex_lock(&array->aux->poke_mutex);
		target = array->ptrs[poke->tail_call.key];
		if (target) {
			/* Plain memcpy is used when image is not live yet
			 * and still not locked as read-only. Once poke
			 * location is active (poke->tailcall_target_stable),
			 * any parallel bpf_arch_text_poke() might occur
			 * still on the read-write image until we finally
			 * locked it as read-only. Both modifications on
			 * the given image are under text_mutex to avoid
			 * interference.
			 */
			ret = __bpf_arch_text_poke(poke->tailcall_target,
						   BPF_MOD_JUMP, NULL,
						   (u8 *)target->bpf_func +
						   poke->adj_off, false);
			BUG_ON(ret < 0);
			ret = __bpf_arch_text_poke(poke->tailcall_bypass,
						   BPF_MOD_JUMP,
						   (u8 *)poke->tailcall_target +
						   X86_PATCH_SIZE, NULL, false);
			BUG_ON(ret < 0);
		}
		WRITE_ONCE(poke->tailcall_target_stable, true);
		mutex_unlock(&array->aux->poke_mutex);
	}
}

static void emit_mov_imm32(u8 **pprog, bool sign_propagate,
			   u32 dst_reg, const u32 imm32)
{
	u8 *prog = *pprog;
	u8 b1, b2, b3;
	int cnt = 0;

	/*
	 * Optimization: if imm32 is positive, use 'mov %eax, imm32'
	 * (which zero-extends imm32) to save 2 bytes.
	 */
	if (sign_propagate && (s32)imm32 < 0) {
		/* 'mov %rax, imm32' sign extends imm32 */
		b1 = add_1mod(0x48, dst_reg);
		b2 = 0xC7;
		b3 = 0xC0;
		EMIT3_off32(b1, b2, add_1reg(b3, dst_reg), imm32);
		goto done;
	}

	/*
	 * Optimization: if imm32 is zero, use 'xor %eax, %eax'
	 * to save 3 bytes.
	 */
	if (imm32 == 0) {
		if (is_ereg(dst_reg))
			EMIT1(add_2mod(0x40, dst_reg, dst_reg));
		b2 = 0x31; /* xor */
		b3 = 0xC0;
		EMIT2(b2, add_2reg(b3, dst_reg, dst_reg));
		goto done;
	}

	/* mov %eax, imm32 */
	if (is_ereg(dst_reg))
		EMIT1(add_1mod(0x40, dst_reg));
	EMIT1_off32(add_1reg(0xB8, dst_reg), imm32);
done:
	*pprog = prog;
}

static void emit_mov_imm64(u8 **pprog, u32 dst_reg,
			   const u32 imm32_hi, const u32 imm32_lo)
{
	u8 *prog = *pprog;
	int cnt = 0;

	if (is_uimm32(((u64)imm32_hi << 32) | (u32)imm32_lo)) {
		/*
		 * For emitting plain u32, where sign bit must not be
		 * propagated LLVM tends to load imm64 over mov32
		 * directly, so save couple of bytes by just doing
		 * 'mov %eax, imm32' instead.
		 */
		emit_mov_imm32(&prog, false, dst_reg, imm32_lo);
	} else {
		/* movabsq %rax, imm64 */
		EMIT2(add_1mod(0x48, dst_reg), add_1reg(0xB8, dst_reg));
		EMIT(imm32_lo, 4);
		EMIT(imm32_hi, 4);
	}

	*pprog = prog;
}

static void emit_mov_reg(u8 **pprog, bool is64, u32 dst_reg, u32 src_reg)
{
	u8 *prog = *pprog;
	int cnt = 0;

	if (is64) {
		/* mov dst, src */
		EMIT_mov(dst_reg, src_reg);
	} else {
		/* mov32 dst, src */
		if (is_ereg(dst_reg) || is_ereg(src_reg))
			EMIT1(add_2mod(0x40, dst_reg, src_reg));
		EMIT2(0x89, add_2reg(0xC0, dst_reg, src_reg));
	}

	*pprog = prog;
}

/* LDX: dst_reg = *(u8*)(src_reg + off) */
static void emit_ldx(u8 **pprog, u32 size, u32 dst_reg, u32 src_reg, int off)
{
	u8 *prog = *pprog;
	int cnt = 0;

	switch (size) {
	case BPF_B:
		/* Emit 'movzx rax, byte ptr [rax + off]' */
		EMIT3(add_2mod(0x48, src_reg, dst_reg), 0x0F, 0xB6);
		break;
	case BPF_H:
		/* Emit 'movzx rax, word ptr [rax + off]' */
		EMIT3(add_2mod(0x48, src_reg, dst_reg), 0x0F, 0xB7);
		break;
	case BPF_W:
		/* Emit 'mov eax, dword ptr [rax+0x14]' */
		if (is_ereg(dst_reg) || is_ereg(src_reg))
			EMIT2(add_2mod(0x40, src_reg, dst_reg), 0x8B);
		else
			EMIT1(0x8B);
		break;
	case BPF_DW:
		/* Emit 'mov rax, qword ptr [rax+0x14]' */
		EMIT2(add_2mod(0x48, src_reg, dst_reg), 0x8B);
		break;
	}
	/*
	 * If insn->off == 0 we can save one extra byte, but
	 * special case of x86 R13 which always needs an offset
	 * is not worth the hassle
	 */
	if (is_imm8(off))
		EMIT2(add_2reg(0x40, src_reg, dst_reg), off);
	else
		EMIT1_off32(add_2reg(0x80, src_reg, dst_reg), off);
	*pprog = prog;
}

/* STX: *(u8*)(dst_reg + off) = src_reg */
static void emit_stx(u8 **pprog, u32 size, u32 dst_reg, u32 src_reg, int off)
{
	u8 *prog = *pprog;
	int cnt = 0;

	switch (size) {
	case BPF_B:
		/* Emit 'mov byte ptr [rax + off], al' */
		if (is_ereg(dst_reg) || is_ereg_8l(src_reg))
			/* Add extra byte for eregs or SIL,DIL,BPL in src_reg */
			EMIT2(add_2mod(0x40, dst_reg, src_reg), 0x88);
		else
			EMIT1(0x88);
		break;
	case BPF_H:
		if (is_ereg(dst_reg) || is_ereg(src_reg))
			EMIT3(0x66, add_2mod(0x40, dst_reg, src_reg), 0x89);
		else
			EMIT2(0x66, 0x89);
		break;
	case BPF_W:
		if (is_ereg(dst_reg) || is_ereg(src_reg))
			EMIT2(add_2mod(0x40, dst_reg, src_reg), 0x89);
		else
			EMIT1(0x89);
		break;
	case BPF_DW:
		EMIT2(add_2mod(0x48, dst_reg, src_reg), 0x89);
		break;
	}
	if (is_imm8(off))
		EMIT2(add_2reg(0x40, dst_reg, src_reg), off);
	else
		EMIT1_off32(add_2reg(0x80, dst_reg, src_reg), off);
	*pprog = prog;
}

static bool ex_handler_bpf(const struct exception_table_entry *x,
			   struct pt_regs *regs, int trapnr,
			   unsigned long error_code, unsigned long fault_addr)
{
	u32 reg = x->fixup >> 8;

	/* jump over faulting load and clear dest register */
	*(unsigned long *)((void *)regs + reg) = 0;
	regs->ip += x->fixup & 0xff;
	return true;
}

static void detect_reg_usage(struct bpf_insn *insn, int insn_cnt,
			     bool *regs_used, bool *tail_call_seen)
{
	int i;

	for (i = 1; i <= insn_cnt; i++, insn++) {
		if (insn->code == (BPF_JMP | BPF_TAIL_CALL))
			*tail_call_seen = true;
		if (insn->dst_reg == BPF_REG_6 || insn->src_reg == BPF_REG_6)
			regs_used[0] = true;
		if (insn->dst_reg == BPF_REG_7 || insn->src_reg == BPF_REG_7)
			regs_used[1] = true;
		if (insn->dst_reg == BPF_REG_8 || insn->src_reg == BPF_REG_8)
			regs_used[2] = true;
		if (insn->dst_reg == BPF_REG_9 || insn->src_reg == BPF_REG_9)
			regs_used[3] = true;
	}
}

static int do_jit(struct bpf_prog *bpf_prog, int *addrs, u8 *image,
		  int oldproglen, struct jit_context *ctx)
{
	bool tail_call_reachable = bpf_prog->aux->tail_call_reachable;
	struct bpf_insn *insn = bpf_prog->insnsi;
	bool callee_regs_used[4] = {};
	int insn_cnt = bpf_prog->len;
	bool tail_call_seen = false;
	bool seen_exit = false;
	u8 temp[BPF_MAX_INSN_SIZE + BPF_INSN_SAFETY];
	int i, cnt = 0, excnt = 0;
	int proglen = 0;
	u8 *prog = temp;

	detect_reg_usage(insn, insn_cnt, callee_regs_used,
			 &tail_call_seen);

	/* tail call's presence in current prog implies it is reachable */
	tail_call_reachable |= tail_call_seen;

	emit_prologue(&prog, bpf_prog->aux->stack_depth,
		      bpf_prog_was_classic(bpf_prog), tail_call_reachable,
		      bpf_prog->aux->func_idx != 0);
	push_callee_regs(&prog, callee_regs_used);
	addrs[0] = prog - temp;

	for (i = 1; i <= insn_cnt; i++, insn++) {
		const s32 imm32 = insn->imm;
		u32 dst_reg = insn->dst_reg;
		u32 src_reg = insn->src_reg;
		u8 b2 = 0, b3 = 0;
		s64 jmp_offset;
		u8 jmp_cond;
		int ilen;
		u8 *func;

		switch (insn->code) {
			/* ALU */
		case BPF_ALU | BPF_ADD | BPF_X:
		case BPF_ALU | BPF_SUB | BPF_X:
		case BPF_ALU | BPF_AND | BPF_X:
		case BPF_ALU | BPF_OR | BPF_X:
		case BPF_ALU | BPF_XOR | BPF_X:
		case BPF_ALU64 | BPF_ADD | BPF_X:
		case BPF_ALU64 | BPF_SUB | BPF_X:
		case BPF_ALU64 | BPF_AND | BPF_X:
		case BPF_ALU64 | BPF_OR | BPF_X:
		case BPF_ALU64 | BPF_XOR | BPF_X:
			switch (BPF_OP(insn->code)) {
			case BPF_ADD: b2 = 0x01; break;
			case BPF_SUB: b2 = 0x29; break;
			case BPF_AND: b2 = 0x21; break;
			case BPF_OR: b2 = 0x09; break;
			case BPF_XOR: b2 = 0x31; break;
			}
			if (BPF_CLASS(insn->code) == BPF_ALU64)
				EMIT1(add_2mod(0x48, dst_reg, src_reg));
			else if (is_ereg(dst_reg) || is_ereg(src_reg))
				EMIT1(add_2mod(0x40, dst_reg, src_reg));
			EMIT2(b2, add_2reg(0xC0, dst_reg, src_reg));
			break;

		case BPF_ALU64 | BPF_MOV | BPF_X:
		case BPF_ALU | BPF_MOV | BPF_X:
			emit_mov_reg(&prog,
				     BPF_CLASS(insn->code) == BPF_ALU64,
				     dst_reg, src_reg);
			break;

			/* neg dst */
		case BPF_ALU | BPF_NEG:
		case BPF_ALU64 | BPF_NEG:
			if (BPF_CLASS(insn->code) == BPF_ALU64)
				EMIT1(add_1mod(0x48, dst_reg));
			else if (is_ereg(dst_reg))
				EMIT1(add_1mod(0x40, dst_reg));
			EMIT2(0xF7, add_1reg(0xD8, dst_reg));
			break;

		case BPF_ALU | BPF_ADD | BPF_K:
		case BPF_ALU | BPF_SUB | BPF_K:
		case BPF_ALU | BPF_AND | BPF_K:
		case BPF_ALU | BPF_OR | BPF_K:
		case BPF_ALU | BPF_XOR | BPF_K:
		case BPF_ALU64 | BPF_ADD | BPF_K:
		case BPF_ALU64 | BPF_SUB | BPF_K:
		case BPF_ALU64 | BPF_AND | BPF_K:
		case BPF_ALU64 | BPF_OR | BPF_K:
		case BPF_ALU64 | BPF_XOR | BPF_K:
			if (BPF_CLASS(insn->code) == BPF_ALU64)
				EMIT1(add_1mod(0x48, dst_reg));
			else if (is_ereg(dst_reg))
				EMIT1(add_1mod(0x40, dst_reg));

			/*
			 * b3 holds 'normal' opcode, b2 short form only valid
			 * in case dst is eax/rax.
			 */
			switch (BPF_OP(insn->code)) {
			case BPF_ADD:
				b3 = 0xC0;
				b2 = 0x05;
				break;
			case BPF_SUB:
				b3 = 0xE8;
				b2 = 0x2D;
				break;
			case BPF_AND:
				b3 = 0xE0;
				b2 = 0x25;
				break;
			case BPF_OR:
				b3 = 0xC8;
				b2 = 0x0D;
				break;
			case BPF_XOR:
				b3 = 0xF0;
				b2 = 0x35;
				break;
			}

			if (is_imm8(imm32))
				EMIT3(0x83, add_1reg(b3, dst_reg), imm32);
			else if (is_axreg(dst_reg))
				EMIT1_off32(b2, imm32);
			else
				EMIT2_off32(0x81, add_1reg(b3, dst_reg), imm32);
			break;

		case BPF_ALU64 | BPF_MOV | BPF_K:
		case BPF_ALU | BPF_MOV | BPF_K:
			emit_mov_imm32(&prog, BPF_CLASS(insn->code) == BPF_ALU64,
				       dst_reg, imm32);
			break;

		case BPF_LD | BPF_IMM | BPF_DW:
			emit_mov_imm64(&prog, dst_reg, insn[1].imm, insn[0].imm);
			insn++;
			i++;
			break;

			/* dst %= src, dst /= src, dst %= imm32, dst /= imm32 */
		case BPF_ALU | BPF_MOD | BPF_X:
		case BPF_ALU | BPF_DIV | BPF_X:
		case BPF_ALU | BPF_MOD | BPF_K:
		case BPF_ALU | BPF_DIV | BPF_K:
		case BPF_ALU64 | BPF_MOD | BPF_X:
		case BPF_ALU64 | BPF_DIV | BPF_X:
		case BPF_ALU64 | BPF_MOD | BPF_K:
		case BPF_ALU64 | BPF_DIV | BPF_K:
			EMIT1(0x50); /* push rax */
			EMIT1(0x52); /* push rdx */

			if (BPF_SRC(insn->code) == BPF_X)
				/* mov r11, src_reg */
				EMIT_mov(AUX_REG, src_reg);
			else
				/* mov r11, imm32 */
				EMIT3_off32(0x49, 0xC7, 0xC3, imm32);

			/* mov rax, dst_reg */
			EMIT_mov(BPF_REG_0, dst_reg);

			/*
			 * xor edx, edx
			 * equivalent to 'xor rdx, rdx', but one byte less
			 */
			EMIT2(0x31, 0xd2);

			if (BPF_CLASS(insn->code) == BPF_ALU64)
				/* div r11 */
				EMIT3(0x49, 0xF7, 0xF3);
			else
				/* div r11d */
				EMIT3(0x41, 0xF7, 0xF3);

			if (BPF_OP(insn->code) == BPF_MOD)
				/* mov r11, rdx */
				EMIT3(0x49, 0x89, 0xD3);
			else
				/* mov r11, rax */
				EMIT3(0x49, 0x89, 0xC3);

			EMIT1(0x5A); /* pop rdx */
			EMIT1(0x58); /* pop rax */

			/* mov dst_reg, r11 */
			EMIT_mov(dst_reg, AUX_REG);
			break;

		case BPF_ALU | BPF_MUL | BPF_K:
		case BPF_ALU | BPF_MUL | BPF_X:
		case BPF_ALU64 | BPF_MUL | BPF_K:
		case BPF_ALU64 | BPF_MUL | BPF_X:
		{
			bool is64 = BPF_CLASS(insn->code) == BPF_ALU64;

			if (dst_reg != BPF_REG_0)
				EMIT1(0x50); /* push rax */
			if (dst_reg != BPF_REG_3)
				EMIT1(0x52); /* push rdx */

			/* mov r11, dst_reg */
			EMIT_mov(AUX_REG, dst_reg);

			if (BPF_SRC(insn->code) == BPF_X)
				emit_mov_reg(&prog, is64, BPF_REG_0, src_reg);
			else
				emit_mov_imm32(&prog, is64, BPF_REG_0, imm32);

			if (is64)
				EMIT1(add_1mod(0x48, AUX_REG));
			else if (is_ereg(AUX_REG))
				EMIT1(add_1mod(0x40, AUX_REG));
			/* mul(q) r11 */
			EMIT2(0xF7, add_1reg(0xE0, AUX_REG));

			if (dst_reg != BPF_REG_3)
				EMIT1(0x5A); /* pop rdx */
			if (dst_reg != BPF_REG_0) {
				/* mov dst_reg, rax */
				EMIT_mov(dst_reg, BPF_REG_0);
				EMIT1(0x58); /* pop rax */
			}
			break;
		}
			/* Shifts */
		case BPF_ALU | BPF_LSH | BPF_K:
		case BPF_ALU | BPF_RSH | BPF_K:
		case BPF_ALU | BPF_ARSH | BPF_K:
		case BPF_ALU64 | BPF_LSH | BPF_K:
		case BPF_ALU64 | BPF_RSH | BPF_K:
		case BPF_ALU64 | BPF_ARSH | BPF_K:
			if (BPF_CLASS(insn->code) == BPF_ALU64)
				EMIT1(add_1mod(0x48, dst_reg));
			else if (is_ereg(dst_reg))
				EMIT1(add_1mod(0x40, dst_reg));

			switch (BPF_OP(insn->code)) {
			case BPF_LSH: b3 = 0xE0; break;
			case BPF_RSH: b3 = 0xE8; break;
			case BPF_ARSH: b3 = 0xF8; break;
			}

			if (imm32 == 1)
				EMIT2(0xD1, add_1reg(b3, dst_reg));
			else
				EMIT3(0xC1, add_1reg(b3, dst_reg), imm32);
			break;

		case BPF_ALU | BPF_LSH | BPF_X:
		case BPF_ALU | BPF_RSH | BPF_X:
		case BPF_ALU | BPF_ARSH | BPF_X:
		case BPF_ALU64 | BPF_LSH | BPF_X:
		case BPF_ALU64 | BPF_RSH | BPF_X:
		case BPF_ALU64 | BPF_ARSH | BPF_X:

			/* Check for bad case when dst_reg == rcx */
			if (dst_reg == BPF_REG_4) {
				/* mov r11, dst_reg */
				EMIT_mov(AUX_REG, dst_reg);
				dst_reg = AUX_REG;
			}

			if (src_reg != BPF_REG_4) { /* common case */
				EMIT1(0x51); /* push rcx */

				/* mov rcx, src_reg */
				EMIT_mov(BPF_REG_4, src_reg);
			}

			/* shl %rax, %cl | shr %rax, %cl | sar %rax, %cl */
			if (BPF_CLASS(insn->code) == BPF_ALU64)
				EMIT1(add_1mod(0x48, dst_reg));
			else if (is_ereg(dst_reg))
				EMIT1(add_1mod(0x40, dst_reg));

			switch (BPF_OP(insn->code)) {
			case BPF_LSH: b3 = 0xE0; break;
			case BPF_RSH: b3 = 0xE8; break;
			case BPF_ARSH: b3 = 0xF8; break;
			}
			EMIT2(0xD3, add_1reg(b3, dst_reg));

			if (src_reg != BPF_REG_4)
				EMIT1(0x59); /* pop rcx */

			if (insn->dst_reg == BPF_REG_4)
				/* mov dst_reg, r11 */
				EMIT_mov(insn->dst_reg, AUX_REG);
			break;

		case BPF_ALU | BPF_END | BPF_FROM_BE:
			switch (imm32) {
			case 16:
				/* Emit 'ror %ax, 8' to swap lower 2 bytes */
				EMIT1(0x66);
				if (is_ereg(dst_reg))
					EMIT1(0x41);
				EMIT3(0xC1, add_1reg(0xC8, dst_reg), 8);

				/* Emit 'movzwl eax, ax' */
				if (is_ereg(dst_reg))
					EMIT3(0x45, 0x0F, 0xB7);
				else
					EMIT2(0x0F, 0xB7);
				EMIT1(add_2reg(0xC0, dst_reg, dst_reg));
				break;
			case 32:
				/* Emit 'bswap eax' to swap lower 4 bytes */
				if (is_ereg(dst_reg))
					EMIT2(0x41, 0x0F);
				else
					EMIT1(0x0F);
				EMIT1(add_1reg(0xC8, dst_reg));
				break;
			case 64:
				/* Emit 'bswap rax' to swap 8 bytes */
				EMIT3(add_1mod(0x48, dst_reg), 0x0F,
				      add_1reg(0xC8, dst_reg));
				break;
			}
			break;

		case BPF_ALU | BPF_END | BPF_FROM_LE:
			switch (imm32) {
			case 16:
				/*
				 * Emit 'movzwl eax, ax' to zero extend 16-bit
				 * into 64 bit
				 */
				if (is_ereg(dst_reg))
					EMIT3(0x45, 0x0F, 0xB7);
				else
					EMIT2(0x0F, 0xB7);
				EMIT1(add_2reg(0xC0, dst_reg, dst_reg));
				break;
			case 32:
				/* Emit 'mov eax, eax' to clear upper 32-bits */
				if (is_ereg(dst_reg))
					EMIT1(0x45);
				EMIT2(0x89, add_2reg(0xC0, dst_reg, dst_reg));
				break;
			case 64:
				/* nop */
				break;
			}
			break;

			/* ST: *(u8*)(dst_reg + off) = imm */
		case BPF_ST | BPF_MEM | BPF_B:
			if (is_ereg(dst_reg))
				EMIT2(0x41, 0xC6);
			else
				EMIT1(0xC6);
			goto st;
		case BPF_ST | BPF_MEM | BPF_H:
			if (is_ereg(dst_reg))
				EMIT3(0x66, 0x41, 0xC7);
			else
				EMIT2(0x66, 0xC7);
			goto st;
		case BPF_ST | BPF_MEM | BPF_W:
			if (is_ereg(dst_reg))
				EMIT2(0x41, 0xC7);
			else
				EMIT1(0xC7);
			goto st;
		case BPF_ST | BPF_MEM | BPF_DW:
			EMIT2(add_1mod(0x48, dst_reg), 0xC7);

st:			if (is_imm8(insn->off))
				EMIT2(add_1reg(0x40, dst_reg), insn->off);
			else
				EMIT1_off32(add_1reg(0x80, dst_reg), insn->off);

			EMIT(imm32, bpf_size_to_x86_bytes(BPF_SIZE(insn->code)));
			break;

			/* STX: *(u8*)(dst_reg + off) = src_reg */
		case BPF_STX | BPF_MEM | BPF_B:
<<<<<<< HEAD
			/* Emit 'mov byte ptr [rax + off], al' */
			if (is_ereg(dst_reg) || is_ereg_8l(src_reg))
				/* Add extra byte for eregs or SIL,DIL,BPL in src_reg */
				EMIT2(add_2mod(0x40, dst_reg, src_reg), 0x88);
			else
				EMIT1(0x88);
			goto stx;
=======
>>>>>>> d1988041
		case BPF_STX | BPF_MEM | BPF_H:
		case BPF_STX | BPF_MEM | BPF_W:
		case BPF_STX | BPF_MEM | BPF_DW:
			emit_stx(&prog, BPF_SIZE(insn->code), dst_reg, src_reg, insn->off);
			break;

			/* LDX: dst_reg = *(u8*)(src_reg + off) */
		case BPF_LDX | BPF_MEM | BPF_B:
		case BPF_LDX | BPF_PROBE_MEM | BPF_B:
		case BPF_LDX | BPF_MEM | BPF_H:
		case BPF_LDX | BPF_PROBE_MEM | BPF_H:
		case BPF_LDX | BPF_MEM | BPF_W:
		case BPF_LDX | BPF_PROBE_MEM | BPF_W:
		case BPF_LDX | BPF_MEM | BPF_DW:
		case BPF_LDX | BPF_PROBE_MEM | BPF_DW:
			emit_ldx(&prog, BPF_SIZE(insn->code), dst_reg, src_reg, insn->off);
			if (BPF_MODE(insn->code) == BPF_PROBE_MEM) {
				struct exception_table_entry *ex;
				u8 *_insn = image + proglen;
				s64 delta;

				if (!bpf_prog->aux->extable)
					break;

				if (excnt >= bpf_prog->aux->num_exentries) {
					pr_err("ex gen bug\n");
					return -EFAULT;
				}
				ex = &bpf_prog->aux->extable[excnt++];

				delta = _insn - (u8 *)&ex->insn;
				if (!is_simm32(delta)) {
					pr_err("extable->insn doesn't fit into 32-bit\n");
					return -EFAULT;
				}
				ex->insn = delta;

				delta = (u8 *)ex_handler_bpf - (u8 *)&ex->handler;
				if (!is_simm32(delta)) {
					pr_err("extable->handler doesn't fit into 32-bit\n");
					return -EFAULT;
				}
				ex->handler = delta;

				if (dst_reg > BPF_REG_9) {
					pr_err("verifier error\n");
					return -EFAULT;
				}
				/*
				 * Compute size of x86 insn and its target dest x86 register.
				 * ex_handler_bpf() will use lower 8 bits to adjust
				 * pt_regs->ip to jump over this x86 instruction
				 * and upper bits to figure out which pt_regs to zero out.
				 * End result: x86 insn "mov rbx, qword ptr [rax+0x14]"
				 * of 4 bytes will be ignored and rbx will be zero inited.
				 */
				ex->fixup = (prog - temp) | (reg2pt_regs[dst_reg] << 8);
			}
			break;

			/* STX XADD: lock *(u32*)(dst_reg + off) += src_reg */
		case BPF_STX | BPF_XADD | BPF_W:
			/* Emit 'lock add dword ptr [rax + off], eax' */
			if (is_ereg(dst_reg) || is_ereg(src_reg))
				EMIT3(0xF0, add_2mod(0x40, dst_reg, src_reg), 0x01);
			else
				EMIT2(0xF0, 0x01);
			goto xadd;
		case BPF_STX | BPF_XADD | BPF_DW:
			EMIT3(0xF0, add_2mod(0x48, dst_reg, src_reg), 0x01);
xadd:			if (is_imm8(insn->off))
				EMIT2(add_2reg(0x40, dst_reg, src_reg), insn->off);
			else
				EMIT1_off32(add_2reg(0x80, dst_reg, src_reg),
					    insn->off);
			break;

			/* call */
		case BPF_JMP | BPF_CALL:
			func = (u8 *) __bpf_call_base + imm32;
			if (tail_call_reachable) {
				EMIT3_off32(0x48, 0x8B, 0x85,
					    -(bpf_prog->aux->stack_depth + 8));
				if (!imm32 || emit_call(&prog, func, image + addrs[i - 1] + 7))
					return -EINVAL;
			} else {
				if (!imm32 || emit_call(&prog, func, image + addrs[i - 1]))
					return -EINVAL;
			}
			break;

		case BPF_JMP | BPF_TAIL_CALL:
			if (imm32)
				emit_bpf_tail_call_direct(&bpf_prog->aux->poke_tab[imm32 - 1],
							  &prog, addrs[i], image,
							  callee_regs_used,
							  bpf_prog->aux->stack_depth);
			else
				emit_bpf_tail_call_indirect(&prog,
							    callee_regs_used,
							    bpf_prog->aux->stack_depth);
			break;

			/* cond jump */
		case BPF_JMP | BPF_JEQ | BPF_X:
		case BPF_JMP | BPF_JNE | BPF_X:
		case BPF_JMP | BPF_JGT | BPF_X:
		case BPF_JMP | BPF_JLT | BPF_X:
		case BPF_JMP | BPF_JGE | BPF_X:
		case BPF_JMP | BPF_JLE | BPF_X:
		case BPF_JMP | BPF_JSGT | BPF_X:
		case BPF_JMP | BPF_JSLT | BPF_X:
		case BPF_JMP | BPF_JSGE | BPF_X:
		case BPF_JMP | BPF_JSLE | BPF_X:
		case BPF_JMP32 | BPF_JEQ | BPF_X:
		case BPF_JMP32 | BPF_JNE | BPF_X:
		case BPF_JMP32 | BPF_JGT | BPF_X:
		case BPF_JMP32 | BPF_JLT | BPF_X:
		case BPF_JMP32 | BPF_JGE | BPF_X:
		case BPF_JMP32 | BPF_JLE | BPF_X:
		case BPF_JMP32 | BPF_JSGT | BPF_X:
		case BPF_JMP32 | BPF_JSLT | BPF_X:
		case BPF_JMP32 | BPF_JSGE | BPF_X:
		case BPF_JMP32 | BPF_JSLE | BPF_X:
			/* cmp dst_reg, src_reg */
			if (BPF_CLASS(insn->code) == BPF_JMP)
				EMIT1(add_2mod(0x48, dst_reg, src_reg));
			else if (is_ereg(dst_reg) || is_ereg(src_reg))
				EMIT1(add_2mod(0x40, dst_reg, src_reg));
			EMIT2(0x39, add_2reg(0xC0, dst_reg, src_reg));
			goto emit_cond_jmp;

		case BPF_JMP | BPF_JSET | BPF_X:
		case BPF_JMP32 | BPF_JSET | BPF_X:
			/* test dst_reg, src_reg */
			if (BPF_CLASS(insn->code) == BPF_JMP)
				EMIT1(add_2mod(0x48, dst_reg, src_reg));
			else if (is_ereg(dst_reg) || is_ereg(src_reg))
				EMIT1(add_2mod(0x40, dst_reg, src_reg));
			EMIT2(0x85, add_2reg(0xC0, dst_reg, src_reg));
			goto emit_cond_jmp;

		case BPF_JMP | BPF_JSET | BPF_K:
		case BPF_JMP32 | BPF_JSET | BPF_K:
			/* test dst_reg, imm32 */
			if (BPF_CLASS(insn->code) == BPF_JMP)
				EMIT1(add_1mod(0x48, dst_reg));
			else if (is_ereg(dst_reg))
				EMIT1(add_1mod(0x40, dst_reg));
			EMIT2_off32(0xF7, add_1reg(0xC0, dst_reg), imm32);
			goto emit_cond_jmp;

		case BPF_JMP | BPF_JEQ | BPF_K:
		case BPF_JMP | BPF_JNE | BPF_K:
		case BPF_JMP | BPF_JGT | BPF_K:
		case BPF_JMP | BPF_JLT | BPF_K:
		case BPF_JMP | BPF_JGE | BPF_K:
		case BPF_JMP | BPF_JLE | BPF_K:
		case BPF_JMP | BPF_JSGT | BPF_K:
		case BPF_JMP | BPF_JSLT | BPF_K:
		case BPF_JMP | BPF_JSGE | BPF_K:
		case BPF_JMP | BPF_JSLE | BPF_K:
		case BPF_JMP32 | BPF_JEQ | BPF_K:
		case BPF_JMP32 | BPF_JNE | BPF_K:
		case BPF_JMP32 | BPF_JGT | BPF_K:
		case BPF_JMP32 | BPF_JLT | BPF_K:
		case BPF_JMP32 | BPF_JGE | BPF_K:
		case BPF_JMP32 | BPF_JLE | BPF_K:
		case BPF_JMP32 | BPF_JSGT | BPF_K:
		case BPF_JMP32 | BPF_JSLT | BPF_K:
		case BPF_JMP32 | BPF_JSGE | BPF_K:
		case BPF_JMP32 | BPF_JSLE | BPF_K:
			/* test dst_reg, dst_reg to save one extra byte */
			if (imm32 == 0) {
				if (BPF_CLASS(insn->code) == BPF_JMP)
					EMIT1(add_2mod(0x48, dst_reg, dst_reg));
				else if (is_ereg(dst_reg))
					EMIT1(add_2mod(0x40, dst_reg, dst_reg));
				EMIT2(0x85, add_2reg(0xC0, dst_reg, dst_reg));
				goto emit_cond_jmp;
			}

			/* cmp dst_reg, imm8/32 */
			if (BPF_CLASS(insn->code) == BPF_JMP)
				EMIT1(add_1mod(0x48, dst_reg));
			else if (is_ereg(dst_reg))
				EMIT1(add_1mod(0x40, dst_reg));

			if (is_imm8(imm32))
				EMIT3(0x83, add_1reg(0xF8, dst_reg), imm32);
			else
				EMIT2_off32(0x81, add_1reg(0xF8, dst_reg), imm32);

emit_cond_jmp:		/* Convert BPF opcode to x86 */
			switch (BPF_OP(insn->code)) {
			case BPF_JEQ:
				jmp_cond = X86_JE;
				break;
			case BPF_JSET:
			case BPF_JNE:
				jmp_cond = X86_JNE;
				break;
			case BPF_JGT:
				/* GT is unsigned '>', JA in x86 */
				jmp_cond = X86_JA;
				break;
			case BPF_JLT:
				/* LT is unsigned '<', JB in x86 */
				jmp_cond = X86_JB;
				break;
			case BPF_JGE:
				/* GE is unsigned '>=', JAE in x86 */
				jmp_cond = X86_JAE;
				break;
			case BPF_JLE:
				/* LE is unsigned '<=', JBE in x86 */
				jmp_cond = X86_JBE;
				break;
			case BPF_JSGT:
				/* Signed '>', GT in x86 */
				jmp_cond = X86_JG;
				break;
			case BPF_JSLT:
				/* Signed '<', LT in x86 */
				jmp_cond = X86_JL;
				break;
			case BPF_JSGE:
				/* Signed '>=', GE in x86 */
				jmp_cond = X86_JGE;
				break;
			case BPF_JSLE:
				/* Signed '<=', LE in x86 */
				jmp_cond = X86_JLE;
				break;
			default: /* to silence GCC warning */
				return -EFAULT;
			}
			jmp_offset = addrs[i + insn->off] - addrs[i];
			if (is_imm8(jmp_offset)) {
				EMIT2(jmp_cond, jmp_offset);
			} else if (is_simm32(jmp_offset)) {
				EMIT2_off32(0x0F, jmp_cond + 0x10, jmp_offset);
			} else {
				pr_err("cond_jmp gen bug %llx\n", jmp_offset);
				return -EFAULT;
			}

			break;

		case BPF_JMP | BPF_JA:
			if (insn->off == -1)
				/* -1 jmp instructions will always jump
				 * backwards two bytes. Explicitly handling
				 * this case avoids wasting too many passes
				 * when there are long sequences of replaced
				 * dead code.
				 */
				jmp_offset = -2;
			else
				jmp_offset = addrs[i + insn->off] - addrs[i];

			if (!jmp_offset)
				/* Optimize out nop jumps */
				break;
emit_jmp:
			if (is_imm8(jmp_offset)) {
				EMIT2(0xEB, jmp_offset);
			} else if (is_simm32(jmp_offset)) {
				EMIT1_off32(0xE9, jmp_offset);
			} else {
				pr_err("jmp gen bug %llx\n", jmp_offset);
				return -EFAULT;
			}
			break;

		case BPF_JMP | BPF_EXIT:
			if (seen_exit) {
				jmp_offset = ctx->cleanup_addr - addrs[i];
				goto emit_jmp;
			}
			seen_exit = true;
			/* Update cleanup_addr */
			ctx->cleanup_addr = proglen;
			pop_callee_regs(&prog, callee_regs_used);
			EMIT1(0xC9);         /* leave */
			EMIT1(0xC3);         /* ret */
			break;

		default:
			/*
			 * By design x86-64 JIT should support all BPF instructions.
			 * This error will be seen if new instruction was added
			 * to the interpreter, but not to the JIT, or if there is
			 * junk in bpf_prog.
			 */
			pr_err("bpf_jit: unknown opcode %02x\n", insn->code);
			return -EINVAL;
		}

		ilen = prog - temp;
		if (ilen > BPF_MAX_INSN_SIZE) {
			pr_err("bpf_jit: fatal insn size error\n");
			return -EFAULT;
		}

		if (image) {
			if (unlikely(proglen + ilen > oldproglen)) {
				pr_err("bpf_jit: fatal error\n");
				return -EFAULT;
			}
			memcpy(image + proglen, temp, ilen);
		}
		proglen += ilen;
		addrs[i] = proglen;
		prog = temp;
	}

	if (image && excnt != bpf_prog->aux->num_exentries) {
		pr_err("extable is not populated\n");
		return -EFAULT;
	}
	return proglen;
}

static void save_regs(const struct btf_func_model *m, u8 **prog, int nr_args,
		      int stack_size)
{
	int i;
	/* Store function arguments to stack.
	 * For a function that accepts two pointers the sequence will be:
	 * mov QWORD PTR [rbp-0x10],rdi
	 * mov QWORD PTR [rbp-0x8],rsi
	 */
	for (i = 0; i < min(nr_args, 6); i++)
		emit_stx(prog, bytes_to_bpf_size(m->arg_size[i]),
			 BPF_REG_FP,
			 i == 5 ? X86_REG_R9 : BPF_REG_1 + i,
			 -(stack_size - i * 8));
}

static void restore_regs(const struct btf_func_model *m, u8 **prog, int nr_args,
			 int stack_size)
{
	int i;

	/* Restore function arguments from stack.
	 * For a function that accepts two pointers the sequence will be:
	 * EMIT4(0x48, 0x8B, 0x7D, 0xF0); mov rdi,QWORD PTR [rbp-0x10]
	 * EMIT4(0x48, 0x8B, 0x75, 0xF8); mov rsi,QWORD PTR [rbp-0x8]
	 */
	for (i = 0; i < min(nr_args, 6); i++)
		emit_ldx(prog, bytes_to_bpf_size(m->arg_size[i]),
			 i == 5 ? X86_REG_R9 : BPF_REG_1 + i,
			 BPF_REG_FP,
			 -(stack_size - i * 8));
}

static int invoke_bpf_prog(const struct btf_func_model *m, u8 **pprog,
			   struct bpf_prog *p, int stack_size, bool mod_ret)
{
	u8 *prog = *pprog;
	int cnt = 0;

	if (p->aux->sleepable) {
		if (emit_call(&prog, __bpf_prog_enter_sleepable, prog))
			return -EINVAL;
	} else {
		if (emit_call(&prog, __bpf_prog_enter, prog))
			return -EINVAL;
		/* remember prog start time returned by __bpf_prog_enter */
		emit_mov_reg(&prog, true, BPF_REG_6, BPF_REG_0);
	}

	/* arg1: lea rdi, [rbp - stack_size] */
	EMIT4(0x48, 0x8D, 0x7D, -stack_size);
	/* arg2: progs[i]->insnsi for interpreter */
	if (!p->jited)
		emit_mov_imm64(&prog, BPF_REG_2,
			       (long) p->insnsi >> 32,
			       (u32) (long) p->insnsi);
	/* call JITed bpf program or interpreter */
	if (emit_call(&prog, p->bpf_func, prog))
		return -EINVAL;

	/* BPF_TRAMP_MODIFY_RETURN trampolines can modify the return
	 * of the previous call which is then passed on the stack to
	 * the next BPF program.
	 */
	if (mod_ret)
		emit_stx(&prog, BPF_DW, BPF_REG_FP, BPF_REG_0, -8);

	if (p->aux->sleepable) {
		if (emit_call(&prog, __bpf_prog_exit_sleepable, prog))
			return -EINVAL;
	} else {
		/* arg1: mov rdi, progs[i] */
		emit_mov_imm64(&prog, BPF_REG_1, (long) p >> 32,
			       (u32) (long) p);
		/* arg2: mov rsi, rbx <- start time in nsec */
		emit_mov_reg(&prog, true, BPF_REG_2, BPF_REG_6);
		if (emit_call(&prog, __bpf_prog_exit, prog))
			return -EINVAL;
	}

	*pprog = prog;
	return 0;
}

static void emit_nops(u8 **pprog, unsigned int len)
{
	unsigned int i, noplen;
	u8 *prog = *pprog;
	int cnt = 0;

	while (len > 0) {
		noplen = len;

		if (noplen > ASM_NOP_MAX)
			noplen = ASM_NOP_MAX;

		for (i = 0; i < noplen; i++)
			EMIT1(ideal_nops[noplen][i]);
		len -= noplen;
	}

	*pprog = prog;
}

static void emit_align(u8 **pprog, u32 align)
{
	u8 *target, *prog = *pprog;

	target = PTR_ALIGN(prog, align);
	if (target != prog)
		emit_nops(&prog, target - prog);

	*pprog = prog;
}

static int emit_cond_near_jump(u8 **pprog, void *func, void *ip, u8 jmp_cond)
{
	u8 *prog = *pprog;
	int cnt = 0;
	s64 offset;

	offset = func - (ip + 2 + 4);
	if (!is_simm32(offset)) {
		pr_err("Target %p is out of range\n", func);
		return -EINVAL;
	}
	EMIT2_off32(0x0F, jmp_cond + 0x10, offset);
	*pprog = prog;
	return 0;
}

static int invoke_bpf(const struct btf_func_model *m, u8 **pprog,
		      struct bpf_tramp_progs *tp, int stack_size)
{
	int i;
	u8 *prog = *pprog;

	for (i = 0; i < tp->nr_progs; i++) {
		if (invoke_bpf_prog(m, &prog, tp->progs[i], stack_size, false))
			return -EINVAL;
	}
	*pprog = prog;
	return 0;
}

static int invoke_bpf_mod_ret(const struct btf_func_model *m, u8 **pprog,
			      struct bpf_tramp_progs *tp, int stack_size,
			      u8 **branches)
{
	u8 *prog = *pprog;
	int i, cnt = 0;

	/* The first fmod_ret program will receive a garbage return value.
	 * Set this to 0 to avoid confusing the program.
	 */
	emit_mov_imm32(&prog, false, BPF_REG_0, 0);
	emit_stx(&prog, BPF_DW, BPF_REG_FP, BPF_REG_0, -8);
	for (i = 0; i < tp->nr_progs; i++) {
		if (invoke_bpf_prog(m, &prog, tp->progs[i], stack_size, true))
			return -EINVAL;

		/* mod_ret prog stored return value into [rbp - 8]. Emit:
		 * if (*(u64 *)(rbp - 8) !=  0)
		 *	goto do_fexit;
		 */
		/* cmp QWORD PTR [rbp - 0x8], 0x0 */
		EMIT4(0x48, 0x83, 0x7d, 0xf8); EMIT1(0x00);

		/* Save the location of the branch and Generate 6 nops
		 * (4 bytes for an offset and 2 bytes for the jump) These nops
		 * are replaced with a conditional jump once do_fexit (i.e. the
		 * start of the fexit invocation) is finalized.
		 */
		branches[i] = prog;
		emit_nops(&prog, 4 + 2);
	}

	*pprog = prog;
	return 0;
}

/* Example:
 * __be16 eth_type_trans(struct sk_buff *skb, struct net_device *dev);
 * its 'struct btf_func_model' will be nr_args=2
 * The assembly code when eth_type_trans is executing after trampoline:
 *
 * push rbp
 * mov rbp, rsp
 * sub rsp, 16                     // space for skb and dev
 * push rbx                        // temp regs to pass start time
 * mov qword ptr [rbp - 16], rdi   // save skb pointer to stack
 * mov qword ptr [rbp - 8], rsi    // save dev pointer to stack
 * call __bpf_prog_enter           // rcu_read_lock and preempt_disable
 * mov rbx, rax                    // remember start time in bpf stats are enabled
 * lea rdi, [rbp - 16]             // R1==ctx of bpf prog
 * call addr_of_jited_FENTRY_prog
 * movabsq rdi, 64bit_addr_of_struct_bpf_prog  // unused if bpf stats are off
 * mov rsi, rbx                    // prog start time
 * call __bpf_prog_exit            // rcu_read_unlock, preempt_enable and stats math
 * mov rdi, qword ptr [rbp - 16]   // restore skb pointer from stack
 * mov rsi, qword ptr [rbp - 8]    // restore dev pointer from stack
 * pop rbx
 * leave
 * ret
 *
 * eth_type_trans has 5 byte nop at the beginning. These 5 bytes will be
 * replaced with 'call generated_bpf_trampoline'. When it returns
 * eth_type_trans will continue executing with original skb and dev pointers.
 *
 * The assembly code when eth_type_trans is called from trampoline:
 *
 * push rbp
 * mov rbp, rsp
 * sub rsp, 24                     // space for skb, dev, return value
 * push rbx                        // temp regs to pass start time
 * mov qword ptr [rbp - 24], rdi   // save skb pointer to stack
 * mov qword ptr [rbp - 16], rsi   // save dev pointer to stack
 * call __bpf_prog_enter           // rcu_read_lock and preempt_disable
 * mov rbx, rax                    // remember start time if bpf stats are enabled
 * lea rdi, [rbp - 24]             // R1==ctx of bpf prog
 * call addr_of_jited_FENTRY_prog  // bpf prog can access skb and dev
 * movabsq rdi, 64bit_addr_of_struct_bpf_prog  // unused if bpf stats are off
 * mov rsi, rbx                    // prog start time
 * call __bpf_prog_exit            // rcu_read_unlock, preempt_enable and stats math
 * mov rdi, qword ptr [rbp - 24]   // restore skb pointer from stack
 * mov rsi, qword ptr [rbp - 16]   // restore dev pointer from stack
 * call eth_type_trans+5           // execute body of eth_type_trans
 * mov qword ptr [rbp - 8], rax    // save return value
 * call __bpf_prog_enter           // rcu_read_lock and preempt_disable
 * mov rbx, rax                    // remember start time in bpf stats are enabled
 * lea rdi, [rbp - 24]             // R1==ctx of bpf prog
 * call addr_of_jited_FEXIT_prog   // bpf prog can access skb, dev, return value
 * movabsq rdi, 64bit_addr_of_struct_bpf_prog  // unused if bpf stats are off
 * mov rsi, rbx                    // prog start time
 * call __bpf_prog_exit            // rcu_read_unlock, preempt_enable and stats math
 * mov rax, qword ptr [rbp - 8]    // restore eth_type_trans's return value
 * pop rbx
 * leave
 * add rsp, 8                      // skip eth_type_trans's frame
 * ret                             // return to its caller
 */
int arch_prepare_bpf_trampoline(void *image, void *image_end,
				const struct btf_func_model *m, u32 flags,
				struct bpf_tramp_progs *tprogs,
				void *orig_call)
{
	int ret, i, cnt = 0, nr_args = m->nr_args;
	int stack_size = nr_args * 8;
	struct bpf_tramp_progs *fentry = &tprogs[BPF_TRAMP_FENTRY];
	struct bpf_tramp_progs *fexit = &tprogs[BPF_TRAMP_FEXIT];
	struct bpf_tramp_progs *fmod_ret = &tprogs[BPF_TRAMP_MODIFY_RETURN];
	u8 **branches = NULL;
	u8 *prog;

	/* x86-64 supports up to 6 arguments. 7+ can be added in the future */
	if (nr_args > 6)
		return -ENOTSUPP;

	if ((flags & BPF_TRAMP_F_RESTORE_REGS) &&
	    (flags & BPF_TRAMP_F_SKIP_FRAME))
		return -EINVAL;

	if (flags & BPF_TRAMP_F_CALL_ORIG)
		stack_size += 8; /* room for return value of orig_call */

	if (flags & BPF_TRAMP_F_SKIP_FRAME)
		/* skip patched call instruction and point orig_call to actual
		 * body of the kernel function.
		 */
		orig_call += X86_PATCH_SIZE;

	prog = image;

	EMIT1(0x55);		 /* push rbp */
	EMIT3(0x48, 0x89, 0xE5); /* mov rbp, rsp */
	EMIT4(0x48, 0x83, 0xEC, stack_size); /* sub rsp, stack_size */
	EMIT1(0x53);		 /* push rbx */

	save_regs(m, &prog, nr_args, stack_size);

	if (fentry->nr_progs)
		if (invoke_bpf(m, &prog, fentry, stack_size))
			return -EINVAL;

	if (fmod_ret->nr_progs) {
		branches = kcalloc(fmod_ret->nr_progs, sizeof(u8 *),
				   GFP_KERNEL);
		if (!branches)
			return -ENOMEM;

		if (invoke_bpf_mod_ret(m, &prog, fmod_ret, stack_size,
				       branches)) {
			ret = -EINVAL;
			goto cleanup;
		}
	}

	if (flags & BPF_TRAMP_F_CALL_ORIG) {
		if (fentry->nr_progs || fmod_ret->nr_progs)
			restore_regs(m, &prog, nr_args, stack_size);

		/* call original function */
		if (emit_call(&prog, orig_call, prog)) {
			ret = -EINVAL;
			goto cleanup;
		}
		/* remember return value in a stack for bpf prog to access */
		emit_stx(&prog, BPF_DW, BPF_REG_FP, BPF_REG_0, -8);
	}

	if (fmod_ret->nr_progs) {
		/* From Intel 64 and IA-32 Architectures Optimization
		 * Reference Manual, 3.4.1.4 Code Alignment, Assembly/Compiler
		 * Coding Rule 11: All branch targets should be 16-byte
		 * aligned.
		 */
		emit_align(&prog, 16);
		/* Update the branches saved in invoke_bpf_mod_ret with the
		 * aligned address of do_fexit.
		 */
		for (i = 0; i < fmod_ret->nr_progs; i++)
			emit_cond_near_jump(&branches[i], prog, branches[i],
					    X86_JNE);
	}

	if (fexit->nr_progs)
		if (invoke_bpf(m, &prog, fexit, stack_size)) {
			ret = -EINVAL;
			goto cleanup;
		}

	if (flags & BPF_TRAMP_F_RESTORE_REGS)
		restore_regs(m, &prog, nr_args, stack_size);

	/* This needs to be done regardless. If there were fmod_ret programs,
	 * the return value is only updated on the stack and still needs to be
	 * restored to R0.
	 */
	if (flags & BPF_TRAMP_F_CALL_ORIG)
		/* restore original return value back into RAX */
		emit_ldx(&prog, BPF_DW, BPF_REG_0, BPF_REG_FP, -8);

	EMIT1(0x5B); /* pop rbx */
	EMIT1(0xC9); /* leave */
	if (flags & BPF_TRAMP_F_SKIP_FRAME)
		/* skip our return address and return to parent */
		EMIT4(0x48, 0x83, 0xC4, 8); /* add rsp, 8 */
	EMIT1(0xC3); /* ret */
	/* Make sure the trampoline generation logic doesn't overflow */
	if (WARN_ON_ONCE(prog > (u8 *)image_end - BPF_INSN_SAFETY)) {
		ret = -EFAULT;
		goto cleanup;
	}
	ret = prog - (u8 *)image;

cleanup:
	kfree(branches);
	return ret;
}

static int emit_fallback_jump(u8 **pprog)
{
	u8 *prog = *pprog;
	int err = 0;

#ifdef CONFIG_RETPOLINE
	/* Note that this assumes the the compiler uses external
	 * thunks for indirect calls. Both clang and GCC use the same
	 * naming convention for external thunks.
	 */
	err = emit_jump(&prog, __x86_indirect_thunk_rdx, prog);
#else
	int cnt = 0;

	EMIT2(0xFF, 0xE2);	/* jmp rdx */
#endif
	*pprog = prog;
	return err;
}

static int emit_bpf_dispatcher(u8 **pprog, int a, int b, s64 *progs)
{
	u8 *jg_reloc, *prog = *pprog;
	int pivot, err, jg_bytes = 1, cnt = 0;
	s64 jg_offset;

	if (a == b) {
		/* Leaf node of recursion, i.e. not a range of indices
		 * anymore.
		 */
		EMIT1(add_1mod(0x48, BPF_REG_3));	/* cmp rdx,func */
		if (!is_simm32(progs[a]))
			return -1;
		EMIT2_off32(0x81, add_1reg(0xF8, BPF_REG_3),
			    progs[a]);
		err = emit_cond_near_jump(&prog,	/* je func */
					  (void *)progs[a], prog,
					  X86_JE);
		if (err)
			return err;

		err = emit_fallback_jump(&prog);	/* jmp thunk/indirect */
		if (err)
			return err;

		*pprog = prog;
		return 0;
	}

	/* Not a leaf node, so we pivot, and recursively descend into
	 * the lower and upper ranges.
	 */
	pivot = (b - a) / 2;
	EMIT1(add_1mod(0x48, BPF_REG_3));		/* cmp rdx,func */
	if (!is_simm32(progs[a + pivot]))
		return -1;
	EMIT2_off32(0x81, add_1reg(0xF8, BPF_REG_3), progs[a + pivot]);

	if (pivot > 2) {				/* jg upper_part */
		/* Require near jump. */
		jg_bytes = 4;
		EMIT2_off32(0x0F, X86_JG + 0x10, 0);
	} else {
		EMIT2(X86_JG, 0);
	}
	jg_reloc = prog;

	err = emit_bpf_dispatcher(&prog, a, a + pivot,	/* emit lower_part */
				  progs);
	if (err)
		return err;

	/* From Intel 64 and IA-32 Architectures Optimization
	 * Reference Manual, 3.4.1.4 Code Alignment, Assembly/Compiler
	 * Coding Rule 11: All branch targets should be 16-byte
	 * aligned.
	 */
	emit_align(&prog, 16);
	jg_offset = prog - jg_reloc;
	emit_code(jg_reloc - jg_bytes, jg_offset, jg_bytes);

	err = emit_bpf_dispatcher(&prog, a + pivot + 1,	/* emit upper_part */
				  b, progs);
	if (err)
		return err;

	*pprog = prog;
	return 0;
}

static int cmp_ips(const void *a, const void *b)
{
	const s64 *ipa = a;
	const s64 *ipb = b;

	if (*ipa > *ipb)
		return 1;
	if (*ipa < *ipb)
		return -1;
	return 0;
}

int arch_prepare_bpf_dispatcher(void *image, s64 *funcs, int num_funcs)
{
	u8 *prog = image;

	sort(funcs, num_funcs, sizeof(funcs[0]), cmp_ips, NULL);
	return emit_bpf_dispatcher(&prog, 0, num_funcs - 1, funcs);
}

struct x64_jit_data {
	struct bpf_binary_header *header;
	int *addrs;
	u8 *image;
	int proglen;
	struct jit_context ctx;
};

struct bpf_prog *bpf_int_jit_compile(struct bpf_prog *prog)
{
	struct bpf_binary_header *header = NULL;
	struct bpf_prog *tmp, *orig_prog = prog;
	struct x64_jit_data *jit_data;
	int proglen, oldproglen = 0;
	struct jit_context ctx = {};
	bool tmp_blinded = false;
	bool extra_pass = false;
	u8 *image = NULL;
	int *addrs;
	int pass;
	int i;

	if (!prog->jit_requested)
		return orig_prog;

	tmp = bpf_jit_blind_constants(prog);
	/*
	 * If blinding was requested and we failed during blinding,
	 * we must fall back to the interpreter.
	 */
	if (IS_ERR(tmp))
		return orig_prog;
	if (tmp != prog) {
		tmp_blinded = true;
		prog = tmp;
	}

	jit_data = prog->aux->jit_data;
	if (!jit_data) {
		jit_data = kzalloc(sizeof(*jit_data), GFP_KERNEL);
		if (!jit_data) {
			prog = orig_prog;
			goto out;
		}
		prog->aux->jit_data = jit_data;
	}
	addrs = jit_data->addrs;
	if (addrs) {
		ctx = jit_data->ctx;
		oldproglen = jit_data->proglen;
		image = jit_data->image;
		header = jit_data->header;
		extra_pass = true;
		goto skip_init_addrs;
	}
	addrs = kmalloc_array(prog->len + 1, sizeof(*addrs), GFP_KERNEL);
	if (!addrs) {
		prog = orig_prog;
		goto out_addrs;
	}

	/*
	 * Before first pass, make a rough estimation of addrs[]
	 * each BPF instruction is translated to less than 64 bytes
	 */
	for (proglen = 0, i = 0; i <= prog->len; i++) {
		proglen += 64;
		addrs[i] = proglen;
	}
	ctx.cleanup_addr = proglen;
skip_init_addrs:

	/*
	 * JITed image shrinks with every pass and the loop iterates
	 * until the image stops shrinking. Very large BPF programs
	 * may converge on the last pass. In such case do one more
	 * pass to emit the final image.
	 */
	for (pass = 0; pass < 20 || image; pass++) {
		proglen = do_jit(prog, addrs, image, oldproglen, &ctx);
		if (proglen <= 0) {
out_image:
			image = NULL;
			if (header)
				bpf_jit_binary_free(header);
			prog = orig_prog;
			goto out_addrs;
		}
		if (image) {
			if (proglen != oldproglen) {
				pr_err("bpf_jit: proglen=%d != oldproglen=%d\n",
				       proglen, oldproglen);
				goto out_image;
			}
			break;
		}
		if (proglen == oldproglen) {
			/*
			 * The number of entries in extable is the number of BPF_LDX
			 * insns that access kernel memory via "pointer to BTF type".
			 * The verifier changed their opcode from LDX|MEM|size
			 * to LDX|PROBE_MEM|size to make JITing easier.
			 */
			u32 align = __alignof__(struct exception_table_entry);
			u32 extable_size = prog->aux->num_exentries *
				sizeof(struct exception_table_entry);

			/* allocate module memory for x86 insns and extable */
			header = bpf_jit_binary_alloc(roundup(proglen, align) + extable_size,
						      &image, align, jit_fill_hole);
			if (!header) {
				prog = orig_prog;
				goto out_addrs;
			}
			prog->aux->extable = (void *) image + roundup(proglen, align);
		}
		oldproglen = proglen;
		cond_resched();
	}

	if (bpf_jit_enable > 1)
		bpf_jit_dump(prog->len, proglen, pass + 1, image);

	if (image) {
		if (!prog->is_func || extra_pass) {
			bpf_tail_call_direct_fixup(prog);
			bpf_jit_binary_lock_ro(header);
		} else {
			jit_data->addrs = addrs;
			jit_data->ctx = ctx;
			jit_data->proglen = proglen;
			jit_data->image = image;
			jit_data->header = header;
		}
		prog->bpf_func = (void *)image;
		prog->jited = 1;
		prog->jited_len = proglen;
	} else {
		prog = orig_prog;
	}

	if (!image || !prog->is_func || extra_pass) {
		if (image)
			bpf_prog_fill_jited_linfo(prog, addrs + 1);
out_addrs:
		kfree(addrs);
		kfree(jit_data);
		prog->aux->jit_data = NULL;
	}
out:
	if (tmp_blinded)
		bpf_jit_prog_release_other(prog, prog == orig_prog ?
					   tmp : orig_prog);
	return prog;
}<|MERGE_RESOLUTION|>--- conflicted
+++ resolved
@@ -1170,16 +1170,6 @@
 
 			/* STX: *(u8*)(dst_reg + off) = src_reg */
 		case BPF_STX | BPF_MEM | BPF_B:
-<<<<<<< HEAD
-			/* Emit 'mov byte ptr [rax + off], al' */
-			if (is_ereg(dst_reg) || is_ereg_8l(src_reg))
-				/* Add extra byte for eregs or SIL,DIL,BPL in src_reg */
-				EMIT2(add_2mod(0x40, dst_reg, src_reg), 0x88);
-			else
-				EMIT1(0x88);
-			goto stx;
-=======
->>>>>>> d1988041
 		case BPF_STX | BPF_MEM | BPF_H:
 		case BPF_STX | BPF_MEM | BPF_W:
 		case BPF_STX | BPF_MEM | BPF_DW:
