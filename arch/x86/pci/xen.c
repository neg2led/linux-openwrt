--- conflicted
+++ resolved
@@ -145,26 +145,12 @@
 		goto error;
 	i = 0;
 	list_for_each_entry(msidesc, &dev->msi_list, list) {
-<<<<<<< HEAD
-		xen_allocate_pirq_msi(
-			(type == PCI_CAP_ID_MSIX) ?
-			"pcifront-msi-x" : "pcifront-msi",
-			&irq, &v[i], XEN_ALLOC_IRQ);
-		if (irq < 0) {
-			ret = -1;
-			goto free;
-		}
-		ret = set_irq_msi(irq, msidesc);
-		if (ret)
-			goto error_while;
-=======
 		irq = xen_bind_pirq_msi_to_irq(dev, msidesc, v[i], 0,
 					       (type == PCI_CAP_ID_MSIX) ?
 					       "pcifront-msi-x" :
 					       "pcifront-msi");
 		if (irq < 0)
 			goto free;
->>>>>>> 71eef7d1
 		i++;
 	}
 	kfree(v);
