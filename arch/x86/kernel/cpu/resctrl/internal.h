--- conflicted
+++ resolved
@@ -31,12 +31,7 @@
 
 #define CQM_LIMBOCHECK_INTERVAL	1000
 
-<<<<<<< HEAD
-#define MBM_CNTR_WIDTH			24
-#define MBM_CNTR_WIDTH_AMD		44
-=======
 #define MBM_CNTR_WIDTH_BASE		24
->>>>>>> d1988041
 #define MBM_OVERFLOW_INTERVAL		1000
 #define MAX_MBA_BW			100u
 #define MBA_IS_LINEAR			0x4
@@ -398,26 +393,13 @@
  * @min_bw:		Minimum memory bandwidth percentage user can request
  * @bw_gran:		Granularity at which the memory bandwidth is allocated
  * @delay_linear:	True if memory B/W delay is in linear scale
-<<<<<<< HEAD
- * @mbm_width:		memory B/W monitor counter width
-=======
  * @arch_needs_linear:	True if we can't configure non-linear resources
  * @throttle_mode:	Bandwidth throttling mode when threads request
  *			different memory bandwidths
->>>>>>> d1988041
  * @mba_sc:		True if MBA software controller(mba_sc) is enabled
  * @mb_map:		Mapping of memory B/W percentage to memory B/W delay
  */
 struct rdt_membw {
-<<<<<<< HEAD
-	u32		max_delay;
-	u32		min_bw;
-	u32		bw_gran;
-	u32		delay_linear;
-	u32		mbm_width;
-	bool		mba_sc;
-	u32		*mb_map;
-=======
 	u32				min_bw;
 	u32				bw_gran;
 	u32				delay_linear;
@@ -425,7 +407,6 @@
 	enum membw_throttle_mode	throttle_mode;
 	bool				mba_sc;
 	u32				*mb_map;
->>>>>>> d1988041
 };
 
 static inline bool is_llc_occupancy_enabled(void)
@@ -645,13 +626,7 @@
 void cqm_handle_limbo(struct work_struct *work);
 bool has_busy_rmid(struct rdt_resource *r, struct rdt_domain *d);
 void __check_limbo(struct rdt_domain *d, bool force_free);
-<<<<<<< HEAD
-bool cbm_validate_intel(char *buf, u32 *data, struct rdt_resource *r);
-bool cbm_validate_amd(char *buf, u32 *data, struct rdt_resource *r);
-void rdt_domain_reconfigure_cdp(struct rdt_resource *r);
-=======
 void rdt_domain_reconfigure_cdp(struct rdt_resource *r);
 void __init thread_throttle_mode_init(void);
->>>>>>> d1988041
 
 #endif /* _ASM_X86_RESCTRL_INTERNAL_H */