// SPDX-License-Identifier: GPL-2.0-only
/*
 * xsave/xrstor support.
 *
 * Author: Suresh Siddha <suresh.b.siddha@intel.com>
 */
#include <linux/bitops.h>
#include <linux/compat.h>
#include <linux/cpu.h>
#include <linux/mman.h>
#include <linux/nospec.h>
#include <linux/pkeys.h>
#include <linux/seq_file.h>
#include <linux/proc_fs.h>
#include <linux/vmalloc.h>

#include <asm/fpu/api.h>
#include <asm/fpu/regset.h>
#include <asm/fpu/signal.h>
#include <asm/fpu/xcr.h>

#include <asm/tlbflush.h>
#include <asm/prctl.h>
#include <asm/elf.h>

#include "context.h"
#include "internal.h"
#include "legacy.h"
#include "xstate.h"

#define for_each_extended_xfeature(bit, mask)				\
	(bit) = FIRST_EXTENDED_XFEATURE;				\
	for_each_set_bit_from(bit, (unsigned long *)&(mask), 8 * sizeof(mask))

/*
 * Although we spell it out in here, the Processor Trace
 * xfeature is completely unused.  We use other mechanisms
 * to save/restore PT state in Linux.
 */
static const char *xfeature_names[] =
{
	"x87 floating point registers"	,
	"SSE registers"			,
	"AVX registers"			,
	"MPX bounds registers"		,
	"MPX CSR"			,
	"AVX-512 opmask"		,
	"AVX-512 Hi256"			,
	"AVX-512 ZMM_Hi256"		,
	"Processor Trace (unused)"	,
	"Protection Keys User registers",
	"PASID state",
	"unknown xstate feature"	,
	"unknown xstate feature"	,
	"unknown xstate feature"	,
	"unknown xstate feature"	,
	"unknown xstate feature"	,
	"unknown xstate feature"	,
	"AMX Tile config"		,
	"AMX Tile data"			,
	"unknown xstate feature"	,
};

static unsigned short xsave_cpuid_features[] __initdata = {
	[XFEATURE_FP]				= X86_FEATURE_FPU,
	[XFEATURE_SSE]				= X86_FEATURE_XMM,
	[XFEATURE_YMM]				= X86_FEATURE_AVX,
	[XFEATURE_BNDREGS]			= X86_FEATURE_MPX,
	[XFEATURE_BNDCSR]			= X86_FEATURE_MPX,
	[XFEATURE_OPMASK]			= X86_FEATURE_AVX512F,
	[XFEATURE_ZMM_Hi256]			= X86_FEATURE_AVX512F,
	[XFEATURE_Hi16_ZMM]			= X86_FEATURE_AVX512F,
	[XFEATURE_PT_UNIMPLEMENTED_SO_FAR]	= X86_FEATURE_INTEL_PT,
	[XFEATURE_PKRU]				= X86_FEATURE_PKU,
	[XFEATURE_PASID]			= X86_FEATURE_ENQCMD,
	[XFEATURE_XTILE_CFG]			= X86_FEATURE_AMX_TILE,
	[XFEATURE_XTILE_DATA]			= X86_FEATURE_AMX_TILE,
};

static unsigned int xstate_offsets[XFEATURE_MAX] __ro_after_init =
	{ [ 0 ... XFEATURE_MAX - 1] = -1};
static unsigned int xstate_sizes[XFEATURE_MAX] __ro_after_init =
	{ [ 0 ... XFEATURE_MAX - 1] = -1};
static unsigned int xstate_comp_offsets[XFEATURE_MAX] __ro_after_init =
	{ [ 0 ... XFEATURE_MAX - 1] = -1};
static unsigned int xstate_supervisor_only_offsets[XFEATURE_MAX] __ro_after_init =
	{ [ 0 ... XFEATURE_MAX - 1] = -1};

/*
 * Return whether the system supports a given xfeature.
 *
 * Also return the name of the (most advanced) feature that the caller requested:
 */
int cpu_has_xfeatures(u64 xfeatures_needed, const char **feature_name)
{
	u64 xfeatures_missing = xfeatures_needed & ~fpu_kernel_cfg.max_features;

	if (unlikely(feature_name)) {
		long xfeature_idx, max_idx;
		u64 xfeatures_print;
		/*
		 * So we use FLS here to be able to print the most advanced
		 * feature that was requested but is missing. So if a driver
		 * asks about "XFEATURE_MASK_SSE | XFEATURE_MASK_YMM" we'll print the
		 * missing AVX feature - this is the most informative message
		 * to users:
		 */
		if (xfeatures_missing)
			xfeatures_print = xfeatures_missing;
		else
			xfeatures_print = xfeatures_needed;

		xfeature_idx = fls64(xfeatures_print)-1;
		max_idx = ARRAY_SIZE(xfeature_names)-1;
		xfeature_idx = min(xfeature_idx, max_idx);

		*feature_name = xfeature_names[xfeature_idx];
	}

	if (xfeatures_missing)
		return 0;

	return 1;
}
EXPORT_SYMBOL_GPL(cpu_has_xfeatures);

static bool xfeature_is_supervisor(int xfeature_nr)
{
	/*
	 * Extended State Enumeration Sub-leaves (EAX = 0DH, ECX = n, n > 1)
	 * returns ECX[0] set to (1) for a supervisor state, and cleared (0)
	 * for a user state.
	 */
	u32 eax, ebx, ecx, edx;

	cpuid_count(XSTATE_CPUID, xfeature_nr, &eax, &ebx, &ecx, &edx);
	return ecx & 1;
}

/*
 * Enable the extended processor state save/restore feature.
 * Called once per CPU onlining.
 */
void fpu__init_cpu_xstate(void)
{
	if (!boot_cpu_has(X86_FEATURE_XSAVE) || !fpu_kernel_cfg.max_features)
		return;

	cr4_set_bits(X86_CR4_OSXSAVE);

	/*
	 * Must happen after CR4 setup and before xsetbv() to allow KVM
	 * lazy passthrough.  Write independent of the dynamic state static
	 * key as that does not work on the boot CPU. This also ensures
	 * that any stale state is wiped out from XFD.
	 */
	if (cpu_feature_enabled(X86_FEATURE_XFD))
		wrmsrl(MSR_IA32_XFD, init_fpstate.xfd);

	/*
	 * XCR_XFEATURE_ENABLED_MASK (aka. XCR0) sets user features
	 * managed by XSAVE{C, OPT, S} and XRSTOR{S}.  Only XSAVE user
	 * states can be set here.
	 */
	xsetbv(XCR_XFEATURE_ENABLED_MASK, fpu_user_cfg.max_features);

	/*
	 * MSR_IA32_XSS sets supervisor states managed by XSAVES.
	 */
	if (boot_cpu_has(X86_FEATURE_XSAVES)) {
		wrmsrl(MSR_IA32_XSS, xfeatures_mask_supervisor() |
				     xfeatures_mask_independent());
	}
}

static bool xfeature_enabled(enum xfeature xfeature)
{
	return fpu_kernel_cfg.max_features & BIT_ULL(xfeature);
}

/*
 * Record the offsets and sizes of various xstates contained
 * in the XSAVE state memory layout.
 */
static void __init setup_xstate_features(void)
{
	u32 eax, ebx, ecx, edx, i;
	/* start at the beginning of the "extended state" */
	unsigned int last_good_offset = offsetof(struct xregs_state,
						 extended_state_area);
	/*
	 * The FP xstates and SSE xstates are legacy states. They are always
	 * in the fixed offsets in the xsave area in either compacted form
	 * or standard form.
	 */
	xstate_offsets[XFEATURE_FP]	= 0;
	xstate_sizes[XFEATURE_FP]	= offsetof(struct fxregs_state,
						   xmm_space);

	xstate_offsets[XFEATURE_SSE]	= xstate_sizes[XFEATURE_FP];
	xstate_sizes[XFEATURE_SSE]	= sizeof_field(struct fxregs_state,
						       xmm_space);

	for_each_extended_xfeature(i, fpu_kernel_cfg.max_features) {
		cpuid_count(XSTATE_CPUID, i, &eax, &ebx, &ecx, &edx);

		xstate_sizes[i] = eax;

		/*
		 * If an xfeature is supervisor state, the offset in EBX is
		 * invalid, leave it to -1.
		 */
		if (xfeature_is_supervisor(i))
			continue;

		xstate_offsets[i] = ebx;

		/*
		 * In our xstate size checks, we assume that the highest-numbered
		 * xstate feature has the highest offset in the buffer.  Ensure
		 * it does.
		 */
		WARN_ONCE(last_good_offset > xstate_offsets[i],
			  "x86/fpu: misordered xstate at %d\n", last_good_offset);

		last_good_offset = xstate_offsets[i];
	}
}

static void __init print_xstate_feature(u64 xstate_mask)
{
	const char *feature_name;

	if (cpu_has_xfeatures(xstate_mask, &feature_name))
		pr_info("x86/fpu: Supporting XSAVE feature 0x%03Lx: '%s'\n", xstate_mask, feature_name);
}

/*
 * Print out all the supported xstate features:
 */
static void __init print_xstate_features(void)
{
	print_xstate_feature(XFEATURE_MASK_FP);
	print_xstate_feature(XFEATURE_MASK_SSE);
	print_xstate_feature(XFEATURE_MASK_YMM);
	print_xstate_feature(XFEATURE_MASK_BNDREGS);
	print_xstate_feature(XFEATURE_MASK_BNDCSR);
	print_xstate_feature(XFEATURE_MASK_OPMASK);
	print_xstate_feature(XFEATURE_MASK_ZMM_Hi256);
	print_xstate_feature(XFEATURE_MASK_Hi16_ZMM);
	print_xstate_feature(XFEATURE_MASK_PKRU);
	print_xstate_feature(XFEATURE_MASK_PASID);
	print_xstate_feature(XFEATURE_MASK_XTILE_CFG);
	print_xstate_feature(XFEATURE_MASK_XTILE_DATA);
}

/*
 * This check is important because it is easy to get XSTATE_*
 * confused with XSTATE_BIT_*.
 */
#define CHECK_XFEATURE(nr) do {		\
	WARN_ON(nr < FIRST_EXTENDED_XFEATURE);	\
	WARN_ON(nr >= XFEATURE_MAX);	\
} while (0)

/*
 * We could cache this like xstate_size[], but we only use
 * it here, so it would be a waste of space.
 */
static int xfeature_is_aligned(int xfeature_nr)
{
	u32 eax, ebx, ecx, edx;

	CHECK_XFEATURE(xfeature_nr);

	if (!xfeature_enabled(xfeature_nr)) {
		WARN_ONCE(1, "Checking alignment of disabled xfeature %d\n",
			  xfeature_nr);
		return 0;
	}

	cpuid_count(XSTATE_CPUID, xfeature_nr, &eax, &ebx, &ecx, &edx);
	/*
	 * The value returned by ECX[1] indicates the alignment
	 * of state component 'i' when the compacted format
	 * of the extended region of an XSAVE area is used:
	 */
	return !!(ecx & 2);
}

/*
 * This function sets up offsets and sizes of all extended states in
 * xsave area. This supports both standard format and compacted format
 * of the xsave area.
 */
static void __init setup_xstate_comp_offsets(void)
{
	unsigned int next_offset;
	int i;

	/*
	 * The FP xstates and SSE xstates are legacy states. They are always
	 * in the fixed offsets in the xsave area in either compacted form
	 * or standard form.
	 */
	xstate_comp_offsets[XFEATURE_FP] = 0;
	xstate_comp_offsets[XFEATURE_SSE] = offsetof(struct fxregs_state,
						     xmm_space);

	if (!cpu_feature_enabled(X86_FEATURE_XSAVES)) {
		for_each_extended_xfeature(i, fpu_kernel_cfg.max_features)
			xstate_comp_offsets[i] = xstate_offsets[i];
		return;
	}

	next_offset = FXSAVE_SIZE + XSAVE_HDR_SIZE;

	for_each_extended_xfeature(i, fpu_kernel_cfg.max_features) {
		if (xfeature_is_aligned(i))
			next_offset = ALIGN(next_offset, 64);

		xstate_comp_offsets[i] = next_offset;
		next_offset += xstate_sizes[i];
	}
}

/*
 * Setup offsets of a supervisor-state-only XSAVES buffer:
 *
 * The offsets stored in xstate_comp_offsets[] only work for one specific
 * value of the Requested Feature BitMap (RFBM).  In cases where a different
 * RFBM value is used, a different set of offsets is required.  This set of
 * offsets is for when RFBM=xfeatures_mask_supervisor().
 */
static void __init setup_supervisor_only_offsets(void)
{
	unsigned int next_offset;
	int i;

	next_offset = FXSAVE_SIZE + XSAVE_HDR_SIZE;

	for_each_extended_xfeature(i, fpu_kernel_cfg.max_features) {
		if (!xfeature_is_supervisor(i))
			continue;

		if (xfeature_is_aligned(i))
			next_offset = ALIGN(next_offset, 64);

		xstate_supervisor_only_offsets[i] = next_offset;
		next_offset += xstate_sizes[i];
	}
}

/*
 * Print out xstate component offsets and sizes
 */
static void __init print_xstate_offset_size(void)
{
	int i;

	for_each_extended_xfeature(i, fpu_kernel_cfg.max_features) {
		pr_info("x86/fpu: xstate_offset[%d]: %4d, xstate_sizes[%d]: %4d\n",
			 i, xstate_comp_offsets[i], i, xstate_sizes[i]);
	}
}

/*
 * This function is called only during boot time when x86 caps are not set
 * up and alternative can not be used yet.
 */
static __init void os_xrstor_booting(struct xregs_state *xstate)
{
	u64 mask = fpu_kernel_cfg.max_features & XFEATURE_MASK_FPSTATE;
	u32 lmask = mask;
	u32 hmask = mask >> 32;
	int err;

	if (cpu_feature_enabled(X86_FEATURE_XSAVES))
		XSTATE_OP(XRSTORS, xstate, lmask, hmask, err);
	else
		XSTATE_OP(XRSTOR, xstate, lmask, hmask, err);

	/*
	 * We should never fault when copying from a kernel buffer, and the FPU
	 * state we set at boot time should be valid.
	 */
	WARN_ON_FPU(err);
}

/*
 * All supported features have either init state all zeros or are
 * handled in setup_init_fpu() individually. This is an explicit
 * feature list and does not use XFEATURE_MASK*SUPPORTED to catch
 * newly added supported features at build time and make people
 * actually look at the init state for the new feature.
 */
#define XFEATURES_INIT_FPSTATE_HANDLED		\
	(XFEATURE_MASK_FP |			\
	 XFEATURE_MASK_SSE |			\
	 XFEATURE_MASK_YMM |			\
	 XFEATURE_MASK_OPMASK |			\
	 XFEATURE_MASK_ZMM_Hi256 |		\
	 XFEATURE_MASK_Hi16_ZMM	 |		\
	 XFEATURE_MASK_PKRU |			\
	 XFEATURE_MASK_BNDREGS |		\
	 XFEATURE_MASK_BNDCSR |			\
	 XFEATURE_MASK_PASID |			\
	 XFEATURE_MASK_XTILE)

/*
 * setup the xstate image representing the init state
 */
static void __init setup_init_fpu_buf(void)
{
	BUILD_BUG_ON((XFEATURE_MASK_USER_SUPPORTED |
		      XFEATURE_MASK_SUPERVISOR_SUPPORTED) !=
		     XFEATURES_INIT_FPSTATE_HANDLED);

	if (!boot_cpu_has(X86_FEATURE_XSAVE))
		return;

	setup_xstate_features();
	print_xstate_features();

	xstate_init_xcomp_bv(&init_fpstate.regs.xsave, fpu_kernel_cfg.max_features);

	/*
	 * Init all the features state with header.xfeatures being 0x0
	 */
	os_xrstor_booting(&init_fpstate.regs.xsave);

	/*
	 * All components are now in init state. Read the state back so
	 * that init_fpstate contains all non-zero init state. This only
	 * works with XSAVE, but not with XSAVEOPT and XSAVES because
	 * those use the init optimization which skips writing data for
	 * components in init state.
	 *
	 * XSAVE could be used, but that would require to reshuffle the
	 * data when XSAVES is available because XSAVES uses xstate
	 * compaction. But doing so is a pointless exercise because most
	 * components have an all zeros init state except for the legacy
	 * ones (FP and SSE). Those can be saved with FXSAVE into the
	 * legacy area. Adding new features requires to ensure that init
	 * state is all zeroes or if not to add the necessary handling
	 * here.
	 */
	fxsave(&init_fpstate.regs.fxsave);
}

static int xfeature_uncompacted_offset(int xfeature_nr)
{
	u32 eax, ebx, ecx, edx;

	/*
	 * Only XSAVES supports supervisor states and it uses compacted
	 * format. Checking a supervisor state's uncompacted offset is
	 * an error.
	 */
	if (XFEATURE_MASK_SUPERVISOR_ALL & BIT_ULL(xfeature_nr)) {
		WARN_ONCE(1, "No fixed offset for xstate %d\n", xfeature_nr);
		return -1;
	}

	CHECK_XFEATURE(xfeature_nr);
	cpuid_count(XSTATE_CPUID, xfeature_nr, &eax, &ebx, &ecx, &edx);
	return ebx;
}

int xfeature_size(int xfeature_nr)
{
	u32 eax, ebx, ecx, edx;

	CHECK_XFEATURE(xfeature_nr);
	cpuid_count(XSTATE_CPUID, xfeature_nr, &eax, &ebx, &ecx, &edx);
	return eax;
}

/* Validate an xstate header supplied by userspace (ptrace or sigreturn) */
static int validate_user_xstate_header(const struct xstate_header *hdr,
				       struct fpstate *fpstate)
{
	/* No unknown or supervisor features may be set */
	if (hdr->xfeatures & ~fpstate->user_xfeatures)
		return -EINVAL;

	/* Userspace must use the uncompacted format */
	if (hdr->xcomp_bv)
		return -EINVAL;

	/*
	 * If 'reserved' is shrunken to add a new field, make sure to validate
	 * that new field here!
	 */
	BUILD_BUG_ON(sizeof(hdr->reserved) != 48);

	/* No reserved bits may be set */
	if (memchr_inv(hdr->reserved, 0, sizeof(hdr->reserved)))
		return -EINVAL;

	return 0;
}

static void __init __xstate_dump_leaves(void)
{
	int i;
	u32 eax, ebx, ecx, edx;
	static int should_dump = 1;

	if (!should_dump)
		return;
	should_dump = 0;
	/*
	 * Dump out a few leaves past the ones that we support
	 * just in case there are some goodies up there
	 */
	for (i = 0; i < XFEATURE_MAX + 10; i++) {
		cpuid_count(XSTATE_CPUID, i, &eax, &ebx, &ecx, &edx);
		pr_warn("CPUID[%02x, %02x]: eax=%08x ebx=%08x ecx=%08x edx=%08x\n",
			XSTATE_CPUID, i, eax, ebx, ecx, edx);
	}
}

#define XSTATE_WARN_ON(x) do {							\
	if (WARN_ONCE(x, "XSAVE consistency problem, dumping leaves")) {	\
		__xstate_dump_leaves();						\
	}									\
} while (0)

#define XCHECK_SZ(sz, nr, nr_macro, __struct) do {			\
	if ((nr == nr_macro) &&						\
	    WARN_ONCE(sz != sizeof(__struct),				\
		"%s: struct is %zu bytes, cpu state %d bytes\n",	\
		__stringify(nr_macro), sizeof(__struct), sz)) {		\
		__xstate_dump_leaves();					\
	}								\
} while (0)

/**
 * check_xtile_data_against_struct - Check tile data state size.
 *
 * Calculate the state size by multiplying the single tile size which is
 * recorded in a C struct, and the number of tiles that the CPU informs.
 * Compare the provided size with the calculation.
 *
 * @size:	The tile data state size
 *
 * Returns:	0 on success, -EINVAL on mismatch.
 */
static int __init check_xtile_data_against_struct(int size)
{
	u32 max_palid, palid, state_size;
	u32 eax, ebx, ecx, edx;
	u16 max_tile;

	/*
	 * Check the maximum palette id:
	 *   eax: the highest numbered palette subleaf.
	 */
	cpuid_count(TILE_CPUID, 0, &max_palid, &ebx, &ecx, &edx);

	/*
	 * Cross-check each tile size and find the maximum number of
	 * supported tiles.
	 */
	for (palid = 1, max_tile = 0; palid <= max_palid; palid++) {
		u16 tile_size, max;

		/*
		 * Check the tile size info:
		 *   eax[31:16]:  bytes per title
		 *   ebx[31:16]:  the max names (or max number of tiles)
		 */
		cpuid_count(TILE_CPUID, palid, &eax, &ebx, &edx, &edx);
		tile_size = eax >> 16;
		max = ebx >> 16;

		if (tile_size != sizeof(struct xtile_data)) {
			pr_err("%s: struct is %zu bytes, cpu xtile %d bytes\n",
			       __stringify(XFEATURE_XTILE_DATA),
			       sizeof(struct xtile_data), tile_size);
			__xstate_dump_leaves();
			return -EINVAL;
		}

		if (max > max_tile)
			max_tile = max;
	}

	state_size = sizeof(struct xtile_data) * max_tile;
	if (size != state_size) {
		pr_err("%s: calculated size is %u bytes, cpu state %d bytes\n",
		       __stringify(XFEATURE_XTILE_DATA), state_size, size);
		__xstate_dump_leaves();
		return -EINVAL;
	}
	return 0;
}

/*
 * We have a C struct for each 'xstate'.  We need to ensure
 * that our software representation matches what the CPU
 * tells us about the state's size.
 */
static bool __init check_xstate_against_struct(int nr)
{
	/*
	 * Ask the CPU for the size of the state.
	 */
	int sz = xfeature_size(nr);
	/*
	 * Match each CPU state with the corresponding software
	 * structure.
	 */
	XCHECK_SZ(sz, nr, XFEATURE_YMM,       struct ymmh_struct);
	XCHECK_SZ(sz, nr, XFEATURE_BNDREGS,   struct mpx_bndreg_state);
	XCHECK_SZ(sz, nr, XFEATURE_BNDCSR,    struct mpx_bndcsr_state);
	XCHECK_SZ(sz, nr, XFEATURE_OPMASK,    struct avx_512_opmask_state);
	XCHECK_SZ(sz, nr, XFEATURE_ZMM_Hi256, struct avx_512_zmm_uppers_state);
	XCHECK_SZ(sz, nr, XFEATURE_Hi16_ZMM,  struct avx_512_hi16_state);
	XCHECK_SZ(sz, nr, XFEATURE_PKRU,      struct pkru_state);
	XCHECK_SZ(sz, nr, XFEATURE_PASID,     struct ia32_pasid_state);
	XCHECK_SZ(sz, nr, XFEATURE_XTILE_CFG, struct xtile_cfg);

	/* The tile data size varies between implementations. */
	if (nr == XFEATURE_XTILE_DATA)
		check_xtile_data_against_struct(sz);

	/*
	 * Make *SURE* to add any feature numbers in below if
	 * there are "holes" in the xsave state component
	 * numbers.
	 */
	if ((nr < XFEATURE_YMM) ||
	    (nr >= XFEATURE_MAX) ||
	    (nr == XFEATURE_PT_UNIMPLEMENTED_SO_FAR) ||
	    ((nr >= XFEATURE_RSRVD_COMP_11) && (nr <= XFEATURE_RSRVD_COMP_16))) {
		WARN_ONCE(1, "no structure for xstate: %d\n", nr);
		XSTATE_WARN_ON(1);
		return false;
	}
	return true;
}

static unsigned int xstate_calculate_size(u64 xfeatures, bool compacted)
{
	unsigned int size = FXSAVE_SIZE + XSAVE_HDR_SIZE;
	int i;

	for_each_extended_xfeature(i, xfeatures) {
		/* Align from the end of the previous feature */
		if (xfeature_is_aligned(i))
			size = ALIGN(size, 64);
		/*
		 * In compacted format the enabled features are packed,
		 * i.e. disabled features do not occupy space.
		 *
		 * In non-compacted format the offsets are fixed and
		 * disabled states still occupy space in the memory buffer.
		 */
		if (!compacted)
			size = xfeature_uncompacted_offset(i);
		/*
		 * Add the feature size even for non-compacted format
		 * to make the end result correct
		 */
		size += xfeature_size(i);
	}
	return size;
}

/*
 * This essentially double-checks what the cpu told us about
 * how large the XSAVE buffer needs to be.  We are recalculating
 * it to be safe.
 *
 * Independent XSAVE features allocate their own buffers and are not
 * covered by these checks. Only the size of the buffer for task->fpu
 * is checked here.
 */
static bool __init paranoid_xstate_size_valid(unsigned int kernel_size)
{
	bool compacted = cpu_feature_enabled(X86_FEATURE_XSAVES);
	unsigned int size = FXSAVE_SIZE + XSAVE_HDR_SIZE;
	int i;

	for_each_extended_xfeature(i, fpu_kernel_cfg.max_features) {
		if (!check_xstate_against_struct(i))
			return false;
		/*
		 * Supervisor state components can be managed only by
		 * XSAVES.
		 */
		if (!compacted && xfeature_is_supervisor(i)) {
			XSTATE_WARN_ON(1);
			return false;
		}
	}
	size = xstate_calculate_size(fpu_kernel_cfg.max_features, compacted);
	XSTATE_WARN_ON(size != kernel_size);
	return size == kernel_size;
}

/*
 * Get total size of enabled xstates in XCR0 | IA32_XSS.
 *
 * Note the SDM's wording here.  "sub-function 0" only enumerates
 * the size of the *user* states.  If we use it to size a buffer
 * that we use 'XSAVES' on, we could potentially overflow the
 * buffer because 'XSAVES' saves system states too.
 */
static unsigned int __init get_xsaves_size(void)
{
	unsigned int eax, ebx, ecx, edx;
	/*
	 * - CPUID function 0DH, sub-function 1:
	 *    EBX enumerates the size (in bytes) required by
	 *    the XSAVES instruction for an XSAVE area
	 *    containing all the state components
	 *    corresponding to bits currently set in
	 *    XCR0 | IA32_XSS.
	 */
	cpuid_count(XSTATE_CPUID, 1, &eax, &ebx, &ecx, &edx);
	return ebx;
}

/*
 * Get the total size of the enabled xstates without the independent supervisor
 * features.
 */
static unsigned int __init get_xsaves_size_no_independent(void)
{
	u64 mask = xfeatures_mask_independent();
	unsigned int size;

	if (!mask)
		return get_xsaves_size();

	/* Disable independent features. */
	wrmsrl(MSR_IA32_XSS, xfeatures_mask_supervisor());

	/*
	 * Ask the hardware what size is required of the buffer.
	 * This is the size required for the task->fpu buffer.
	 */
	size = get_xsaves_size();

	/* Re-enable independent features so XSAVES will work on them again. */
	wrmsrl(MSR_IA32_XSS, xfeatures_mask_supervisor() | mask);

	return size;
}

static unsigned int __init get_xsave_size_user(void)
{
	unsigned int eax, ebx, ecx, edx;
	/*
	 * - CPUID function 0DH, sub-function 0:
	 *    EBX enumerates the size (in bytes) required by
	 *    the XSAVE instruction for an XSAVE area
	 *    containing all the *user* state components
	 *    corresponding to bits currently set in XCR0.
	 */
	cpuid_count(XSTATE_CPUID, 0, &eax, &ebx, &ecx, &edx);
	return ebx;
}

/*
 * Will the runtime-enumerated 'xstate_size' fit in the init
 * task's statically-allocated buffer?
 */
static bool __init is_supported_xstate_size(unsigned int test_xstate_size)
{
	if (test_xstate_size <= sizeof(init_fpstate.regs))
		return true;

	pr_warn("x86/fpu: xstate buffer too small (%zu < %d), disabling xsave\n",
			sizeof(init_fpstate.regs), test_xstate_size);
	return false;
}

static int __init init_xstate_size(void)
{
	/* Recompute the context size for enabled features: */
	unsigned int user_size, kernel_size, kernel_default_size;
	bool compacted = cpu_feature_enabled(X86_FEATURE_XSAVES);

	/* Uncompacted user space size */
	user_size = get_xsave_size_user();

	/*
	 * XSAVES kernel size includes supervisor states and
	 * uses compacted format when available.
	 *
	 * XSAVE does not support supervisor states so
	 * kernel and user size is identical.
	 */
	if (compacted)
		kernel_size = get_xsaves_size_no_independent();
	else
		kernel_size = user_size;

	kernel_default_size =
		xstate_calculate_size(fpu_kernel_cfg.default_features, compacted);

	/* Ensure we have the space to store all default enabled features. */
	if (!is_supported_xstate_size(kernel_default_size))
		return -EINVAL;

	if (!paranoid_xstate_size_valid(kernel_size))
		return -EINVAL;

	fpu_kernel_cfg.max_size = kernel_size;
	fpu_user_cfg.max_size = user_size;

	fpu_kernel_cfg.default_size = kernel_default_size;
	fpu_user_cfg.default_size =
		xstate_calculate_size(fpu_user_cfg.default_features, false);

	return 0;
}

/*
 * We enabled the XSAVE hardware, but something went wrong and
 * we can not use it.  Disable it.
 */
static void __init fpu__init_disable_system_xstate(unsigned int legacy_size)
{
	fpu_kernel_cfg.max_features = 0;
	cr4_clear_bits(X86_CR4_OSXSAVE);
	setup_clear_cpu_cap(X86_FEATURE_XSAVE);

	/* Restore the legacy size.*/
	fpu_kernel_cfg.max_size = legacy_size;
	fpu_kernel_cfg.default_size = legacy_size;
	fpu_user_cfg.max_size = legacy_size;
	fpu_user_cfg.default_size = legacy_size;

	/*
	 * Prevent enabling the static branch which enables writes to the
	 * XFD MSR.
	 */
	init_fpstate.xfd = 0;

	fpstate_reset(&current->thread.fpu);
}

/*
 * Enable and initialize the xsave feature.
 * Called once per system bootup.
 */
void __init fpu__init_system_xstate(unsigned int legacy_size)
{
	unsigned int eax, ebx, ecx, edx;
	u64 xfeatures;
	int err;
	int i;

	if (!boot_cpu_has(X86_FEATURE_FPU)) {
		pr_info("x86/fpu: No FPU detected\n");
		return;
	}

	if (!boot_cpu_has(X86_FEATURE_XSAVE)) {
		pr_info("x86/fpu: x87 FPU will use %s\n",
			boot_cpu_has(X86_FEATURE_FXSR) ? "FXSAVE" : "FSAVE");
		return;
	}

	if (boot_cpu_data.cpuid_level < XSTATE_CPUID) {
		WARN_ON_FPU(1);
		return;
	}

	/*
	 * Find user xstates supported by the processor.
	 */
	cpuid_count(XSTATE_CPUID, 0, &eax, &ebx, &ecx, &edx);
	fpu_kernel_cfg.max_features = eax + ((u64)edx << 32);

	/*
	 * Find supervisor xstates supported by the processor.
	 */
	cpuid_count(XSTATE_CPUID, 1, &eax, &ebx, &ecx, &edx);
	fpu_kernel_cfg.max_features |= ecx + ((u64)edx << 32);

	if ((fpu_kernel_cfg.max_features & XFEATURE_MASK_FPSSE) != XFEATURE_MASK_FPSSE) {
		/*
		 * This indicates that something really unexpected happened
		 * with the enumeration.  Disable XSAVE and try to continue
		 * booting without it.  This is too early to BUG().
		 */
		pr_err("x86/fpu: FP/SSE not present amongst the CPU's xstate features: 0x%llx.\n",
		       fpu_kernel_cfg.max_features);
		goto out_disable;
	}

	/*
	 * Clear XSAVE features that are disabled in the normal CPUID.
	 */
	for (i = 0; i < ARRAY_SIZE(xsave_cpuid_features); i++) {
		unsigned short cid = xsave_cpuid_features[i];

		/* Careful: X86_FEATURE_FPU is 0! */
		if ((i != XFEATURE_FP && !cid) || !boot_cpu_has(cid))
			fpu_kernel_cfg.max_features &= ~BIT_ULL(i);
	}

	if (!cpu_feature_enabled(X86_FEATURE_XFD))
		fpu_kernel_cfg.max_features &= ~XFEATURE_MASK_USER_DYNAMIC;

	fpu_kernel_cfg.max_features &= XFEATURE_MASK_USER_SUPPORTED |
			      XFEATURE_MASK_SUPERVISOR_SUPPORTED;

	fpu_user_cfg.max_features = fpu_kernel_cfg.max_features;
	fpu_user_cfg.max_features &= XFEATURE_MASK_USER_SUPPORTED;

	/* Clean out dynamic features from default */
	fpu_kernel_cfg.default_features = fpu_kernel_cfg.max_features;
	fpu_kernel_cfg.default_features &= ~XFEATURE_MASK_USER_DYNAMIC;

	fpu_user_cfg.default_features = fpu_user_cfg.max_features;
	fpu_user_cfg.default_features &= ~XFEATURE_MASK_USER_DYNAMIC;

	/* Store it for paranoia check at the end */
	xfeatures = fpu_kernel_cfg.max_features;

	/*
	 * Initialize the default XFD state in initfp_state and enable the
	 * dynamic sizing mechanism if dynamic states are available.  The
	 * static key cannot be enabled here because this runs before
	 * jump_label_init(). This is delayed to an initcall.
	 */
	init_fpstate.xfd = fpu_user_cfg.max_features & XFEATURE_MASK_USER_DYNAMIC;

	/* Enable xstate instructions to be able to continue with initialization: */
	fpu__init_cpu_xstate();
	err = init_xstate_size();
	if (err)
		goto out_disable;

	/* Reset the state for the current task */
	fpstate_reset(&current->thread.fpu);

	/*
	 * Update info used for ptrace frames; use standard-format size and no
	 * supervisor xstates:
	 */
	update_regset_xstate_info(fpu_user_cfg.max_size,
				  fpu_user_cfg.max_features);

	setup_init_fpu_buf();
	setup_xstate_comp_offsets();
	setup_supervisor_only_offsets();

	/*
	 * Paranoia check whether something in the setup modified the
	 * xfeatures mask.
	 */
	if (xfeatures != fpu_kernel_cfg.max_features) {
		pr_err("x86/fpu: xfeatures modified from 0x%016llx to 0x%016llx during init, disabling XSAVE\n",
		       xfeatures, fpu_kernel_cfg.max_features);
		goto out_disable;
	}

	print_xstate_offset_size();
	pr_info("x86/fpu: Enabled xstate features 0x%llx, context size is %d bytes, using '%s' format.\n",
		fpu_kernel_cfg.max_features,
		fpu_kernel_cfg.max_size,
		boot_cpu_has(X86_FEATURE_XSAVES) ? "compacted" : "standard");
	return;

out_disable:
	/* something went wrong, try to boot without any XSAVE support */
	fpu__init_disable_system_xstate(legacy_size);
}

/*
 * Restore minimal FPU state after suspend:
 */
void fpu__resume_cpu(void)
{
	/*
	 * Restore XCR0 on xsave capable CPUs:
	 */
	if (cpu_feature_enabled(X86_FEATURE_XSAVE))
		xsetbv(XCR_XFEATURE_ENABLED_MASK, fpu_user_cfg.max_features);

	/*
	 * Restore IA32_XSS. The same CPUID bit enumerates support
	 * of XSAVES and MSR_IA32_XSS.
	 */
	if (cpu_feature_enabled(X86_FEATURE_XSAVES)) {
		wrmsrl(MSR_IA32_XSS, xfeatures_mask_supervisor()  |
				     xfeatures_mask_independent());
	}

	if (fpu_state_size_dynamic())
		wrmsrl(MSR_IA32_XFD, current->thread.fpu.fpstate->xfd);
}

/*
 * Given an xstate feature nr, calculate where in the xsave
 * buffer the state is.  Callers should ensure that the buffer
 * is valid.
 */
static void *__raw_xsave_addr(struct xregs_state *xsave, int xfeature_nr)
{
	if (!xfeature_enabled(xfeature_nr)) {
		WARN_ON_FPU(1);
		return NULL;
	}

	return (void *)xsave + xstate_comp_offsets[xfeature_nr];
}
/*
 * Given the xsave area and a state inside, this function returns the
 * address of the state.
 *
 * This is the API that is called to get xstate address in either
 * standard format or compacted format of xsave area.
 *
 * Note that if there is no data for the field in the xsave buffer
 * this will return NULL.
 *
 * Inputs:
 *	xstate: the thread's storage area for all FPU data
 *	xfeature_nr: state which is defined in xsave.h (e.g. XFEATURE_FP,
 *	XFEATURE_SSE, etc...)
 * Output:
 *	address of the state in the xsave area, or NULL if the
 *	field is not present in the xsave buffer.
 */
void *get_xsave_addr(struct xregs_state *xsave, int xfeature_nr)
{
	/*
	 * Do we even *have* xsave state?
	 */
	if (!boot_cpu_has(X86_FEATURE_XSAVE))
		return NULL;

	/*
	 * We should not ever be requesting features that we
	 * have not enabled.
	 */
	WARN_ONCE(!(fpu_kernel_cfg.max_features & BIT_ULL(xfeature_nr)),
		  "get of unsupported state");
	/*
	 * This assumes the last 'xsave*' instruction to
	 * have requested that 'xfeature_nr' be saved.
	 * If it did not, we might be seeing and old value
	 * of the field in the buffer.
	 *
	 * This can happen because the last 'xsave' did not
	 * request that this feature be saved (unlikely)
	 * or because the "init optimization" caused it
	 * to not be saved.
	 */
	if (!(xsave->header.xfeatures & BIT_ULL(xfeature_nr)))
		return NULL;

	return __raw_xsave_addr(xsave, xfeature_nr);
}

#ifdef CONFIG_ARCH_HAS_PKEYS

/*
 * This will go out and modify PKRU register to set the access
 * rights for @pkey to @init_val.
 */
int arch_set_user_pkey_access(struct task_struct *tsk, int pkey,
			      unsigned long init_val)
{
	u32 old_pkru, new_pkru_bits = 0;
	int pkey_shift;

	/*
	 * This check implies XSAVE support.  OSPKE only gets
	 * set if we enable XSAVE and we enable PKU in XCR0.
	 */
	if (!cpu_feature_enabled(X86_FEATURE_OSPKE))
		return -EINVAL;

	/*
	 * This code should only be called with valid 'pkey'
	 * values originating from in-kernel users.  Complain
	 * if a bad value is observed.
	 */
	if (WARN_ON_ONCE(pkey >= arch_max_pkey()))
		return -EINVAL;

	/* Set the bits we need in PKRU:  */
	if (init_val & PKEY_DISABLE_ACCESS)
		new_pkru_bits |= PKRU_AD_BIT;
	if (init_val & PKEY_DISABLE_WRITE)
		new_pkru_bits |= PKRU_WD_BIT;

	/* Shift the bits in to the correct place in PKRU for pkey: */
	pkey_shift = pkey * PKRU_BITS_PER_PKEY;
	new_pkru_bits <<= pkey_shift;

	/* Get old PKRU and mask off any old bits in place: */
	old_pkru = read_pkru();
	old_pkru &= ~((PKRU_AD_BIT|PKRU_WD_BIT) << pkey_shift);

	/* Write old part along with new part: */
	write_pkru(old_pkru | new_pkru_bits);

	return 0;
}
#endif /* ! CONFIG_ARCH_HAS_PKEYS */

static void copy_feature(bool from_xstate, struct membuf *to, void *xstate,
			 void *init_xstate, unsigned int size)
{
	membuf_write(to, from_xstate ? xstate : init_xstate, size);
}

/**
 * __copy_xstate_to_uabi_buf - Copy kernel saved xstate to a UABI buffer
 * @to:		membuf descriptor
 * @fpstate:	The fpstate buffer from which to copy
 * @pkru_val:	The PKRU value to store in the PKRU component
 * @copy_mode:	The requested copy mode
 *
 * Converts from kernel XSAVE or XSAVES compacted format to UABI conforming
 * format, i.e. from the kernel internal hardware dependent storage format
 * to the requested @mode. UABI XSTATE is always uncompacted!
 *
 * It supports partial copy but @to.pos always starts from zero.
 */
void __copy_xstate_to_uabi_buf(struct membuf to, struct fpstate *fpstate,
			       u32 pkru_val, enum xstate_copy_mode copy_mode)
{
	const unsigned int off_mxcsr = offsetof(struct fxregs_state, mxcsr);
	struct xregs_state *xinit = &init_fpstate.regs.xsave;
	struct xregs_state *xsave = &fpstate->regs.xsave;
	struct xstate_header header;
	unsigned int zerofrom;
	u64 mask;
	int i;

	memset(&header, 0, sizeof(header));
	header.xfeatures = xsave->header.xfeatures;

	/* Mask out the feature bits depending on copy mode */
	switch (copy_mode) {
	case XSTATE_COPY_FP:
		header.xfeatures &= XFEATURE_MASK_FP;
		break;

	case XSTATE_COPY_FX:
		header.xfeatures &= XFEATURE_MASK_FP | XFEATURE_MASK_SSE;
		break;

	case XSTATE_COPY_XSAVE:
		header.xfeatures &= fpstate->user_xfeatures;
		break;
	}

	/* Copy FP state up to MXCSR */
	copy_feature(header.xfeatures & XFEATURE_MASK_FP, &to, &xsave->i387,
		     &xinit->i387, off_mxcsr);

	/* Copy MXCSR when SSE or YMM are set in the feature mask */
	copy_feature(header.xfeatures & (XFEATURE_MASK_SSE | XFEATURE_MASK_YMM),
		     &to, &xsave->i387.mxcsr, &xinit->i387.mxcsr,
		     MXCSR_AND_FLAGS_SIZE);

	/* Copy the remaining FP state */
	copy_feature(header.xfeatures & XFEATURE_MASK_FP,
		     &to, &xsave->i387.st_space, &xinit->i387.st_space,
		     sizeof(xsave->i387.st_space));

	/* Copy the SSE state - shared with YMM, but independently managed */
	copy_feature(header.xfeatures & XFEATURE_MASK_SSE,
		     &to, &xsave->i387.xmm_space, &xinit->i387.xmm_space,
		     sizeof(xsave->i387.xmm_space));

	if (copy_mode != XSTATE_COPY_XSAVE)
		goto out;

	/* Zero the padding area */
	membuf_zero(&to, sizeof(xsave->i387.padding));

	/* Copy xsave->i387.sw_reserved */
	membuf_write(&to, xstate_fx_sw_bytes, sizeof(xsave->i387.sw_reserved));

	/* Copy the user space relevant state of @xsave->header */
	membuf_write(&to, &header, sizeof(header));

	zerofrom = offsetof(struct xregs_state, extended_state_area);

	/*
	 * The ptrace buffer is in non-compacted XSAVE format.  In
	 * non-compacted format disabled features still occupy state space,
	 * but there is no state to copy from in the compacted
	 * init_fpstate. The gap tracking will zero these states.
	 */
	mask = fpstate->user_xfeatures;

	for_each_extended_xfeature(i, mask) {
		/*
		 * If there was a feature or alignment gap, zero the space
		 * in the destination buffer.
		 */
		if (zerofrom < xstate_offsets[i])
			membuf_zero(&to, xstate_offsets[i] - zerofrom);

		if (i == XFEATURE_PKRU) {
			struct pkru_state pkru = {0};
			/*
			 * PKRU is not necessarily up to date in the
			 * XSAVE buffer. Use the provided value.
			 */
			pkru.pkru = pkru_val;
			membuf_write(&to, &pkru, sizeof(pkru));
		} else {
			copy_feature(header.xfeatures & BIT_ULL(i), &to,
				     __raw_xsave_addr(xsave, i),
				     __raw_xsave_addr(xinit, i),
				     xstate_sizes[i]);
		}
		/*
		 * Keep track of the last copied state in the non-compacted
		 * target buffer for gap zeroing.
		 */
		zerofrom = xstate_offsets[i] + xstate_sizes[i];
	}

out:
	if (to.left)
		membuf_zero(&to, to.left);
}

/**
 * copy_xstate_to_uabi_buf - Copy kernel saved xstate to a UABI buffer
 * @to:		membuf descriptor
 * @tsk:	The task from which to copy the saved xstate
 * @copy_mode:	The requested copy mode
 *
 * Converts from kernel XSAVE or XSAVES compacted format to UABI conforming
 * format, i.e. from the kernel internal hardware dependent storage format
 * to the requested @mode. UABI XSTATE is always uncompacted!
 *
 * It supports partial copy but @to.pos always starts from zero.
 */
void copy_xstate_to_uabi_buf(struct membuf to, struct task_struct *tsk,
			     enum xstate_copy_mode copy_mode)
{
	__copy_xstate_to_uabi_buf(to, tsk->thread.fpu.fpstate,
				  tsk->thread.pkru, copy_mode);
}

static int copy_from_buffer(void *dst, unsigned int offset, unsigned int size,
			    const void *kbuf, const void __user *ubuf)
{
	if (kbuf) {
		memcpy(dst, kbuf + offset, size);
	} else {
		if (copy_from_user(dst, ubuf + offset, size))
			return -EFAULT;
	}
	return 0;
}


static int copy_uabi_to_xstate(struct fpstate *fpstate, const void *kbuf,
			       const void __user *ubuf)
{
	struct xregs_state *xsave = &fpstate->regs.xsave;
	unsigned int offset, size;
	struct xstate_header hdr;
	u64 mask;
	int i;

	offset = offsetof(struct xregs_state, header);
	if (copy_from_buffer(&hdr, offset, sizeof(hdr), kbuf, ubuf))
		return -EFAULT;

	if (validate_user_xstate_header(&hdr, fpstate))
		return -EINVAL;

	/* Validate MXCSR when any of the related features is in use */
	mask = XFEATURE_MASK_FP | XFEATURE_MASK_SSE | XFEATURE_MASK_YMM;
	if (hdr.xfeatures & mask) {
		u32 mxcsr[2];

		offset = offsetof(struct fxregs_state, mxcsr);
		if (copy_from_buffer(mxcsr, offset, sizeof(mxcsr), kbuf, ubuf))
			return -EFAULT;

		/* Reserved bits in MXCSR must be zero. */
		if (mxcsr[0] & ~mxcsr_feature_mask)
			return -EINVAL;

		/* SSE and YMM require MXCSR even when FP is not in use. */
		if (!(hdr.xfeatures & XFEATURE_MASK_FP)) {
			xsave->i387.mxcsr = mxcsr[0];
			xsave->i387.mxcsr_mask = mxcsr[1];
		}
	}

	for (i = 0; i < XFEATURE_MAX; i++) {
		u64 mask = ((u64)1 << i);

		if (hdr.xfeatures & mask) {
			void *dst = __raw_xsave_addr(xsave, i);

			offset = xstate_offsets[i];
			size = xstate_sizes[i];

			if (copy_from_buffer(dst, offset, size, kbuf, ubuf))
				return -EFAULT;
		}
	}

	/*
	 * The state that came in from userspace was user-state only.
	 * Mask all the user states out of 'xfeatures':
	 */
	xsave->header.xfeatures &= XFEATURE_MASK_SUPERVISOR_ALL;

	/*
	 * Add back in the features that came in from userspace:
	 */
	xsave->header.xfeatures |= hdr.xfeatures;

	return 0;
}

/*
 * Convert from a ptrace standard-format kernel buffer to kernel XSAVE[S]
 * format and copy to the target thread. Used by ptrace and KVM.
 */
int copy_uabi_from_kernel_to_xstate(struct fpstate *fpstate, const void *kbuf)
{
	return copy_uabi_to_xstate(fpstate, kbuf, NULL);
}

/*
 * Convert from a sigreturn standard-format user-space buffer to kernel
 * XSAVE[S] format and copy to the target thread. This is called from the
 * sigreturn() and rt_sigreturn() system calls.
 */
int copy_sigframe_from_user_to_xstate(struct fpstate *fpstate,
				      const void __user *ubuf)
{
	return copy_uabi_to_xstate(fpstate, NULL, ubuf);
}

static bool validate_independent_components(u64 mask)
{
	u64 xchk;

	if (WARN_ON_FPU(!cpu_feature_enabled(X86_FEATURE_XSAVES)))
		return false;

	xchk = ~xfeatures_mask_independent();

	if (WARN_ON_ONCE(!mask || mask & xchk))
		return false;

	return true;
}

/**
 * xsaves - Save selected components to a kernel xstate buffer
 * @xstate:	Pointer to the buffer
 * @mask:	Feature mask to select the components to save
 *
 * The @xstate buffer must be 64 byte aligned and correctly initialized as
 * XSAVES does not write the full xstate header. Before first use the
 * buffer should be zeroed otherwise a consecutive XRSTORS from that buffer
 * can #GP.
 *
 * The feature mask must be a subset of the independent features.
 */
void xsaves(struct xregs_state *xstate, u64 mask)
{
	int err;

	if (!validate_independent_components(mask))
		return;

	XSTATE_OP(XSAVES, xstate, (u32)mask, (u32)(mask >> 32), err);
	WARN_ON_ONCE(err);
}

/**
 * xrstors - Restore selected components from a kernel xstate buffer
 * @xstate:	Pointer to the buffer
 * @mask:	Feature mask to select the components to restore
 *
 * The @xstate buffer must be 64 byte aligned and correctly initialized
 * otherwise XRSTORS from that buffer can #GP.
 *
 * Proper usage is to restore the state which was saved with
 * xsaves() into @xstate.
 *
 * The feature mask must be a subset of the independent features.
 */
void xrstors(struct xregs_state *xstate, u64 mask)
{
	int err;

	if (!validate_independent_components(mask))
		return;

	XSTATE_OP(XRSTORS, xstate, (u32)mask, (u32)(mask >> 32), err);
	WARN_ON_ONCE(err);
}

#if IS_ENABLED(CONFIG_KVM)
void fpstate_clear_xstate_component(struct fpstate *fps, unsigned int xfeature)
{
	void *addr = get_xsave_addr(&fps->regs.xsave, xfeature);

	if (addr)
		memset(addr, 0, xstate_sizes[xfeature]);
}
EXPORT_SYMBOL_GPL(fpstate_clear_xstate_component);
#endif

#ifdef CONFIG_X86_64

#ifdef CONFIG_X86_DEBUG_FPU
/*
 * Ensure that a subsequent XSAVE* or XRSTOR* instruction with RFBM=@mask
 * can safely operate on the @fpstate buffer.
 */
static bool xstate_op_valid(struct fpstate *fpstate, u64 mask, bool rstor)
{
	u64 xfd = __this_cpu_read(xfd_state);

	if (fpstate->xfd == xfd)
		return true;

	 /*
	  * The XFD MSR does not match fpstate->xfd. That's invalid when
	  * the passed in fpstate is current's fpstate.
	  */
	if (fpstate->xfd == current->thread.fpu.fpstate->xfd)
		return false;

	/*
	 * XRSTOR(S) from init_fpstate are always correct as it will just
	 * bring all components into init state and not read from the
	 * buffer. XSAVE(S) raises #PF after init.
	 */
	if (fpstate == &init_fpstate)
		return rstor;

	/*
	 * XSAVE(S): clone(), fpu_swap_kvm_fpu()
	 * XRSTORS(S): fpu_swap_kvm_fpu()
	 */

	/*
	 * No XSAVE/XRSTOR instructions (except XSAVE itself) touch
	 * the buffer area for XFD-disabled state components.
	 */
	mask &= ~xfd;

	/*
	 * Remove features which are valid in fpstate. They
	 * have space allocated in fpstate.
	 */
	mask &= ~fpstate->xfeatures;

	/*
	 * Any remaining state components in 'mask' might be written
	 * by XSAVE/XRSTOR. Fail validation it found.
	 */
	return !mask;
}

void xfd_validate_state(struct fpstate *fpstate, u64 mask, bool rstor)
{
	WARN_ON_ONCE(!xstate_op_valid(fpstate, mask, rstor));
}
#endif /* CONFIG_X86_DEBUG_FPU */

static int __init xfd_update_static_branch(void)
{
	/*
	 * If init_fpstate.xfd has bits set then dynamic features are
	 * available and the dynamic sizing must be enabled.
	 */
	if (init_fpstate.xfd)
		static_branch_enable(&__fpu_state_size_dynamic);
	return 0;
}
arch_initcall(xfd_update_static_branch)

void fpstate_free(struct fpu *fpu)
{
	if (fpu->fpstate && fpu->fpstate != &fpu->__fpstate)
		vfree(fpu->fpstate);
}

/**
 * fpstate_realloc - Reallocate struct fpstate for the requested new features
 *
 * @xfeatures:	A bitmap of xstate features which extend the enabled features
 *		of that task
 * @ksize:	The required size for the kernel buffer
 * @usize:	The required size for user space buffers
 * @guest_fpu:	Pointer to a guest FPU container. NULL for host allocations
 *
 * Note vs. vmalloc(): If the task with a vzalloc()-allocated buffer
 * terminates quickly, vfree()-induced IPIs may be a concern, but tasks
 * with large states are likely to live longer.
 *
 * Returns: 0 on success, -ENOMEM on allocation error.
 */
static int fpstate_realloc(u64 xfeatures, unsigned int ksize,
			   unsigned int usize, struct fpu_guest *guest_fpu)
{
	struct fpu *fpu = &current->thread.fpu;
	struct fpstate *curfps, *newfps = NULL;
	unsigned int fpsize;
	bool in_use;

	fpsize = ksize + ALIGN(offsetof(struct fpstate, regs), 64);

	newfps = vzalloc(fpsize);
	if (!newfps)
		return -ENOMEM;
	newfps->size = ksize;
	newfps->user_size = usize;
	newfps->is_valloc = true;

	/*
	 * When a guest FPU is supplied, use @guest_fpu->fpstate
	 * as reference independent whether it is in use or not.
	 */
	curfps = guest_fpu ? guest_fpu->fpstate : fpu->fpstate;

	/* Determine whether @curfps is the active fpstate */
	in_use = fpu->fpstate == curfps;

	if (guest_fpu) {
		newfps->is_guest = true;
		newfps->is_confidential = curfps->is_confidential;
		newfps->in_use = curfps->in_use;
		guest_fpu->xfeatures |= xfeatures;
		guest_fpu->uabi_size = usize;
	}

	fpregs_lock();
	/*
	 * If @curfps is in use, ensure that the current state is in the
	 * registers before swapping fpstate as that might invalidate it
	 * due to layout changes.
	 */
	if (in_use && test_thread_flag(TIF_NEED_FPU_LOAD))
		fpregs_restore_userregs();

	newfps->xfeatures = curfps->xfeatures | xfeatures;

	if (!guest_fpu)
		newfps->user_xfeatures = curfps->user_xfeatures | xfeatures;

	newfps->xfd = curfps->xfd & ~xfeatures;

	/* Do the final updates within the locked region */
	xstate_init_xcomp_bv(&newfps->regs.xsave, newfps->xfeatures);

	if (guest_fpu) {
		guest_fpu->fpstate = newfps;
		/* If curfps is active, update the FPU fpstate pointer */
		if (in_use)
			fpu->fpstate = newfps;
	} else {
		fpu->fpstate = newfps;
	}

	if (in_use)
		xfd_update_state(fpu->fpstate);
	fpregs_unlock();

	/* Only free valloc'ed state */
	if (curfps && curfps->is_valloc)
		vfree(curfps);

	return 0;
}

static int validate_sigaltstack(unsigned int usize)
{
	struct task_struct *thread, *leader = current->group_leader;
	unsigned long framesize = get_sigframe_size();

	lockdep_assert_held(&current->sighand->siglock);

	/* get_sigframe_size() is based on fpu_user_cfg.max_size */
	framesize -= fpu_user_cfg.max_size;
	framesize += usize;
	for_each_thread(leader, thread) {
		if (thread->sas_ss_size && thread->sas_ss_size < framesize)
			return -ENOSPC;
	}
	return 0;
}

static int __xstate_request_perm(u64 permitted, u64 requested, bool guest)
{
	/*
	 * This deliberately does not exclude !XSAVES as we still might
	 * decide to optionally context switch XCR0 or talk the silicon
	 * vendors into extending XFD for the pre AMX states, especially
	 * AVX512.
	 */
	bool compacted = cpu_feature_enabled(X86_FEATURE_XSAVES);
	struct fpu *fpu = &current->group_leader->thread.fpu;
	struct fpu_state_perm *perm;
	unsigned int ksize, usize;
	u64 mask;
	int ret = 0;

	/* Check whether fully enabled */
	if ((permitted & requested) == requested)
		return 0;

	/* Calculate the resulting kernel state size */
	mask = permitted | requested;
	ksize = xstate_calculate_size(mask, compacted);

	/* Calculate the resulting user state size */
	mask &= XFEATURE_MASK_USER_SUPPORTED;
	usize = xstate_calculate_size(mask, false);

	if (!guest) {
		ret = validate_sigaltstack(usize);
		if (ret)
			return ret;
	}

	perm = guest ? &fpu->guest_perm : &fpu->perm;
	/* Pairs with the READ_ONCE() in xstate_get_group_perm() */
<<<<<<< HEAD
	WRITE_ONCE(fpu->perm.__state_perm, mask);
=======
	WRITE_ONCE(perm->__state_perm, mask);
>>>>>>> 77b5472d
	/* Protected by sighand lock */
	perm->__state_size = ksize;
	perm->__user_state_size = usize;
	return ret;
}

/*
 * Permissions array to map facilities with more than one component
 */
static const u64 xstate_prctl_req[XFEATURE_MAX] = {
	[XFEATURE_XTILE_DATA] = XFEATURE_MASK_XTILE_DATA,
};

static int xstate_request_perm(unsigned long idx, bool guest)
{
	u64 permitted, requested;
	int ret;

	if (idx >= XFEATURE_MAX)
		return -EINVAL;

	/*
	 * Look up the facility mask which can require more than
	 * one xstate component.
	 */
	idx = array_index_nospec(idx, ARRAY_SIZE(xstate_prctl_req));
	requested = xstate_prctl_req[idx];
	if (!requested)
		return -EOPNOTSUPP;

	if ((fpu_user_cfg.max_features & requested) != requested)
		return -EOPNOTSUPP;

	/* Lockless quick check */
	permitted = xstate_get_group_perm(guest);
	if ((permitted & requested) == requested)
		return 0;

	/* Protect against concurrent modifications */
	spin_lock_irq(&current->sighand->siglock);
	permitted = xstate_get_group_perm(guest);

	/* First vCPU allocation locks the permissions. */
	if (guest && (permitted & FPU_GUEST_PERM_LOCKED))
		ret = -EBUSY;
	else
		ret = __xstate_request_perm(permitted, requested, guest);
	spin_unlock_irq(&current->sighand->siglock);
	return ret;
}

int __xfd_enable_feature(u64 xfd_err, struct fpu_guest *guest_fpu)
{
	u64 xfd_event = xfd_err & XFEATURE_MASK_USER_DYNAMIC;
	struct fpu_state_perm *perm;
	unsigned int ksize, usize;
	struct fpu *fpu;

	if (!xfd_event) {
		if (!guest_fpu)
			pr_err_once("XFD: Invalid xfd error: %016llx\n", xfd_err);
		return 0;
	}

	/* Protect against concurrent modifications */
	spin_lock_irq(&current->sighand->siglock);

	/* If not permitted let it die */
	if ((xstate_get_group_perm(!!guest_fpu) & xfd_event) != xfd_event) {
		spin_unlock_irq(&current->sighand->siglock);
		return -EPERM;
	}

	fpu = &current->group_leader->thread.fpu;
	perm = guest_fpu ? &fpu->guest_perm : &fpu->perm;
	ksize = perm->__state_size;
	usize = perm->__user_state_size;

	/*
	 * The feature is permitted. State size is sufficient.  Dropping
	 * the lock is safe here even if more features are added from
	 * another task, the retrieved buffer sizes are valid for the
	 * currently requested feature(s).
	 */
	spin_unlock_irq(&current->sighand->siglock);

	/*
	 * Try to allocate a new fpstate. If that fails there is no way
	 * out.
	 */
	if (fpstate_realloc(xfd_event, ksize, usize, guest_fpu))
		return -EFAULT;
	return 0;
}

int xfd_enable_feature(u64 xfd_err)
{
	return __xfd_enable_feature(xfd_err, NULL);
}

#else /* CONFIG_X86_64 */
static inline int xstate_request_perm(unsigned long idx, bool guest)
{
	return -EPERM;
}
#endif  /* !CONFIG_X86_64 */

u64 xstate_get_guest_group_perm(void)
{
	return xstate_get_group_perm(true);
}
EXPORT_SYMBOL_GPL(xstate_get_guest_group_perm);

/**
 * fpu_xstate_prctl - xstate permission operations
 * @tsk:	Redundant pointer to current
 * @option:	A subfunction of arch_prctl()
 * @arg2:	option argument
 * Return:	0 if successful; otherwise, an error code
 *
 * Option arguments:
 *
 * ARCH_GET_XCOMP_SUPP: Pointer to user space u64 to store the info
 * ARCH_GET_XCOMP_PERM: Pointer to user space u64 to store the info
 * ARCH_REQ_XCOMP_PERM: Facility number requested
 *
 * For facilities which require more than one XSTATE component, the request
 * must be the highest state component number related to that facility,
 * e.g. for AMX which requires XFEATURE_XTILE_CFG(17) and
 * XFEATURE_XTILE_DATA(18) this would be XFEATURE_XTILE_DATA(18).
 */
long fpu_xstate_prctl(struct task_struct *tsk, int option, unsigned long arg2)
{
	u64 __user *uptr = (u64 __user *)arg2;
	u64 permitted, supported;
	unsigned long idx = arg2;
	bool guest = false;

	if (tsk != current)
		return -EPERM;

	switch (option) {
	case ARCH_GET_XCOMP_SUPP:
		supported = fpu_user_cfg.max_features |	fpu_user_cfg.legacy_features;
		return put_user(supported, uptr);

	case ARCH_GET_XCOMP_PERM:
		/*
		 * Lockless snapshot as it can also change right after the
		 * dropping the lock.
		 */
		permitted = xstate_get_host_group_perm();
		permitted &= XFEATURE_MASK_USER_SUPPORTED;
		return put_user(permitted, uptr);

	case ARCH_GET_XCOMP_GUEST_PERM:
		permitted = xstate_get_guest_group_perm();
		permitted &= XFEATURE_MASK_USER_SUPPORTED;
		return put_user(permitted, uptr);

	case ARCH_REQ_XCOMP_GUEST_PERM:
		guest = true;
		fallthrough;

	case ARCH_REQ_XCOMP_PERM:
		if (!IS_ENABLED(CONFIG_X86_64))
			return -EOPNOTSUPP;

		return xstate_request_perm(idx, guest);

	default:
		return -EINVAL;
	}
}

#ifdef CONFIG_PROC_PID_ARCH_STATUS
/*
 * Report the amount of time elapsed in millisecond since last AVX512
 * use in the task.
 */
static void avx512_status(struct seq_file *m, struct task_struct *task)
{
	unsigned long timestamp = READ_ONCE(task->thread.fpu.avx512_timestamp);
	long delta;

	if (!timestamp) {
		/*
		 * Report -1 if no AVX512 usage
		 */
		delta = -1;
	} else {
		delta = (long)(jiffies - timestamp);
		/*
		 * Cap to LONG_MAX if time difference > LONG_MAX
		 */
		if (delta < 0)
			delta = LONG_MAX;
		delta = jiffies_to_msecs(delta);
	}

	seq_put_decimal_ll(m, "AVX512_elapsed_ms:\t", delta);
	seq_putc(m, '\n');
}

/*
 * Report architecture specific information
 */
int proc_pid_arch_status(struct seq_file *m, struct pid_namespace *ns,
			struct pid *pid, struct task_struct *task)
{
	/*
	 * Report AVX512 state if the processor and build option supported.
	 */
	if (cpu_feature_enabled(X86_FEATURE_AVX512F))
		avx512_status(m, task);

	return 0;
}
#endif /* CONFIG_PROC_PID_ARCH_STATUS */<|MERGE_RESOLUTION|>--- conflicted
+++ resolved
@@ -1639,11 +1639,7 @@
 
 	perm = guest ? &fpu->guest_perm : &fpu->perm;
 	/* Pairs with the READ_ONCE() in xstate_get_group_perm() */
-<<<<<<< HEAD
-	WRITE_ONCE(fpu->perm.__state_perm, mask);
-=======
 	WRITE_ONCE(perm->__state_perm, mask);
->>>>>>> 77b5472d
 	/* Protected by sighand lock */
 	perm->__state_size = ksize;
 	perm->__user_state_size = usize;
