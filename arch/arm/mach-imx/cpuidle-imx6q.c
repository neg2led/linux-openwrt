--- conflicted
+++ resolved
@@ -14,28 +14,11 @@
 #include "hardware.h"
 
 static int num_idle_cpus = 0;
-<<<<<<< HEAD
-static DEFINE_SPINLOCK(cpuidle_lock);
-=======
 static DEFINE_RAW_SPINLOCK(cpuidle_lock);
->>>>>>> f7688b48
 
 static int imx6q_enter_wait(struct cpuidle_device *dev,
 			    struct cpuidle_driver *drv, int index)
 {
-<<<<<<< HEAD
-	spin_lock(&cpuidle_lock);
-	if (++num_idle_cpus == num_online_cpus())
-		imx6_set_lpm(WAIT_UNCLOCKED);
-	spin_unlock(&cpuidle_lock);
-
-	cpu_do_idle();
-
-	spin_lock(&cpuidle_lock);
-	if (num_idle_cpus-- == num_online_cpus())
-		imx6_set_lpm(WAIT_CLOCKED);
-	spin_unlock(&cpuidle_lock);
-=======
 	raw_spin_lock(&cpuidle_lock);
 	if (++num_idle_cpus == num_online_cpus())
 		imx6_set_lpm(WAIT_UNCLOCKED);
@@ -47,7 +30,6 @@
 	if (num_idle_cpus-- == num_online_cpus())
 		imx6_set_lpm(WAIT_CLOCKED);
 	raw_spin_unlock(&cpuidle_lock);
->>>>>>> f7688b48
 
 	return index;
 }
