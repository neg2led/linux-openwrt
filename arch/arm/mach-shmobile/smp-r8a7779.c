--- conflicted
+++ resolved
@@ -87,13 +87,6 @@
 	unsigned int lcpu = cpu_logical_map(cpu);
 	int ret;
 
-<<<<<<< HEAD
-	ret = shmobile_smp_scu_boot_secondary(cpu, idle);
-	if (ret)
-		return ret;
-
-=======
->>>>>>> d8ec26d7
 	if (lcpu < ARRAY_SIZE(r8a7779_ch_cpu))
 		ch = r8a7779_ch_cpu[lcpu];
 
