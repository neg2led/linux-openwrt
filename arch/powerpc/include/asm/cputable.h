--- conflicted
+++ resolved
@@ -491,13 +491,10 @@
 	    CPU_FTRS_7455_20 | CPU_FTRS_7455 | CPU_FTRS_7447_10 |
 	    CPU_FTRS_7447 | CPU_FTRS_7447A |
 	    CPU_FTRS_CLASSIC32 |
-<<<<<<< HEAD
-=======
 #endif
 #ifdef CONFIG_PPC_BOOK3S_603
 	    CPU_FTRS_603 | CPU_FTRS_82XX |
 	    CPU_FTRS_G2_LE | CPU_FTRS_E300 | CPU_FTRS_E300C2 |
->>>>>>> 3b17187f
 #endif
 #ifdef CONFIG_PPC_8xx
 	    CPU_FTRS_8XX |
@@ -566,13 +563,10 @@
 	    CPU_FTRS_7455_20 & CPU_FTRS_7455 & CPU_FTRS_7447_10 &
 	    CPU_FTRS_7447 & CPU_FTRS_7447A &
 	    CPU_FTRS_CLASSIC32 &
-<<<<<<< HEAD
-=======
 #endif
 #ifdef CONFIG_PPC_BOOK3S_603
 	    CPU_FTRS_603 & CPU_FTRS_82XX &
 	    CPU_FTRS_G2_LE & CPU_FTRS_E300 & CPU_FTRS_E300C2 &
->>>>>>> 3b17187f
 #endif
 #ifdef CONFIG_PPC_8xx
 	    CPU_FTRS_8XX &
