--- conflicted
+++ resolved
@@ -229,14 +229,6 @@
 #endif
 }
 
-<<<<<<< HEAD
-#ifndef CONFIG_PPC_BOOK3S_64
-static inline void arch_exit_mmap(struct mm_struct *mm)
-{
-}
-#else
-=======
->>>>>>> f7688b48
 extern void arch_exit_mmap(struct mm_struct *mm);
 
 static inline void arch_unmap(struct mm_struct *mm,
