--- conflicted
+++ resolved
@@ -111,25 +111,6 @@
 #ifdef CONFIG_PPC_SPLPAR
 	if (!is_kvm_guest()) {
 		int first_cpu;
-<<<<<<< HEAD
-
-		/*
-		 * The result of vcpu_is_preempted() is used in a
-		 * speculative way, and is always subject to invalidation
-		 * by events internal and external to Linux. While we can
-		 * be called in preemptable context (in the Linux sense),
-		 * we're not accessing per-cpu resources in a way that can
-		 * race destructively with Linux scheduler preemption and
-		 * migration, and callers can tolerate the potential for
-		 * error introduced by sampling the CPU index without
-		 * pinning the task to it. So it is permissible to use
-		 * raw_smp_processor_id() here to defeat the preempt debug
-		 * warnings that can arise from using smp_processor_id()
-		 * in arbitrary contexts.
-		 */
-		first_cpu = cpu_first_thread_sibling(raw_smp_processor_id());
-=======
->>>>>>> 92b4b594
 
 		/*
 		 * The result of vcpu_is_preempted() is used in a
