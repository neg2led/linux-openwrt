--- conflicted
+++ resolved
@@ -3867,15 +3867,7 @@
 			 unsigned long lpcr)
 {
 	struct kvmppc_vcore *vc = vcpu->arch.vcore;
-<<<<<<< HEAD
-	unsigned long host_dscr = mfspr(SPRN_DSCR);
-	unsigned long host_tidr = mfspr(SPRN_TIDR);
-	unsigned long host_iamr = mfspr(SPRN_IAMR);
-	unsigned long host_amr = mfspr(SPRN_AMR);
-	unsigned long host_fscr = mfspr(SPRN_FSCR);
-=======
 	struct p9_host_os_sprs host_os_sprs;
->>>>>>> 3b17187f
 	s64 dec;
 	u64 tb;
 	int trap, save_pmu;
@@ -4028,33 +4020,10 @@
 	vcpu->arch.dec_expires = dec + tb;
 	vcpu->cpu = -1;
 	vcpu->arch.thread_cpu = -1;
-<<<<<<< HEAD
-	/* Save guest CTRL register, set runlatch to 1 */
-	vcpu->arch.ctrl = mfspr(SPRN_CTRLF);
-	if (!(vcpu->arch.ctrl & 1))
-		mtspr(SPRN_CTRLT, vcpu->arch.ctrl | 1);
-
-	vcpu->arch.iamr = mfspr(SPRN_IAMR);
-	vcpu->arch.pspb = mfspr(SPRN_PSPB);
-	vcpu->arch.fscr = mfspr(SPRN_FSCR);
-	vcpu->arch.tar = mfspr(SPRN_TAR);
-	vcpu->arch.ebbhr = mfspr(SPRN_EBBHR);
-	vcpu->arch.ebbrr = mfspr(SPRN_EBBRR);
-	vcpu->arch.bescr = mfspr(SPRN_BESCR);
-	vcpu->arch.wort = mfspr(SPRN_WORT);
-	vcpu->arch.tid = mfspr(SPRN_TIDR);
-	vcpu->arch.amr = mfspr(SPRN_AMR);
-	vcpu->arch.uamor = mfspr(SPRN_UAMOR);
-	vcpu->arch.dscr = mfspr(SPRN_DSCR);
-=======
->>>>>>> 3b17187f
 
 	store_spr_state(vcpu);
 
 	restore_p9_host_os_sprs(vcpu, &host_os_sprs);
-
-	if (host_fscr != vcpu->arch.fscr)
-		mtspr(SPRN_FSCR, host_fscr);
 
 	msr_check_and_set(MSR_FP | MSR_VEC | MSR_VSX);
 	store_fp_state(&vcpu->arch.fp);
