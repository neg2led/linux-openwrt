--- conflicted
+++ resolved
@@ -1389,12 +1389,9 @@
 	 The feature is detected at runtime, and will remain as a 'nop'
 	 instruction if the cpu does not implement the feature.
 
-<<<<<<< HEAD
-=======
 config AS_HAS_LDAPR
 	def_bool $(as-instr,.arch_extension rcpc)
 
->>>>>>> 3b17187f
 config AS_HAS_LSE_ATOMICS
 	def_bool $(as-instr,.arch_extension lse)
 
@@ -1650,14 +1647,10 @@
 	bool "Memory Tagging Extension support"
 	default y
 	depends on ARM64_AS_HAS_MTE && ARM64_TAGGED_ADDR_ABI
-<<<<<<< HEAD
-	depends on AS_HAS_LSE_ATOMICS
-=======
 	depends on AS_HAS_ARMV8_5
 	depends on AS_HAS_LSE_ATOMICS
 	# Required for tag checking in the uaccess routines
 	depends on ARM64_PAN
->>>>>>> 3b17187f
 	select ARCH_USES_HIGH_VMA_FLAGS
 	help
 	  Memory Tagging (part of the ARMv8.5 Extensions) provides
