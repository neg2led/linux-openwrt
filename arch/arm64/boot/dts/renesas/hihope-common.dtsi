--- conflicted
+++ resolved
@@ -268,31 +268,6 @@
 	};
 };
 
-<<<<<<< HEAD
-&rcar_sound {
-	pinctrl-0 = <&sound_clk_pins>;
-	pinctrl-names = "default";
-
-	status = "okay";
-
-	/* Single DAI */
-	#sound-dai-cells = <0>;
-
-	rsnd_port: port {
-		rsnd_endpoint: endpoint {
-			remote-endpoint = <&dw_hdmi0_snd_in>;
-
-			dai-format = "i2s";
-			bitclock-master = <&rsnd_endpoint>;
-			frame-master = <&rsnd_endpoint>;
-
-			playback = <&ssi2>;
-		};
-	};
-};
-
-=======
->>>>>>> d1988041
 &rwdt {
 	timeout-sec = <60>;
 	status = "okay";
