/* SPDX-License-Identifier: GPL-2.0-only */
/*
 * intel_pt_decoder.h: Intel Processor Trace support
 * Copyright (c) 2013-2014, Intel Corporation.
 */

#ifndef INCLUDE__INTEL_PT_DECODER_H__
#define INCLUDE__INTEL_PT_DECODER_H__

#include <stdint.h>
#include <stddef.h>
#include <stdbool.h>

#include <linux/rbtree.h>

#include "intel-pt-insn-decoder.h"

#define INTEL_PT_IN_TX		(1 << 0)
#define INTEL_PT_ABORT_TX	(1 << 1)
#define INTEL_PT_ASYNC		(1 << 2)
#define INTEL_PT_FUP_IP		(1 << 3)
#define INTEL_PT_SAMPLE_IPC	(1 << 4)

enum intel_pt_sample_type {
	INTEL_PT_BRANCH		= 1 << 0,
	INTEL_PT_INSTRUCTION	= 1 << 1,
	INTEL_PT_TRANSACTION	= 1 << 2,
	INTEL_PT_PTW		= 1 << 3,
	INTEL_PT_MWAIT_OP	= 1 << 4,
	INTEL_PT_PWR_ENTRY	= 1 << 5,
	INTEL_PT_EX_STOP	= 1 << 6,
	INTEL_PT_PWR_EXIT	= 1 << 7,
	INTEL_PT_CBR_CHG	= 1 << 8,
	INTEL_PT_TRACE_BEGIN	= 1 << 9,
	INTEL_PT_TRACE_END	= 1 << 10,
	INTEL_PT_BLK_ITEMS	= 1 << 11,
	INTEL_PT_PSB_EVT	= 1 << 12,
};

enum intel_pt_period_type {
	INTEL_PT_PERIOD_NONE,
	INTEL_PT_PERIOD_INSTRUCTIONS,
	INTEL_PT_PERIOD_TICKS,
	INTEL_PT_PERIOD_MTC,
};

enum {
	INTEL_PT_ERR_NOMEM = 1,
	INTEL_PT_ERR_INTERN,
	INTEL_PT_ERR_BADPKT,
	INTEL_PT_ERR_NODATA,
	INTEL_PT_ERR_NOINSN,
	INTEL_PT_ERR_MISMAT,
	INTEL_PT_ERR_OVR,
	INTEL_PT_ERR_LOST,
	INTEL_PT_ERR_UNK,
	INTEL_PT_ERR_NELOOP,
	INTEL_PT_ERR_MAX,
};

enum intel_pt_param_flags {
	/*
	 * FUP packet can contain next linear instruction pointer instead of
	 * current linear instruction pointer.
	 */
	INTEL_PT_FUP_WITH_NLIP	= 1 << 0,
};

enum intel_pt_blk_type {
	INTEL_PT_GP_REGS	= 1,
	INTEL_PT_PEBS_BASIC	= 4,
	INTEL_PT_PEBS_MEM	= 5,
	INTEL_PT_LBR_0		= 8,
	INTEL_PT_LBR_1		= 9,
	INTEL_PT_LBR_2		= 10,
	INTEL_PT_XMM		= 16,
	INTEL_PT_BLK_TYPE_MAX
};

/*
 * The block type numbers are not sequential but here they are given sequential
 * positions to avoid wasting space for array placement.
 */
enum intel_pt_blk_type_pos {
	INTEL_PT_GP_REGS_POS,
	INTEL_PT_PEBS_BASIC_POS,
	INTEL_PT_PEBS_MEM_POS,
	INTEL_PT_LBR_0_POS,
	INTEL_PT_LBR_1_POS,
	INTEL_PT_LBR_2_POS,
	INTEL_PT_XMM_POS,
	INTEL_PT_BLK_TYPE_CNT
};

/* Get the array position for a block type */
static inline int intel_pt_blk_type_pos(enum intel_pt_blk_type blk_type)
{
#define BLK_TYPE(bt) [INTEL_PT_##bt] = INTEL_PT_##bt##_POS + 1
	const int map[INTEL_PT_BLK_TYPE_MAX] = {
		BLK_TYPE(GP_REGS),
		BLK_TYPE(PEBS_BASIC),
		BLK_TYPE(PEBS_MEM),
		BLK_TYPE(LBR_0),
		BLK_TYPE(LBR_1),
		BLK_TYPE(LBR_2),
		BLK_TYPE(XMM),
	};
#undef BLK_TYPE

	return blk_type < INTEL_PT_BLK_TYPE_MAX ? map[blk_type] - 1 : -1;
}

#define INTEL_PT_BLK_ITEM_ID_CNT	32

/*
 * Use unions so that the block items can be accessed by name or by array index.
 * There is an array of 32-bit masks for each block type, which indicate which
 * values are present. Then arrays of 32 64-bit values for each block type.
 */
struct intel_pt_blk_items {
	union {
		uint32_t mask[INTEL_PT_BLK_TYPE_CNT];
		struct {
			uint32_t has_rflags:1;
			uint32_t has_rip:1;
			uint32_t has_rax:1;
			uint32_t has_rcx:1;
			uint32_t has_rdx:1;
			uint32_t has_rbx:1;
			uint32_t has_rsp:1;
			uint32_t has_rbp:1;
			uint32_t has_rsi:1;
			uint32_t has_rdi:1;
			uint32_t has_r8:1;
			uint32_t has_r9:1;
			uint32_t has_r10:1;
			uint32_t has_r11:1;
			uint32_t has_r12:1;
			uint32_t has_r13:1;
			uint32_t has_r14:1;
			uint32_t has_r15:1;
			uint32_t has_unused_0:14;
			uint32_t has_ip:1;
			uint32_t has_applicable_counters:1;
			uint32_t has_timestamp:1;
			uint32_t has_unused_1:29;
			uint32_t has_mem_access_address:1;
			uint32_t has_mem_aux_info:1;
			uint32_t has_mem_access_latency:1;
			uint32_t has_tsx_aux_info:1;
			uint32_t has_unused_2:28;
			uint32_t has_lbr_0;
			uint32_t has_lbr_1;
			uint32_t has_lbr_2;
			uint32_t has_xmm;
		};
	};
	union {
		uint64_t val[INTEL_PT_BLK_TYPE_CNT][INTEL_PT_BLK_ITEM_ID_CNT];
		struct {
			struct {
				uint64_t rflags;
				uint64_t rip;
				uint64_t rax;
				uint64_t rcx;
				uint64_t rdx;
				uint64_t rbx;
				uint64_t rsp;
				uint64_t rbp;
				uint64_t rsi;
				uint64_t rdi;
				uint64_t r8;
				uint64_t r9;
				uint64_t r10;
				uint64_t r11;
				uint64_t r12;
				uint64_t r13;
				uint64_t r14;
				uint64_t r15;
				uint64_t unused_0[INTEL_PT_BLK_ITEM_ID_CNT - 18];
			};
			struct {
				uint64_t ip;
				uint64_t applicable_counters;
				uint64_t timestamp;
				uint64_t unused_1[INTEL_PT_BLK_ITEM_ID_CNT - 3];
			};
			struct {
				uint64_t mem_access_address;
				uint64_t mem_aux_info;
				uint64_t mem_access_latency;
				uint64_t tsx_aux_info;
				uint64_t unused_2[INTEL_PT_BLK_ITEM_ID_CNT - 4];
			};
			uint64_t lbr_0[INTEL_PT_BLK_ITEM_ID_CNT];
			uint64_t lbr_1[INTEL_PT_BLK_ITEM_ID_CNT];
			uint64_t lbr_2[INTEL_PT_BLK_ITEM_ID_CNT];
			uint64_t xmm[INTEL_PT_BLK_ITEM_ID_CNT];
		};
	};
	bool is_32_bit;
};

struct intel_pt_vmcs_info {
	struct rb_node rb_node;
	uint64_t vmcs;
	uint64_t tsc_offset;
	bool reliable;
	bool error_printed;
};

struct intel_pt_state {
	enum intel_pt_sample_type type;
	bool from_nr;
	bool to_nr;
	int err;
	uint64_t from_ip;
	uint64_t to_ip;
	uint64_t tot_insn_cnt;
	uint64_t tot_cyc_cnt;
	uint64_t timestamp;
	uint64_t est_timestamp;
	uint64_t trace_nr;
	uint64_t ptw_payload;
	uint64_t mwait_payload;
	uint64_t pwre_payload;
	uint64_t pwrx_payload;
	uint64_t cbr_payload;
	uint64_t psb_offset;
	uint32_t cbr;
	uint32_t flags;
	enum intel_pt_insn_op insn_op;
	int insn_len;
	char insn[INTEL_PT_INSN_BUF_SZ];
	struct intel_pt_blk_items items;
};

struct intel_pt_insn;

struct intel_pt_buffer {
	const unsigned char *buf;
	size_t len;
	bool consecutive;
	uint64_t ref_timestamp;
	uint64_t trace_nr;
};

typedef int (*intel_pt_lookahead_cb_t)(struct intel_pt_buffer *, void *);

struct intel_pt_params {
	int (*get_trace)(struct intel_pt_buffer *buffer, void *data);
	int (*walk_insn)(struct intel_pt_insn *intel_pt_insn,
			 uint64_t *insn_cnt_ptr, uint64_t *ip, uint64_t to_ip,
			 uint64_t max_insn_cnt, void *data);
	bool (*pgd_ip)(uint64_t ip, void *data);
	int (*lookahead)(void *data, intel_pt_lookahead_cb_t cb, void *cb_data);
	struct intel_pt_vmcs_info *(*findnew_vmcs_info)(void *data, uint64_t vmcs);
	void *data;
	bool return_compression;
	bool branch_enable;
<<<<<<< HEAD
=======
	bool vm_time_correlation;
	bool vm_tm_corr_dry_run;
	uint64_t first_timestamp;
>>>>>>> 3b17187f
	uint64_t ctl;
	uint64_t period;
	enum intel_pt_period_type period_type;
	unsigned max_non_turbo_ratio;
	unsigned int mtc_period;
	uint32_t tsc_ctc_ratio_n;
	uint32_t tsc_ctc_ratio_d;
	enum intel_pt_param_flags flags;
	unsigned int quick;
	int max_loops;
};

struct intel_pt_decoder;

struct intel_pt_decoder *intel_pt_decoder_new(struct intel_pt_params *params);
void intel_pt_decoder_free(struct intel_pt_decoder *decoder);

const struct intel_pt_state *intel_pt_decode(struct intel_pt_decoder *decoder);

int intel_pt_fast_forward(struct intel_pt_decoder *decoder, uint64_t timestamp);

unsigned char *intel_pt_find_overlap(unsigned char *buf_a, size_t len_a,
				     unsigned char *buf_b, size_t len_b,
				     bool have_tsc, bool *consecutive,
				     bool ooo_tsc);

int intel_pt__strerror(int code, char *buf, size_t buflen);

void intel_pt_set_first_timestamp(struct intel_pt_decoder *decoder,
				  uint64_t first_timestamp);

#endif<|MERGE_RESOLUTION|>--- conflicted
+++ resolved
@@ -258,12 +258,9 @@
 	void *data;
 	bool return_compression;
 	bool branch_enable;
-<<<<<<< HEAD
-=======
 	bool vm_time_correlation;
 	bool vm_tm_corr_dry_run;
 	uint64_t first_timestamp;
->>>>>>> 3b17187f
 	uint64_t ctl;
 	uint64_t period;
 	enum intel_pt_period_type period_type;
